# Licensed to the Apache Software Foundation (ASF) under one
# or more contributor license agreements.  See the NOTICE file
# distributed with this work for additional information
# regarding copyright ownership.  The ASF licenses this file
# to you under the Apache License, Version 2.0 (the
# "License"); you may not use this file except in compliance
# with the License.  You may obtain a copy of the License at
#
#   http://www.apache.org/licenses/LICENSE-2.0
#
# Unless required by applicable law or agreed to in writing,
# software distributed under the License is distributed on an
# "AS IS" BASIS, WITHOUT WARRANTIES OR CONDITIONS OF ANY
# KIND, either express or implied.  See the License for the
# specific language governing permissions and limitations
# under the License.
# pylint: disable=no-else-return, unidiomatic-typecheck, undefined-variable, invalid-name, redefined-builtin
"""
The Relay Virtual Machine runtime.

Implements a Python interface to executing the compiled VM object.
"""
import numpy as np

import tvm
from tvm.runtime import Module
from tvm._ffi.runtime_ctypes import TVMByteArray
from tvm._ffi import base as _base
from .object import Object
from . import _ffi_api, container
from ..rpc.base import RPC_SESS_MASK


def _convert(arg, cargs):
    if isinstance(arg, Object):
        cargs.append(arg)
    elif isinstance(arg, np.ndarray):
        nd_arr = tvm.nd.array(arg, device=tvm.cpu(0))
        cargs.append(nd_arr)
    elif isinstance(arg, tvm.runtime.NDArray):
        cargs.append(arg)
    elif isinstance(arg, (tuple, list)):
        field_args = []
        for field in arg:
            _convert(field, field_args)
        cargs.append(container.tuple_object(field_args))
    elif isinstance(arg, (_base.numeric_types, bool)):
        dtype = "int32" if isinstance(arg, (_base.integer_types, bool)) else "float32"
        value = tvm.nd.array(np.array(arg, dtype=dtype), device=tvm.cpu(0))
        cargs.append(value)
    elif isinstance(arg, str):
        cargs.append(arg)
    else:
        raise TypeError("Unsupported type: %s" % (type(arg)))


def convert(args):
    cargs = []
    for arg in args:
        _convert(arg, cargs)

    return cargs


class Executable(object):
    """Relay VM executable"""

    def __init__(self, mod):
        self.mod = mod
        self._function_params = {}
        self._save = self.mod["save"]
        self._get_lib = self.mod["get_lib"]
        self._get_bytecode = self.mod["get_bytecode"]
        self._get_constants = self.mod["get_constants"]
        self._get_virtual_devices = self.mod["get_virtual_devices"]
        self._get_primitives = self.mod["get_primitives"]
        self._get_stats = self.mod["get_stats"]
        self._get_function_arity = self.mod["get_function_arity"]
        self._get_function_param_name = self.mod["get_function_param_name"]
        self._move_late_bound_consts = self.mod["move_late_bound_consts"]
        self._load_late_bound_consts = self.mod["load_late_bound_consts"]

    def save(self):
        """Save the Relay VM Executable.

        Returns
        -------
        code : bytearray
            The binary blob representing a serialized Relay VM executable. It
            can then be saved to disk and later deserialized into a new
            Executable.

        lib : :py:class:`~tvm.runtime.Module`
            The runtime module that contains the generated code. It is
            basically a library that is composed of hardware dependent code.

        Notes
        -----
        The returned code is organized with the following sections in order.
         - Global section. This section contains the globals used by the
         virtual machine.

         - Constant section. This section is used to store the constant pool of
         a virtual machine.

         - Primitive name section. This section is introduced to accommodate
         the list of primitive operator names that will be invoked by the
         virtual machine.

         - Code section. The VM functions, including bytecode, are sitting in
         this section.

        Examples
        --------

        .. code-block:: python

            import numpy as np
            import tvm
            from tvm import te
            from tvm import relay
            # define a simple network.
            x = relay.var('x', shape=(10, 10))
            f = relay.Function([x], x + x)
            mod = tvm.IRModule({"main": f})
            # create a Relay VM.
            dev = tvm.cpu()
            target = "llvm"
            executable = relay.vm.compile(mod, target)
            code, lib = executable.save()
            # save and load the code and lib file.
            tmp = tvm.contrib.utils.tempdir()
            path_lib = tmp.relpath("lib.so")
            lib.export_library(path_lib)
            with open(tmp.relpath("code.ro"), "wb") as fo:
                fo.write(code)
            loaded_lib = tvm.runtime.load_module(path_lib)
            loaded_code = bytearray(open(tmp.relpath("code.ro"), "rb").read())
            # deserialize.
            des_exec = tvm.runtime.vm.Executable.load_exec(loaded_code, loaded_lib)
            # execute the deserialized executable.
            x_data = np.random.rand(10, 10).astype('float32')
            des_vm = tvm.runtime.vm.VirtualMachine(des_exec, dev)
            res = des_vm.run(x_data)
            print(res.numpy())
        """
        return self._save(), self._get_lib()

    @staticmethod
    def load_exec(bytecode, lib):
        """Construct an executable from saved artifacts.

        Parameters
        ----------
        bytecode : bytearray
            The binary blob representing a the Relay VM bytecode.

        lib : :py:class:`~tvm.runtime.Module`
            The runtime module that contains the generated code.

        Returns
        -------
        exec: Executable
            An executable constructed using the provided artifacts.
        """
        if isinstance(bytecode, (bytes, str)):
            bytecode = bytearray(bytecode)
        elif not isinstance(bytecode, (bytearray, TVMByteArray)):
            raise TypeError(
                "bytecode is expected to be the type of bytearray "
                + "or TVMByteArray, but received {}".format(type(bytecode))
            )

        if lib is not None and not isinstance(lib, tvm.runtime.Module):
            raise TypeError(
                "lib is expected to be the type of tvm.runtime.Module"
                + ", but received {}".format(type(lib))
            )

        return Executable(_ffi_api.Load_Executable(bytecode, lib))

    @property
    def lib(self):
        """Get the library that contains hardware dependent code.

        Returns
        -------
        ret : :py:class:`~tvm.runtime.Module`
            The runtime module that contains hardware dependent code.
        """
        return self._get_lib()

    @property
    def stats(self):
        """Get the statistics of the Relay VM executable.

        Returns
        -------
        ret : String
            The statistic information of the VM executable.
        """
        return self._get_stats()

    @property
    def primitive_ops(self):
        """Get the name of the primitive ops contained in the executable.

        Returns
        -------
        ret : List[String]
            The list of primitive ops.
        """
        ret = []
        num_primitives = _ffi_api.GetNumOfPrimitives(self.module)
        for i in range(num_primitives):
            ret.append(_ffi_api.GetPrimitiveFields(self.module, i))
        return ret

    @property
    def bytecode(self):
        """Get the bytecode of the Relay VM executable.

        Returns
        -------
        ret : String
            The bytecode of the executable.

        Notes
        -----
        The bytecode is in the following format:
          func_name reg_file_size num_instructions

          param1 param2 ... paramM

          instruction1

          instruction2

          ...

          instructionN

        Each instruction is printed in the following format:
          hash opcode field1 ... fieldX # The text format.

        The part starting from # is only used for visualization and debugging.
        The real serialized code doesn't contain it, therefore the deserializer
        doesn't need to deal with it as well.
        """
        return self._get_bytecode()

    @property
    def constants(self):
        """Returns a human-readable description of all the constants in the executable.
        Useful for debugging and diffing generated executables in unit tests."""
        return self._get_constants()

    @property
    def virtual_devices(self):
        """Returns a human-readable description of all the (virtual) devices in the executable."""
        return self._get_virtual_devices()

    @property
    def primitives(self):
        """Returns a human-readable description of all the primitives (ie PackedFuncs) in the
        executable"""
        return self._get_primitives()

    @property
    def globals(self):
        """Get the globals used by the Relay VM executable.

        Returns
        -------
        ret : List[String]
            The globals contained in the executable.
        """
        ret = []
        num_globals = _ffi_api.GetNumOfGlobals(self.module)
        for i in range(num_globals):
            ret.append(_ffi_api.GetGlobalFields(self.module, i))
        return ret

    @property
    def module(self):
        """Return the runtime module contained in a virtual machine executable."""
        return self.mod

    def get_function_params(self, func_name):
        """Get VM Function parameters"""
        if func_name in self._function_params:
            return self._function_params[func_name]
        arity = self._get_function_arity(func_name)
        assert arity >= 0
        params = []
        for i in range(arity):
            p = self._get_function_param_name(func_name, i)
            assert p
            params.append(p)
        self._function_params[func_name] = params
        return params

    def move_late_bound_consts(self, path, byte_limit):
        """Move all constants of byte size greater or equal to byte_limit to file at path"""
        return self._move_late_bound_consts(path, byte_limit)

    def load_late_bound_consts(self, path):
        """Re-load constants previously saved to file at path"""
<<<<<<< HEAD
        return self._load_late_bound_consts(path, bytes)
=======
        return self._load_late_bound_consts(path)
>>>>>>> 174d09ee


class VirtualMachine(object):
    """Relay VM runtime.

    Parameters
    ----------
    exe : Executable
        The VM executable.

    device : tvm.runtime.Device or List[tvm.runtime.Device]
        The device(s) on which the model will run.
        Currently at most one device per device type is supported.

    memory_cfg : str or Dict[tvm.runtime.Device, str], optional
        Config the type of memory allocator. The allocator type can be ["naive",
        "pooled"]. If memory_cfg is None, all devices will use pooled allocator
        by default. If memory_cfg is string, all devices will use the specified
        allocator type. If memory_cfg is a dict, each device uses the allocator
        type specified in the dict, or pooled allocator if not specified in the
        dict.
    """

    NAIVE_ALLOCATOR = 1
    POOLED_ALLOCATOR = 2

    def __init__(self, exe, device, memory_cfg=None):
        """
        Construct a VirtualMachine wrapper class which provides a simple
        interface over the raw C++ Module based API.

        Parameters
        ----------
        exe: Union[Executable, Module]
            The executable either with the wrapper Python type or the raw runtime.Module.

            In most cases this will be the Python wrapper class tvm.runtime.vm.Executable but
            if you instead get the underlying runtime.Module subclass (i.e `exe.mod`) you
            can directly pass it to this method.

            This case can occur when doing things such as RPC where TVM's module APIs
            return the raw modules, not the wrapped modules. This constructor will
            handle this internally.

        device: Union[Device, List[Device]]
            The device, or devices on which to execute the VM code.

        memory_cfg: Optional[str]
            The allocator behavior to use for the VM.

        Returns
        -------
        vm: VirtualMachine
            A VM wrapper object.
        """
        if not isinstance(exe, Executable) and not isinstance(exe, Module):
            raise TypeError(
                "exe is expected to be the type of Executable, "
                + "but received {}".format(type(exe))
            )

        if not isinstance(exe, Executable):
            exe = Executable(exe)

        self.module = exe.mod["vm_load_executable"]()
        self._exec = exe
        self._init = self.module["init"]
        self._invoke = self.module["invoke"]
        self._invoke_stateful = self.module["invoke_stateful"]
        self._get_output = self.module["get_output"]
        self._get_num_outputs = self.module["get_num_outputs"]
        self._get_input_index = self.module["get_input_index"]
        self._set_input = self.module["set_input"]
        self._set_one_input = self.module["set_one_input"]
        self._setup_device(device, memory_cfg)

    def _setup_device(self, dev, memory_cfg):
        """Init devices and allocators."""
        devs = dev
        if not isinstance(dev, (list, tuple)):
            if not isinstance(dev, tvm.runtime.Device):
                raise TypeError("dev is expected to be Device or List[Device]")
            devs = [dev]

        # CPU is required for executing shape functions
        if not any(c.device_type % RPC_SESS_MASK == tvm.cpu().device_type for c in devs):
            devs.append(tvm.cpu())

        default_alloc_type = VirtualMachine.POOLED_ALLOCATOR
        if memory_cfg is None:
            memory_cfg = {}
        elif isinstance(memory_cfg, str):
            assert memory_cfg in ["naive", "pooled"]
            if memory_cfg == "naive":
                default_alloc_type = VirtualMachine.NAIVE_ALLOCATOR
            memory_cfg = {}
        elif not isinstance(memory_cfg, dict):
            raise TypeError(
                "memory_cfg is expected be string or dictionary, "
                + "but received {}".format(type(memory_cfg))
            )
        init_args = []
        for device in devs:
            init_args.append(device.device_type % RPC_SESS_MASK)
            init_args.append(device.device_id)
            alloc_type = memory_cfg[device] if device in memory_cfg else default_alloc_type
            init_args.append(alloc_type)
        self._init(*init_args)

    def set_input(self, func_name, *args, **kwargs):
        """Set the input to a function.

        Parameters
        ----------
        func_name : str
            The name of the function.

        args : list[tvm.runtime.NDArray] or list[np.ndarray]
            The arguments to the function.

        kwargs: dict of str to tvm.runtime.NDArray or np.ndarray
            Named arguments to the function.
        """
        if kwargs:
            # kwargs is a super set of the required function parameters. We
            # only find the ones that are needed.
            func_params = self._exec.get_function_params(func_name)
            new_args = [None] * len(func_params)
            cnt = 0
            for k in kwargs:
                if k in func_params:
                    idx = func_params.index(k)
                    new_args[idx] = kwargs[k]
                    cnt += 1
            assert len(args) + cnt == len(func_params)
            idx = 0
            for i, arg in enumerate(new_args):
                if arg is None:
                    new_args[i] = args[idx]
                    idx += 1
            args = new_args
        cargs = convert(args)
        self._set_input(func_name, *cargs)

    def set_one_input(self, func_name, *args, **kwargs):
        """Set the one input tensor with tag to a function.

        Parameters
        ----------
        func_name : str
            The name of the function.
        args : [str or int, tvm.runtime.NDArray]
            name or index of tensor and input tensor, optional
        kwargs: dict of str or int to tvm.runtime.NDArray, optional
            taged arguments to the function.
        Only args or kwargs should exist
        """
        if kwargs:
            assert len(kwargs) == 1
            tag = next(iter(kwargs))
            if isinstance(tag, str):
                func_params = self._exec.get_function_params(func_name)
                assert tag in func_params
            self._set_one_input(func_name, tag, kwargs[tag])
        else:
            assert len(args) == 2
            self._set_one_input(func_name, args[0], args[1])

    def invoke(self, func_name, *args, **kwargs):
        """Invoke a function.

        Parameters
        ----------
        func_name : str
            The name of the function.

        args : list[tvm.runtime.NDArray] or list[np.ndarray]
            The arguments to the function.

        kwargs: dict of str to tvm.runtime.NDArray or np.ndarray
            Named arguments to the function.

        Returns
        -------
        result : Object
            The output.
        """
        if args or kwargs:
            self.set_input(func_name, *args, **kwargs)
        return self._invoke(func_name)

    def run(self, *args, **kwargs):
        """Run the main function.

        Parameters
        ----------
        args : list[tvm.runtime.NDArray] or list[np.ndarray]
            The arguments to the function.

        kwargs: dict of str to tvm.runtime.NDArray or np.ndarray
            Named arguments to the function.

        Returns
        -------
        result : Object
            The output.
        """
        return self.invoke("main", *args, **kwargs)

    def invoke_stateful(self, func_name, *args, **kwargs):
        """Invoke a function and ignore the returned result.

        Use this function when running over rpc because it is currently
        impossible to return a ADT object over rpc. To get the outputs, use
        :py:func`get_outputs`.

        Parameters
        ----------
        func_name : str
            The name of the function.

        args : list[tvm.runtime.NDArray] or list[np.ndarray]
            The arguments to the function.

        kwargs: dict of str to tvm.runtime.NDArray or np.ndarray
            Named arguments to the function.
        """
        if args or kwargs:
            self.set_input(func_name, *args, **kwargs)
        self._invoke_stateful(func_name)

    def get_outputs(self):
        """Get the outputs from a call to :py:func`invoke_stateful`.

        Returns
        -------
        outputs : List[NDArray]
        """
        return [self._get_output(i) for i in range(self._get_num_outputs())]

    def get_input_index(self, input_name, func_name="main"):
        """Get inputs index via input name.
        Parameters
        ----------
        name : str
          The input key name
        func_name : str
          The function name

        Returns
        -------
        index: int
          The input index. -1 will be returned if the given input name is not found.
        """
        return self._get_input_index(input_name, func_name)

    def benchmark(
        self,
        device,
        *args,
        func_name="main",
        repeat=5,
        number=5,
        min_repeat_ms=None,
        end_to_end=False,
        **kwargs,
    ):
        """Calculate runtime of a function by repeatedly calling it.

        Use this function to get an accurate measurement of the runtime of a function. The function
        is run multiple times in order to account for variability in measurements, processor speed
        or other external factors.  Mean, median, standard deviation, min and max runtime are all
        reported. On GPUs, CUDA and ROCm specifically, special on-device timers are used so that
        synchonization and data transfer operations are not counted towards the runtime. This allows
        for fair comparison of runtimes across different functions and models. The `end_to_end` flag
        switches this behavior to include data transfer operations in the runtime.

        The benchmarking loop looks approximately like so:

        .. code-block:: python

            for r in range(repeat):
                time_start = now()
                for n in range(number):
                    func_name()
                time_end = now()
                total_times.append((time_end - time_start)/number)


        Parameters
        ----------
        func_name : str
            The function to benchmark

        repeat : int
            Number of times to run the outer loop of the timing code (see above). The output will
            contain `repeat` number of datapoints.

        number : int
            Number of times to run the inner loop of the timing code. This inner loop is run in
            between the timer starting and stopping. In order to amortize any timing overhead,
            `number` should be increased when the runtime of the function is small (less than a 1/10
            of a millisecond).

        min_repeat_ms : Optional[float]
            If set, the inner loop will be run until it takes longer than `min_repeat_ms`
            milliseconds. This can be used to ensure that the function is run enough to get an
            accurate measurement.

        end_to_end : bool
            If set, include time to transfer input tensors to the device and time to transfer
            returned tensors in the total runtime. This will give accurate timings for end to end
            workloads.

        args : Sequence[Object]
            Arguments to the function. These are cached before running timing code, so that data
            transfer costs are not counted in the runtime.

        kwargs : Dict[str, Object]
            Named arguments to the function. These are cached like `args`.

        Returns
        -------
        timing_results : BenchmarkResult
            Runtimes of the function. Use `.mean` to access the mean runtime, use `.results` to
            access the individual runtimes (in seconds).
        """
        min_repeat_ms = 0 if min_repeat_ms is None else min_repeat_ms
        if end_to_end:
            # We need to unpack keyword arguments into positional arguments
            packed_args = list(args)
            for k, v in kwargs.items():
                i = self.get_input_index(k, func_name)
                if i < 0:
                    raise TypeError(f"{func_name}() got an unexpected keyword argument '{k}'")
                while i >= len(packed_args):
                    packed_args.append(None)
                packed_args[i] = v
            return self.module.time_evaluator(
                "invoke_return_to_device",
                device,
                repeat=repeat,
                number=number,
                min_repeat_ms=min_repeat_ms,
            )(func_name, device.device_type % RPC_SESS_MASK, device.device_id, *packed_args)
        if args or kwargs:
            self.set_input(func_name, *args, **kwargs)
        return self.module.time_evaluator(
            "invoke", device, repeat=repeat, number=number, min_repeat_ms=min_repeat_ms
        )(func_name)<|MERGE_RESOLUTION|>--- conflicted
+++ resolved
@@ -306,11 +306,7 @@
 
     def load_late_bound_consts(self, path):
         """Re-load constants previously saved to file at path"""
-<<<<<<< HEAD
-        return self._load_late_bound_consts(path, bytes)
-=======
         return self._load_late_bound_consts(path)
->>>>>>> 174d09ee
 
 
 class VirtualMachine(object):
