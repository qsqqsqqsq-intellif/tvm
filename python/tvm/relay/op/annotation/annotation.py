# Licensed to the Apache Software Foundation (ASF) under one
# or more contributor license agreements.  See the NOTICE file
# distributed with this work for additional information
# regarding copyright ownership.  The ASF licenses this file
# to you under the Apache License, Version 2.0 (the
# "License"); you may not use this file except in compliance
# with the License.  You may obtain a copy of the License at
#
#   http://www.apache.org/licenses/LICENSE-2.0
#
# Unless required by applicable law or agreed to in writing,
# software distributed under the License is distributed on an
# "AS IS" BASIS, WITHOUT WARRANTIES OR CONDITIONS OF ANY
# KIND, either express or implied.  See the License for the
# specific language governing permissions and limitations
# under the License.
"""Annotation operations."""
from tvm import target
from tvm.runtime import ndarray as _nd
from tvm.runtime import Device as _Device

from . import _make
from .. import op as reg


def _make_virtual_device(device):
    if isinstance(device, _Device):
<<<<<<< HEAD
        return target.make_virtual_device(device)
    if isinstance(device, str):
        return target.make_virtual_device(_nd.device(device))
=======
        return target.VirtualDevice(device)
    if isinstance(device, str):
        return target.VirtualDevice(_nd.device(device))
>>>>>>> 174d09ee
    raise ValueError("expecting a Device or device name, but received a %s" % (type(device)))


def on_device(body, device, constrain_result=False, constrain_body=True):
    """Annotates a body expression with device constraints. The constraint influences
    how the body is compiled, where the body is evaluated, and where the result of
    evaluation is stored.

    Note that the defaults for the constrain_body and constrain_result parameters should
    almost never need to be overridden by the user. These parameters are exposed here
    to help unit tests exercise the PlanDevices pass machinery.

    Parameters
    ----------
    body : tvm.relay.Expr
        The expression to be annotated.

    device : Union[:py:class:`Device`, str]
        The device to annotate with.

    constrain_result  : bool
        If false (the default), the result of the on_device is not constrained to be on device.

    constrain_body : bool
        If true (the default), the body of the on_device is constrained to be on device.

    Returns
    -------
    result : tvm.relay.Expr
        The annotated expression.
    """
    return _make.OnDevice(body, _make_virtual_device(device), constrain_result, constrain_body)


def function_on_device(function, param_devices, result_device):
    """Annotates a Relay function with the device types on which its parameters and result should
    be stored.

    Parameters
    ----------
    function : tvm.relay.Function
        The function to be annotated.

    param_devices : Array[Union[:py:class:`Device`, str]]
        The devices for each parameter.

    result_device: Union[:py:class:`Device`, str]
        The device for the function result.

    Returns
    -------
    result : tvm.relay.Function
        The annotated function.
    """
    return _make.FunctionOnDevice(
        function,
        [_make_virtual_device(d) for d in param_devices],
        _make_virtual_device(result_device),
    )


def stop_fusion(data):
    """Annotate an expression to prevent it being fused with following expressions.

    Parameters
    ----------
    data : tvm.relay.Expr
        The expression to be annotated.

    Returns
    -------
    result : tvm.relay.Expr
        The annotated expression.
    """
    return _make.stop_fusion(data)


def checkpoint(data):
    """Annotate an expression to be a checkpoint for the checkpointing memory optimization.

    Parameters
    ----------
    data : tvm.relay.Expr
        The expression to be annotated.

    Returns
    -------
    result : tvm.relay.Expr
        The annotated expression.
    """
    return _make.checkpoint(data)


reg.register_injective_schedule("annotation.checkpoint")


def compiler_begin(data, compiler):
    """Annotate an expression to indicate that it is the beginning of
    a regeion that will be handled by the given compiler.

    Parameters
    ----------
    data : tvm.relay.Expr
        The expression to be annotated.

    compiler : Str
        The compiler used to generate code of the annotated region.

    Returns
    -------
    result : tvm.relay.Expr
        The annotated expression.
    """
    return _make.compiler_begin(data, compiler)


def compiler_end(data, compiler):
    """Annotate an expression to indicate that it is the end of a region that
    is handled by the provided compiler.

    Parameters
    ----------
    data : tvm.relay.Expr
        The expression to be annotated.

    compiler : Str
        The compiler used to generate code of the annotated region.

    Returns
    -------
    result : tvm.relay.Expr
        The annotated expression.
    """
    return _make.compiler_end(data, compiler)<|MERGE_RESOLUTION|>--- conflicted
+++ resolved
@@ -25,15 +25,9 @@
 
 def _make_virtual_device(device):
     if isinstance(device, _Device):
-<<<<<<< HEAD
-        return target.make_virtual_device(device)
-    if isinstance(device, str):
-        return target.make_virtual_device(_nd.device(device))
-=======
         return target.VirtualDevice(device)
     if isinstance(device, str):
         return target.VirtualDevice(_nd.device(device))
->>>>>>> 174d09ee
     raise ValueError("expecting a Device or device name, but received a %s" % (type(device)))
 
 
