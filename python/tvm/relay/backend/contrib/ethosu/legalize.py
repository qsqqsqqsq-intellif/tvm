--- conflicted
+++ resolved
@@ -16,11 +16,7 @@
 # under the License.
 # pylint: disable=invalid-name, unused-argument, import-outside-toplevel, no-value-for-parameter
 """A set of passes to legalize some of operations for the NPU"""
-<<<<<<< HEAD
-from typing import List, Type, Callable
-=======
 from typing import List, Type, Callable, Any, Dict
->>>>>>> 174d09ee
 import math
 
 import numpy as np  # type: ignore
@@ -149,11 +145,6 @@
 
 
 def get_lut_from_func(
-<<<<<<< HEAD
-    ifm_scale: float, ifm_zp: int, ofm_scale: float, ofm_zp: int, func: Callable[[float], float]
-) -> List[int]:
-    """Method to calculate the values of the lookup table based on the calculation function"""
-=======
     ifm_scale: float,
     ifm_zp: int,
     ofm_scale: float,
@@ -163,18 +154,13 @@
 ) -> List[int]:
     """Calculates the values of the lookup table based on the calculation function"""
 
->>>>>>> 174d09ee
     lut_values = list()
     # Only int8 is currently supported
     dtype = np.int8
     qmin, qmax = np.iinfo(dtype).min, np.iinfo(dtype).max
     for x in range(qmin, qmax + 1):
         x_real = ifm_scale * (x - ifm_zp)
-<<<<<<< HEAD
-        out_real = func(x_real)
-=======
         out_real = func(x_real, **func_params)
->>>>>>> 174d09ee
         lut_result = int(util.round_away_zero(ofm_zp + out_real / ofm_scale))
         lut_result = min(qmax, max(qmin, lut_result))
         lut_values.append(lut_result)
@@ -186,17 +172,6 @@
     """A class to create an identity operator with the LUT"""
 
     def __init__(
-<<<<<<< HEAD
-        self, params_class: Type, activation_type: str, calc_func: Callable[[float], float]
-    ):
-        super().__init__(require_type=True, rewrite_once=True)
-        self.pattern = (wildcard().has_attr({"Composite": params_class.composite_name}))(wildcard())
-        self.activation_type = activation_type
-        self.calc_func = calc_func
-
-    def callback(self, pre: tvm.relay.Expr, post: tvm.relay.Expr, node_map: tvm.ir.container.Map):
-        id_input = post.args[0]
-=======
         self,
         params_class: Type,
         activation_type: str,
@@ -228,7 +203,6 @@
     def callback(self, pre: tvm.relay.Expr, post: tvm.relay.Expr, node_map: tvm.ir.container.Map):
         params = self.params_class(post.op.body)
         params.ifm.tensor = post.args[0]
->>>>>>> 174d09ee
 
         calc_func_params = self.get_calc_func_params(post.op)
 
@@ -238,11 +212,6 @@
         output_zp = int(params.ofm.q_params.zero_point)
 
         lut_values = get_lut_from_func(
-<<<<<<< HEAD
-            input_scale, input_zp, output_scale, output_zp, self.calc_func
-        )
-        lut = relay.const(lut_values, dtype="uint8")
-=======
             input_scale,
             input_zp,
             output_scale,
@@ -251,7 +220,6 @@
             calc_func_params,
         )
         lut = relay.const(lut_values, dtype=params.ifm.dtype)
->>>>>>> 174d09ee
 
         # We baked the requantization into the LUT, so we don't requantize the identity operator
         identity = ethosu_ops.ethosu_identity(
@@ -294,11 +262,7 @@
 
 def sigmoid_calc_func(x: float) -> float:
     """Function to calculate the values for sigmoid"""
-<<<<<<< HEAD
-    # Thse limits are inherited from TFLite
-=======
     # These limits are inherited from TFLite
->>>>>>> 174d09ee
     upper_limit = 8.0
     lower_limit = -8.0
 
@@ -338,8 +302,6 @@
         pass
 
 
-<<<<<<< HEAD
-=======
 def leaky_relu_calc_func(x: float, alpha: float) -> float:
     """Function to calculate the values for leaky relu."""
     return x if x >= 0 else x * alpha
@@ -376,7 +338,6 @@
         pass
 
 
->>>>>>> 174d09ee
 class Conv2DRewriter(DFPatternCallback):
     """Convert conv2d related composite functions into ethosu_conv2d operators"""
 
@@ -1414,8 +1375,6 @@
         pass
 
 
-<<<<<<< HEAD
-=======
 class RequantizeRewriter(DFPatternCallback):
     """Convert ethos-u.requantize composite function to an identity operation."""
 
@@ -1618,7 +1577,6 @@
         pass
 
 
->>>>>>> 174d09ee
 @ir.transform.module_pass(opt_level=1)
 class LegalizeEthosU:
     """This is the pass to call graph-rewrites to perform graph transformation
@@ -1646,11 +1604,6 @@
         mod = LegalizeShl()(mod)
         mod = LegalizeAbs()(mod)
         mod = LegalizeTanh()(mod)
-<<<<<<< HEAD
-        mod = LegalizeMean()(mod)
-        mod = LegalizeConcat()(mod)
-        mod = LegalizeSigmoid()(mod)
-=======
         mod = LegalizeLeakyReLU()(mod)
         mod = LegalizeMean()(mod)
         mod = LegalizeConcat()(mod)
@@ -1659,7 +1612,6 @@
         mod = LegalizeResize2d()(mod)
         mod = LegalizeExpandDims()(mod)
         mod = LegalizeSqueeze()(mod)
->>>>>>> 174d09ee
         mod = LegalizeReshape()(mod)
         mod = LegalizeStridedSlice()(mod)
         mod = LegalizeNoOps()(mod)
