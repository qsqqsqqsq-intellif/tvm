--- conflicted
+++ resolved
@@ -301,134 +301,6 @@
         pass
 
 
-<<<<<<< HEAD
-class LayoutOptimization(ExprMutator):
-    """A pass to optimize the layout of NPU operations. If both the
-    producer and consumer of a tensor are NPU operators, then the
-    layout is converted from NHWC to NHCWB16.
-
-    Attributes
-    ----------
-    children : Dict[tvm.relay.expr.Call, List[tvm.relay.expr.Call]]
-        A map from current call to a list of calls that rely on the current
-        call. This allows the graph to be traversed backwards, which is useful
-        for checking whether the output layouts can be rewritten.
-    optimize_op : Dict[str, Callable]
-        A map from NPU op name to function that creates NPU op.
-    """
-
-    def __init__(self):
-        self.children = {}
-        self.optimize_op = {
-            "contrib.ethosu.conv2d": op.ethosu_conv2d,
-            "contrib.ethosu.depthwise_conv2d": op.ethosu_depthwise_conv2d,
-            "contrib.ethosu.pooling": op.ethosu_pooling,
-            "contrib.ethosu.binary_elementwise": op.ethosu_binary_elementwise,
-            "contrib.ethosu.unary_elementwise": op.ethosu_unary_elementwise,
-        }
-
-        super().__init__()
-
-    def alter_ethosu_op_layout(self, call: tvm.relay.expr.Call) -> tvm.relay.expr.Call:
-        """Alter the input and output layouts of an NPU operation if needed.
-        Input layout is only altered if the producing operation is an NPU
-        operation. Likewise, the output layout is only altered if the consuming
-        operation is an NPU operation.
-
-        Parameters
-        ----------
-        call : tvm.relay.expr.Call
-            The call pointing to an NPU operation that will be checked if
-            the layout needs altering.
-
-        Returns
-        -------
-        new_call : tvm.relay.expr.Call
-            New call with altered layouts.
-        """
-        assert isinstance(call.attrs, tvm.ir.Attrs), (
-            f"The attributes for operator '{call.op.name}' could not be "
-            "found. Did you register the relay.attrs.Ethosu<opname>Attrs "
-            "object in python api?"
-        )
-
-        new_attrs = dict(call.attrs)
-        parents = []
-
-        # Check if we can rewrite the input layouts
-        input_count = 0
-        for arg in call.args:
-            input_count += 1
-            if not isinstance(arg, tvm.relay.expr.Call):
-                continue
-            if isinstance(arg.op, tvm.ir.op.Op) and arg.op.name in self.optimize_op:
-                layout_string = "ifm_layout" if input_count <= 1 else f"ifm{input_count}_layout"
-                new_attrs[layout_string] = "NHCWB16"
-            parents.append(arg)
-
-        # Check if we can rewrite the output layouts
-        if call in self.children:
-            children = self.children[call]
-            if all(
-                isinstance(child, tvm.relay.expr.Call)
-                and isinstance(child.op, tvm.ir.op.Op)
-                and child.op.name in self.optimize_op
-                and child.attrs["ifm_layout"] == "NHCWB16"
-                for child in children
-            ):
-                new_attrs["ofm_layout"] = "NHCWB16"
-
-        name = call.op.name
-        assert name in self.optimize_op, (
-            f"Could not create operator '{name}' as the creation function "
-            "is unknown. Please provide a mapping."
-        )
-        new_call = self.optimize_op[name](*call.args, **new_attrs)
-
-        # Update map of children
-        for input_arg in parents:
-            if input_arg in self.children:
-                self.children[input_arg].append(new_call)
-            else:
-                self.children[input_arg] = [new_call]
-
-        return super().visit_call(new_call)
-
-    def visit_call(self, call: tvm.relay.expr.Call) -> tvm.relay.expr.Call:
-        """Recursively visit call nodes in the input graph and alter the
-        layout of an op if needed.
-
-        Parameters
-        ----------
-        call : tvm.relay.expr.Call
-            The current call node being visited.
-
-        Returns
-        -------
-        tvm.relay.expr.Call
-            The input call node in the case the current call node does
-            not refer to an Op. Else, a new call node with altered Op
-            attributes.
-        """
-        if isinstance(call.op, tvm.ir.op.Op) and call.op.name in self.optimize_op:
-            return self.alter_ethosu_op_layout(call)
-        return super().visit_call(call)
-
-
-@relay.transform.function_pass(opt_level=1, name="LayoutOptimizer")
-class LayoutOptimizer(Pass):
-    """Register LayoutOptimizer as a Relay pass."""
-
-    def transform_function(
-        self, func: tvm.relay.function.Function, mod: tvm.IRModule, _
-    ) -> tvm.IRModule:
-        """A pass to optimize the layout of NPU operations. If both the
-        producer and consumer of a tensor are NPU operators, then the
-        layout is converted from NHWC to NHCWB16 as this is the layout NPU
-        uses internally."""
-        assert len(mod.functions.items()) == 1, "Module can only contain one function."
-        return LayoutOptimization().visit(func)
-=======
 def IdentityOptimizer():  # pylint: disable=invalid-name
     """Pass that removes redundant identities
 
@@ -438,7 +310,6 @@
         The module pass.
     """
     return _ffi_api.IdentityOptimizer()
->>>>>>> 0b612563
 
 
 @tvm._ffi.register_func("relay.ext.ethos-u.constant_updater")
