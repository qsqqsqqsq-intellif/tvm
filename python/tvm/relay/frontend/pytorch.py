# Licensed to the Apache Software Foundation (ASF) under one
# or more contributor license agreements.  See the NOTICE file
# distributed with this work for additional information
# regarding copyright ownership.  The ASF licenses this file
# to you under the Apache License, Version 2.0 (the
# "License"); you may not use this file except in compliance
# with the License.  You may obtain a copy of the License at
#
#   http://www.apache.org/licenses/LICENSE-2.0
#
# Unless required by applicable law or agreed to in writing,
# software distributed under the License is distributed on an
# "AS IS" BASIS, WITHOUT WARRANTIES OR CONDITIONS OF ANY
# KIND, either express or implied.  See the License for the
# specific language governing permissions and limitations
# under the License.
# pylint: disable=import-self, too-many-lines, len-as-condition, no-else-return, unused-variable, too-many-nested-blocks
# pylint: disable=consider-iterating-dictionary, invalid-name, unused-argument, unused-variable, broad-except
# pylint: disable=import-outside-toplevel, simplifiable-if-expression, cell-var-from-loop, unnecessary-lambda
# pylint: disable=missing-function-docstring, redefined-builtin
"""PT: PyTorch frontend."""
import functools
import itertools
import math
import sys
import logging

import numpy as np
import tvm
from tvm.ir import IRModule
from tvm.topi.utils import get_const_tuple

from .. import analysis as _analysis
from .. import expr as _expr
from .. import function as _function
from .. import op as _op
from .. import qnn, transform
from ..expr_functor import ExprMutator
from ..loops import while_loop
from ..prelude import Prelude, StaticTensorArrayOps
from ..ty import Any, TensorType, TupleType
from . import qnn_torch
from .common import AttrCvt, get_relay_op, gru_cell, logger
from .common import infer_shape as _infer_shape
from .common import infer_value as _infer_value
from .common import infer_value_simulated as _infer_value_simulated
from .common import lstm_cell, try_infer_value, unbind
from .pytorch_utils import is_version_greater_than, getattr_attr_name

__all__ = ["from_pytorch"]

# This returns a "subgraph" which puts variables whenever
# the type is known. It also records things to map the input
# nodes to the extracted graph's nodes.
# As Python objects are not round-trippable through C++, and
# our type annotations only live in Python, we need to map
# the we need to map the nodes we get in visiting to the nodes
# we used to construct the graph (they are the same in C++,
# match each other in dictionary lookups, but are not the same
# in Python) by using the hint dictionary filled as
# {node: node for node in nodes} to get the type annotations.
# https://discuss.tvm.apache.org/t/round-tripping-objects-through-the-ffi/8440
class _TypeFinder(ExprMutator):
    def __init__(self, types):
        super().__init__()
        self.counter = 0
        self.vars = {}
        self.types = types
        self.leave = set()  # some variables are not inputs

    def visit_let(self, let):
        self.leave.add(let.var)
        return super().visit_let(let)

    def visit_function(self, fn):
        self.leave.update(fn.params)
        return super().visit_function(fn)

    def visit(self, expr):
        if expr in self.leave:
            return super().visit(expr)
        if expr in self.vars:
            return self.vars[expr]
        if isinstance(expr, tvm.relay.Var):
            self.vars[expr] = expr
            return expr
        if expr in self.types:
            ty = self.types[expr]
            v = tvm.relay.var(f"_{self.counter}", type_annotation=ty)
            self.counter += 1
            self.vars[expr] = v
            return v
        v = super().visit(expr)
        return v


def _should_construct_dynamic_list(list_construct_node):
    # if this list is element-accessed or modified at runtime, generate List ADT
    def inplace_add_to_add(op_name):
        if op_name == "aten::add_":
            return "aten::add"
        else:
            return op_name

    uses = _get_uses(list_construct_node)

    for loop_use in filter(lambda use: use.user.kind() == "prim::Loop", uses):
        block_input_index = loop_use.offset - 1
        block = list(loop_use.user.blocks())[0]
        list_loop_var = list(block.inputs())[block_input_index]
        uses += _get_uses(list_loop_var.node())

    op_names = map(inplace_add_to_add, set(use.user.kind() for use in uses))

    list_ops = set(["aten::add", "aten::__getitem__"])
    intersect = list_ops.intersection(op_names)

    if len(intersect) > 0 and intersect != set(["aten::add"]):
        return True

    # if add op outputs list, it is dynamic so we need to construct List ADT
    for use in filter(lambda use: use.user.kind() in ["aten::add", "aten::add_"], uses):
        output_type = _get_node_type(use.user)
        if output_type == "ListType":
            return True

    return False


def _is_int_seq(seq):
    # TODO (t-vi): handle non-int constants? (like numpy.intXX)
    return len(seq) > 0 and all([isinstance(i, int) for i in seq])


# operator implementation
class PyTorchOpConverter:
    """A helper class for holding PyTorch op converters."""

    def __init__(self, prelude, default_dtype):
        self.prelude = prelude
        self.default_dtype = default_dtype
        self.create_convert_map()
        self.types = {}  # map from nodes to (Relay) type annotations

    # this incrementally infers the type, see the comments on the type visitor
    # above.
    def infer_type(self, node, mod=None):
        """An incremental method to infer the type of a node in the relay graph."""

        if node in self.types:
            return self.types[node]
        if isinstance(node, tvm.relay.Var):
            return node.type_annotation

        tf = _TypeFinder(types=self.types)
        new_node = tf.visit(node)
        fn = _function.Function(list(tf.vars.values()), new_node)
        new_mod = IRModule({"main": fn})
        if mod is not None:
            new_mod.update(mod)
        new_mod = transform.RemoveUnusedFunctions()(new_mod)
        new_mod = transform.InferType()(new_mod)
        entry = new_mod["main"]
        ty = entry.body.checked_type
        self.types[node] = ty
        return self.types[node]

    def infer_type_with_prelude(self, val):
        body = self.infer_type(val, self.prelude.mod)
        return body

    # list ADT utilities
    def convert_to_list_adt(self, py_lst):
        elem_tys = [self.infer_type_with_prelude(elem) for elem in py_lst]
        msg = "List elements should have identical types"
        assert all(map(lambda ty: ty == elem_tys[0], elem_tys)), msg

        # get_type returns type_name, ctor1, ..., ctorN
        # 1 is nil
        _, cons, nil = self.prelude.mod.get_type("List")
        adt_lst = nil()
        for elem in reversed(py_lst):
            adt_lst = cons(elem, adt_lst)
        return adt_lst

    def map_tensor_array_constructor(self, adt_lst, shape):
        static_tensor_array_ops = StaticTensorArrayOps(self.prelude, "float32", shape)
        static_tensor_array_ops.register()
        tensor_create = self.prelude.get_tensor_ctor_static("tensor_constructor", "float32", shape)
        return self.prelude.map(tensor_create, adt_lst)

    def convert_to_tensor_array(self, adt_lst):
        _, cons, nil = self.prelude.mod.get_type("List")
        if self.prelude.length(adt_lst) == 0:
            return nil()

        checked_type = self.infer_type_with_prelude(self.prelude.hd(adt_lst))
        shape = checked_type.shape
        tensor_array = self.map_tensor_array_constructor(adt_lst, shape)
        return tensor_array, tuple(shape)

    def infer_shape(self, inputs, mod=None):
        """A method to get the output type of an intermediate node in the graph."""
        typ = self.infer_type(inputs, mod=mod)
        if hasattr(typ, "shape"):
            # Regular operator that outputs tensors
            return get_const_tuple(typ.shape)
        # The return type is not a tensor, for example List
        return typ

    def infer_shape_with_prelude(self, inputs):
        return self.infer_shape(inputs, mod=self.prelude.mod)

    def record_output_type(self, output):
        if isinstance(output, tuple):
            cleaned_output = [o for o in output if o is not None]
            types = self.infer_type_with_prelude(_expr.Tuple(cleaned_output))
            for o, t in zip(cleaned_output, types.fields):
                self.types[o] = t
        elif isinstance(output, _expr.Expr):
            self.infer_type_with_prelude(output)
        # it can also happen that the type is int or so

    def pytorch_promote_types(self, inputs, dtypes):
        """This promotes TVM inputs with TVM dtypes passed like PyTorch would"""
        actual_dtypes = []
        for i, inp in enumerate(inputs):
            if isinstance(inp, _expr.Expr):
                idt = self.infer_type(inp).dtype
                actual_dtypes.append(idt)
            else:
                actual_dtypes.append(dtypes[i])
        dtypes = actual_dtypes
        tensor_dtypes = [dt for inp, dt in zip(inputs, dtypes) if not np.isscalar(inp)]
        non_tensor_inputs = [inp for inp in inputs if np.isscalar(inp)]
        result_type = _pytorch_result_type(tensor_dtypes, non_tensor_inputs)
        results = []
        for inp, dt in zip(inputs, dtypes):
            if np.isscalar(inp):
                results.append(_expr.const(inp, dtype=result_type))
            elif dt == result_type:
                results.append(inp)
            else:
                results.append(_op.cast(inp, result_type))
        return results

    def is_quantized_tensor(self, data):
        # If a quantized Torch module is saved and loaded back, dtype will be dropped
        # Since dtypes from Torch tensors are not reliable in such cases, we use
        # Relay's type inference result to decide if an input tensor is quantized
        ty = self.infer_type_with_prelude(data)
        return ty.dtype == "uint8"

    # Operator implementations
    def make_elemwise(self, name):
        def elemwise(inputs, input_types):
            data0, data1 = self.pytorch_promote_types(inputs[:2], input_types[:2])
            return get_relay_op(name)(data0, data1)

        return elemwise

    def min_max_common(self, name_elemwise, name_reduce, inputs, input_types):
        if len(inputs) == 1:
            data = self.pytorch_promote_types(inputs[:1], input_types[:1])
            return get_relay_op(name_reduce)(data[0])
        elif len(inputs) >= 2 and isinstance(inputs[1], int):
            data = self.pytorch_promote_types(inputs[:1], input_types[:1])
            dim = inputs[1]
            keepdims = inputs[2] if len(inputs) > 2 else False
            # also return dummy indices
            return get_relay_op(name_reduce)(data[0], axis=dim, keepdims=keepdims), None
        else:
            data0, data1 = self.pytorch_promote_types(inputs[:2], input_types[:2])
            return get_relay_op(name_elemwise)(data0, data1)

    def max(self, inputs, input_types):
        return self.min_max_common("maximum", "max", inputs, input_types)

    def min(self, inputs, input_types):
        return self.min_max_common("minimum", "min", inputs, input_types)

    def make_unary(self, name):
        def unary(inputs, input_types):
            # this is just to ensure tensor input
            (data,) = self.pytorch_promote_types(inputs[:1], input_types[:1])
            return get_relay_op(name)(data)

        return unary

    def log1p(self, inputs, input_types):
        # 1_plus_log x = log(x + 1)
        (dtype,) = input_types
        one = _expr.const(1, dtype=dtype)
        return _op.log(inputs[0] + one)

    def arange(self, inputs, input_types):
        def _get_value(val, dtype):
            # dtype is a tvm dtype
            if isinstance(val, _expr.Expr):
                inp = _op.cast(val, dtype)
                ret, _ = try_infer_value(inp, lambda ret: _expr.const(ret, dtype))
            else:
                ret = _create_typed_const(val, dtype)
            return ret

        def _get_type(val, inp_type):
            if isinstance(val, _expr.Expr):
                dtype = str(self.infer_type(val))
                return dtype
            return inp_type

        # PyTorch arange uses the following type semantics:
        # - if a dtype is given, start, stop, step are converted to that dtype
        # - if no dtype is given and all args are integral, dtype is int64
        # - if no dtype is given and there is a float arg, dtype is float32
        if len(inputs) == 5:
            dtype0 = _get_type(inputs[0], input_types[0])
            if inputs[1] is not None:
                dtype = _convert_dtype_value(inputs[1])
            elif dtype0.startswith("float"):
                dtype = "float32"
            else:
                dtype = "int64"
            start = _expr.const(0, dtype)
            stop = _get_value(inputs[0], dtype)
            step = _expr.const(1, dtype)
        elif len(inputs) == 7:
            types = [_get_type(inputs[i], input_types[i]) for i in range(3)]
            if inputs[3] is not None:
                dtype = _convert_dtype_value(inputs[3])
            elif any([t.startswith("float") for t in types]):
                dtype = "float32"
            else:
                dtype = "int64"
            start = _get_value(inputs[0], dtype)
            stop = _get_value(inputs[1], dtype)
            step = _get_value(inputs[2], dtype)
        else:
            msg = "Unknown number of arguments (%d) to parse." % (len(inputs))
            raise AssertionError(msg)

        return _op.transform.arange(start=start, stop=stop, step=step, dtype=dtype)

    def squeeze(self, inputs, input_types):
        data = inputs[0]
        if len(inputs) == 1:
            axis = None
        else:
            # TODO (t-vi): why is the cast to int needed? similarly elsewhere
            axis = [int(inputs[1])]

        return _op.transform.squeeze(data, axis)

    def unsqueeze(self, inputs, input_types):
        data = inputs[0]
        axis = inputs[1]

        return _op.transform.expand_dims(data, int(axis), 1)

    def concatenate(self, inputs, input_types):
        def tensor_array_concat(lst, axis):
            assert axis == 0, "Tensor array concat supported only for axis 0"
            tensor_array, shape = self.convert_to_tensor_array(lst)
            concat_shape = (Any(),) + shape[1:]
            concat = self.prelude.get_global_var_static("tensor_array_concat", "float32", shape)
            concatenated = concat(tensor_array)

            static_tensor_array_ops = StaticTensorArrayOps(self.prelude, "float32", concat_shape)
            static_tensor_array_ops.register()
            get_tensor = self.prelude.get_global_var_static(
                "tensor_get_data", "float32", concat_shape
            )
            return get_tensor(concatenated)

        data = inputs[0]
        axis = inputs[1]

        if not isinstance(data, list):
            return tensor_array_concat(data, axis)

        if isinstance(data, _expr.Expr):
            data = [data]

        return _op.tensor.concatenate(data, int(axis))

    def slice(self, inputs, input_types):
        axis_dtype = "int64"
        index_size_limit = sys.maxsize
        data = inputs[0]
        dshape = self.infer_shape(data)
        ndim = len(dshape)
        dim = int(inputs[1])
        stride = inputs[4]

        target_begin, is_begin_const = try_infer_value(
            inputs[2], lambda ret: ret.astype(np.int).item(0)
        )
        target_end, is_end_const = try_infer_value(
            inputs[3], lambda ret: ret.astype(np.int).item(0)
        )

        # A fast path when slicing is nop.
        if (
            isinstance(target_begin, int)
            and isinstance(target_end, int)
            and target_begin == 0
            and target_end >= index_size_limit
            and stride == 1
        ):
            return data

        if target_begin is None and target_end is None:
            return data

        # Process begin
        begin = [0] * ndim

        if target_begin is not None:
            begin[dim] = target_begin

        if target_begin is not None and not isinstance(begin[dim], int):
            tmp = []
            for b in begin:
                if isinstance(b, int):
                    tmp.append(_op.expand_dims(_expr.const(b, axis_dtype), axis=0))
                else:
                    tmp.append(_op.cast(_op.expand_dims(b, axis=0), axis_dtype))
            begin = _op.concatenate(tmp, axis=0)
            btype = self.infer_type(begin).dtype
            if str(btype) != axis_dtype:
                begin = _op.cast(begin, axis_dtype)

        # Process end
        if isinstance(target_end, int) and target_end >= index_size_limit:
            target_end = dshape[dim]

        if any([isinstance(d, tvm.tir.Any) for d in dshape]):
            end = _op.shape_of(data)
        else:
            end = dshape

        if isinstance(target_end, int):
            if isinstance(end, list):
                end[dim] = target_end
            else:
                all_static = True
                for i, shape_dim in enumerate(dshape):
                    if i != dim and isinstance(shape_dim, tvm.tir.Any):
                        all_static = False

                if all_static:
                    end = list(get_const_tuple(dshape))
                    end[dim] = target_end
                else:
                    target_end = _expr.const(target_end)
                    end = _op.scatter(
                        end,
                        _op.expand_dims(_expr.const(dim), axis=0),
                        _op.expand_dims(target_end, axis=0),
                        axis=0,
                    )
        else:
            end = _op.cast(_op.shape_of(data), axis_dtype)
            if target_end is not None and not isinstance(target_end, tvm.tir.Any):
                ttype = self.infer_type(target_end).dtype
                if str(ttype) != axis_dtype:
                    target_end = _op.cast(target_end, axis_dtype)
                end = _op.scatter(
                    end,
                    _op.expand_dims(_expr.const(dim), axis=0),
                    _op.expand_dims(target_end, axis=0),
                    axis=0,
                )

        if not isinstance(end, list):
            etype = self.infer_type(end).dtype
            if str(etype) != axis_dtype:
                end = _op.cast(end, axis_dtype)

        strides = [1] * ndim
        strides[dim] = stride

        return _op.transform.strided_slice(
            data, begin=begin, end=end, strides=strides, slice_mode="end"
        )

    def narrow(self, inputs, input_types):
        # Inputs are:
        # 0 - the tensor to narrow
        # 1 - the dimension along which to narrow
        # 2 - the starting dimension
        # 3 - the distance to the ending dimension
        # Lets find the ending dimension
        end = self.add(inputs[2:4], input_types[2:4])
        stride = 1
        slice_input = inputs[:3] + [end, stride]
        slice_types = input_types + ["int32"]
        return self.slice(slice_input, slice_types)

    def split(self, inputs, input_types):
        data = inputs[0]
        split_size = int(inputs[1])
        dim = int(inputs[2])

        split_index = split_size
        indices = []
        while split_index < self.infer_shape(data)[dim]:
            indices.append(split_index)
            split_index += split_size

        return _op.split(data, indices, dim)

    def split_with_sizes(self, inputs, input_types):
        data = inputs[0]
        sections = inputs[1]
        dim = int(inputs[2])

        if len(sections) == 1:
            # a special case used in torchvision detection models
            return _expr.TupleWrapper(_expr.Tuple([data]), 1)

        split_index = 0
        indices = []
        for i in range(len(sections) - 1):
            index, _ = try_infer_value(sections[i], lambda ret: int(ret))
            split_index += index
            indices.append(split_index)

        return _op.split(data, indices, dim)

    def select(self, inputs, input_types):
        data = inputs[0]
        dim = int(inputs[1])
        index = _wrap_const(inputs[2])
        return _op.transform.take(data, index, axis=dim, mode="wrap")

    def take(self, inputs, input_types):
        data = inputs[0]
        indices = _op.cast(inputs[1], "int32")

        return _op.transform.take(data, indices=indices, mode="wrap")

    def topk(self, inputs, input_types):
        data = inputs[0]
        axis = int(inputs[2])
        is_ascend = not bool(inputs[3])
        sort = bool(inputs[4])

        if isinstance(inputs[1], _expr.Expr):
            k, _ = try_infer_value(inputs[1], lambda ret: ret.tolist())
        else:
            k = inputs[1]

        if not sort:
            msg = "Currently supports only sorted output for topk operator."
            raise AssertionError(msg)

        outs = _op.topk(data, k=k, axis=axis, is_ascend=is_ascend, ret_type="both", dtype="int64")

        return outs[0], outs[1]

    def reciprocal(self, inputs, input_types):
        data = inputs[0]
        return _expr.const(1.0, dtype=input_types[0]) / data

    def repeat(self, inputs, input_types):
        data = inputs[0]
        reps = []
        for r in inputs[1]:
            if isinstance(r, int):
                reps.append(r)
            else:
                reps.append(int(_infer_value(r, {}).numpy()))

        return _op.transform.tile(data, reps=reps)

    def repeat_interleave(self, inputs, input_types):
        data = inputs[0]
        if isinstance(inputs[1], int):
            repeats = inputs[1]
            axis = inputs[2]
        elif isinstance(inputs[1], _expr.Expr):
            if isinstance(inputs[1], _expr.Constant):
                repeats = int(inputs[1].data.numpy())
            else:
                repeats, _ = try_infer_value(inputs[1], lambda ret: ret.tolist())
            axis = inputs[2]
        else:
            msg = "Only repeat with one value as repeat is currently supported."
            raise AssertionError(msg)
        if axis is None:  # Flatten the data if no axis is given from torch
            data = _op.transform.reshape(data, [-1])
            axis = 0
        return _op.transform.repeat(data, repeats=repeats, axis=axis)

    def addcdiv(self, inputs, input_types):
        data, t1, t2, c = self.pytorch_promote_types(inputs[:4], input_types[:4])
        return data + (c * (t1 / t2))

    def addcmul(self, inputs, input_types):
        data, t1, t2, c = self.pytorch_promote_types(inputs[:4], input_types[:4])
        return data + (c * (t1 * t2))

    def where(self, inputs, input_types):
        if len(inputs) == 1:
            return self.nonzero([inputs[0], True], input_types)

        cond = inputs[0]
        x, y = self.pytorch_promote_types(inputs[1:3], input_types[1:3])
        return _op.where(cond, x, y)

    def full_impl(self, data, fill_value, dtype):
        size = []
        need_reshape = False
        new_shape = []
        for dim in data:
            if isinstance(dim, _expr.Expr):
                if isinstance(dim, _expr.Constant):
                    dim = int(dim.data.numpy())
                    if isinstance(size, list):
                        size.append(dim)
                    new_shape.append(dim)
                else:
                    dim, success = try_infer_value(dim, lambda ret: int(ret), lambda: 0)
                    new_shape.append(dim)

                    if success:
                        if isinstance(size, list):
                            size.append(dim)
                    else:
                        size = None
                        need_reshape = True
            else:
                if isinstance(size, list):
                    size.append(dim)
                new_shape.append(dim)

        if size is None:
            tmp = []
            for dim in data:
                tmp.append(_op.cast(_op.expand_dims(dim, axis=0), "int64"))
            size = _op.concatenate(tmp, axis=0)

        out = _op.full(_expr.const(fill_value), size, dtype=dtype)
        if need_reshape:
            out = _op.reshape(out, new_shape)
        return out

    def ones(self, inputs, input_types):
        data = inputs[0]

        import torch

        if not isinstance(data, (_expr.Expr, list, torch.Tensor, np.ndarray)):
            msg = "Data type %s could not be parsed in ones op" % (type(data))
            raise AssertionError(msg)

        if inputs[1] is not None:
            dtype = _convert_dtype_value(inputs[1])
        else:
            dtype = self.default_dtype
        return self.full_impl(data, 1, dtype)

    def ones_like(self, inputs, input_types):
        data = inputs[0]
        out = _op.ones_like(data)

        # If the input and the output datatype is different, do a cast
        if inputs[1] is not None:
            dtype = _convert_dtype_value(inputs[1])
        else:
            dtype = self.default_dtype
        if input_types[0] != dtype:
            out = _op.cast(out, dtype)

        return out

    def zeros(self, inputs, input_types):
        data = inputs[0]

        import torch

        if not isinstance(data, (_expr.Expr, list, torch.Tensor, np.ndarray)):
            msg = "Data type %s could not be parsed in zeros op" % (type(data))
            raise AssertionError(msg)

        if inputs[1] is not None:
            dtype = _convert_dtype_value(inputs[1])
        else:
            dtype = self.default_dtype
        return self.full_impl(data, 0, dtype)

    def zeros_like(self, inputs, input_types):
        data = inputs[0]
        out = _op.zeros_like(data)

        # If the input and the output datatype is different, do a cast
        if inputs[1] is not None:
            dtype = _convert_dtype_value(inputs[1])
        else:
            dtype = self.default_dtype
        if input_types[0] not in dtype:
            out = _op.cast(out, dtype)

        return out

    def full(self, inputs, input_types):
        data = inputs[0]
        fill_value = inputs[1]

        import torch

        if not isinstance(data, (_expr.Expr, list, torch.Tensor, np.ndarray)):
            msg = "Data type %s could not be parsed in full op" % (type(data))
            raise AssertionError(msg)

        if inputs[2] is not None:  # dtype given
            dtype = _convert_dtype_value(inputs[2])
        else:
            # if dtype is None, torch uses a global default set by torch.set_default_tensor_type()
            dtype = self.default_dtype

        return self.full_impl(data, fill_value, dtype)

    def full_like(self, inputs, input_types):
        data = inputs[0]
        fill_value = inputs[1]

        out = _op.full_like(data, _expr.const(fill_value))

        # If the input and the output datatype is different, do a cast
        if inputs[2] is not None:  # dtype given
            dtype = _convert_dtype_value(inputs[2])
        else:
            # if dtype is None, torch uses a global default set by torch.set_default_tensor_type()
            dtype = self.default_dtype
        if input_types[0] not in dtype:
            out = _op.cast(out, dtype)

        return out

    def linspace(self, inputs, input_types):
        start = inputs[0]
        stop = inputs[1]
        step = inputs[2]

        # Find the spacing between values as step
        if step != 1:
            step = (stop - start) / (step - 1)
            stop = stop + step
        else:
            stop = start + step

        if inputs[3] is None:
            import torch

            dtype = _convert_data_type(str(torch.get_default_dtype()))
        else:
            dtype = _convert_dtype_value(inputs[3])

        start = _create_typed_const(start, dtype)
        stop = _create_typed_const(stop, dtype)
        step = _create_typed_const(step, dtype)

        return _op.transform.arange(start=start, stop=stop, step=step, dtype=dtype)

    def relu(self, inputs, input_types):
        data = inputs[0]
        if self.is_quantized_tensor(data):
            assert len(inputs) == 3, "Input quant param not found in op inputs"
            input_zero_point = _expr.const(inputs[2], dtype="int32")
            return qnn_torch.quantized_relu(data, input_zero_point)
        return _op.nn.relu(data)

    def prelu(self, inputs, input_types):
        # Reference: https://pytorch.org/docs/stable/generated/torch.nn.PReLU.html#torch.nn.PReLU
        data = inputs[0]
        dim = self.get_dims(data)
        ndims = len(dim)
        axis = 0 if ndims == 1 else 1
        alpha = _op.broadcast_to(inputs[1], (dim[axis]))
        return _op.nn.prelu(data, alpha, axis)

    def leaky_relu(self, inputs, input_types):
        data = inputs[0]
        alpha = float(inputs[1])
        return _op.nn.leaky_relu(data, alpha)

    def elu(self, inputs, input_types):
        data = inputs[0]
        dtype = input_types[0]
        alpha = _expr.const(-float(inputs[1]), dtype=dtype)
        return alpha * _op.nn.relu(_expr.const(1, dtype=dtype) - _op.exp(data)) + _op.nn.relu(data)

    def celu(self, inputs, input_types):
        data = inputs[0]
        dtype = input_types[0]
        alpha = _expr.const(float(inputs[1]), dtype=dtype)
        return alpha * _op.nn.relu(
            _expr.const(1, dtype=dtype) - _op.exp(data / alpha)
        ) + _op.nn.relu(data)

    def gelu(self, inputs, input_types):
        data = inputs[0]
        dtype = input_types[0]
        # gelu is data  * normcdf(data)
        # normcdf expressed as erf because we don't currently have that intrinsic
        # note that there is also a fastgelu variant approximating normcdf
        # with tanh and third order polynomials, but this is "true" gelu
        return data * (
            _expr.const(0.5, dtype=dtype)
            + _op.erf(data * _expr.const(0.5 ** 0.5, dtype=dtype)) * _expr.const(0.5, dtype=dtype)
        )

    def selu(self, inputs, input_types):
        data = inputs[0]
        # https://pytorch.org/docs/stable/nn.html#selu
        dtype = input_types[0]
        alpha = _expr.const(-1.6732632423543772848170429916717, dtype=dtype)
        gamma = _expr.const(1.0507009873554804934193349852946, dtype=dtype)
        return gamma * (
            alpha * _op.nn.relu(_expr.const(1.0, dtype=dtype) - _op.exp(data)) + _op.nn.relu(data)
        )

    def silu(self, inputs, input_types):
        data = inputs[0]
        return data * _op.tensor.sigmoid(data)

    def log_sigmoid(self, inputs, input_types):
        data = inputs[0]
        return _op.log(_op.tensor.sigmoid(data))

    def hard_sigmoid(self, inputs, input_types):
        def _relu6(x):
            return _op.tensor.clip(x, 0.0, 6.0)

        def func(x):
            return _relu6(x + _expr.const(3.0)) / _expr.const(6.0)

        if self.is_quantized_tensor(inputs[0]):
            input_scale = _expr.const(inputs[1])
            input_zero_point = _expr.const(inputs[2])
            # PyTorch seems to use the following output qparams, but accuracy
            # is broken if we use this.
            # TODO(masahi): Revisit this parameter choice
            #
            # Taken from src/ATen/native/quantized/cpu/kernels/QuantizedOpKernels.cpp
            # output_scale = _expr.const(0.00390625)  # 1.0 / 2^8
            # output_zero_point = _expr.const(-128)
            output_scale = input_scale
            output_zero_point = input_zero_point

            data = qnn.op.dequantize(inputs[0], input_scale, input_zero_point, axis=1)
            out = func(data)
            return qnn.op.quantize(out, output_scale, output_zero_point, out_dtype="uint8")

        return func(inputs[0])

    def hard_swish(self, inputs, input_types):
        data = inputs[0]
        return data * self.hard_sigmoid(inputs, input_types)

    def adaptive_avg_pool(self, op, inputs, input_types):
        data = inputs[0]
        output_size = inputs[1]

        def func(x):
            return op(x, output_size=output_size)

        if self.is_quantized_tensor(data):
            return qnn_torch.apply_with_upcast(data, func)

        return func(data)

    def adaptive_max_pool(self, op, inputs, input_types):
        data = inputs[0]
        output_size = inputs[1]
        # returns dummy indices too
        return op(data, output_size=output_size), None

    @staticmethod
    def convert_const_list(data):
        if isinstance(data, list):
            for i, _ in enumerate(data):
                if isinstance(data[i], _expr.Expr):
                    data[i] = int(_infer_value_simulated(data[i], {}).numpy())
        return data

    def maxpool_2d(self, inputs, input_types):
        data = inputs[0]

        pool_size = self.convert_const_list(inputs[1])
        strides = self.convert_const_list(inputs[2] if inputs[2] else pool_size)
        padding = inputs[3]
        dilation = inputs[4]
        ceil_mode = int(inputs[5])

        return _op.nn.max_pool2d(
            data,
            pool_size=pool_size,
            strides=strides,
            dilation=dilation,
            padding=padding,
            layout="NCHW",
            ceil_mode=ceil_mode,
        )

    def maxpool_2d_with_indices(self, inputs, input_types):
        # returns dummy indices too
        return self.maxpool_2d(inputs, input_types), None

    def maxpool_1d(self, inputs, input_types):
        data = inputs[0]

        pool_size = inputs[1]
        strides = inputs[2] if inputs[2] else pool_size
        padding = inputs[3]
        dilation = inputs[4]
        ceil_mode = int(inputs[5])

        return _op.nn.max_pool1d(
            data,
            pool_size=pool_size,
            strides=strides,
            dilation=dilation,
            padding=padding,
            layout="NCW",
            ceil_mode=ceil_mode,
        )

    def maxpool_3d(self, inputs, input_types):
        data = inputs[0]

        pool_size = inputs[1]
        strides = inputs[2] if inputs[2] else pool_size
        padding = inputs[3]
        dilation = inputs[4]
        ceil_mode = int(inputs[5])

        return _op.nn.max_pool3d(
            data,
            pool_size=pool_size,
            strides=strides,
            dilation=dilation,
            padding=padding,
            ceil_mode=ceil_mode,
        )

    def hardtanh(self, inputs, input_types):
        a = inputs[0]
        tanh_min = float(inputs[1])
        tanh_max = float(inputs[2])
        return _op.tensor.clip(a, tanh_min, tanh_max)

    def convolution(self, inputs, input_types):
        # Use transpose or normal
        use_transpose = True if inputs[6] == 1 else False

        data = inputs[0]
        weight = inputs[1]
        bias = inputs[2]
        strides = tuple(inputs[3])
        padding = tuple(inputs[4])
        dilation = tuple(inputs[5])

        if isinstance(weight, _expr.Expr):
            inferred_shape = self.infer_shape(weight)
            weight_shape = []
            for infer in inferred_shape:
                weight_shape.append(infer)
        else:
            msg = "Data type %s could not be parsed in conv op" % (type(weight))
            raise AssertionError(msg)

        groups = int(inputs[8])

        if use_transpose:
            channels = weight_shape[1] * groups
            in_channels = weight_shape[0]
        else:
            channels = weight_shape[0]
            in_channels = weight_shape[1]

        # Check if this is depth wise convolution
        # We need to reshape weight so that Relay could recognize this is depth wise
        # weight_shape[1] is always in_channels // groups
        # For depthwise, in_channels == groups, so weight_shape[1] == 1
        # If groups > 1 but weight_shape[1] != 1, this is group convolution
        if groups > 1 and in_channels == 1:
            channel_multiplier = channels // groups
            new_weight_shape = (groups, channel_multiplier) + tuple(weight_shape[2:])
            weight = _op.transform.reshape(weight, new_weight_shape)

        kernel_size = weight_shape[2:]
        use_bias = isinstance(bias, _expr.Expr)

        # We are trying to invoke various relay operations through a single conv_op variable.
        # However the function signatures for some operations have additional attributes so we
        # pass these in along with the standard ones.
        additional_arguments = dict()

        if use_transpose:
            if len(kernel_size) == 3:
                conv_op = _op.nn.conv3d_transpose
            elif len(kernel_size) == 2:
                conv_op = _op.nn.conv2d_transpose
            else:
                conv_op = _op.nn.conv1d_transpose
            output_padding = tuple(inputs[7])
            additional_arguments["output_padding"] = output_padding

        else:
            if len(kernel_size) == 3:
                conv_op = _op.nn.conv3d
            elif len(kernel_size) == 2:
                conv_op = _op.nn.conv2d
            else:
                conv_op = _op.nn.conv1d

        if len(kernel_size) == 3:
            data_layout = "NCDHW"
            kernel_layout = "OIDHW"
        elif len(kernel_size) == 2:
            data_layout = "NCHW"
            kernel_layout = "OIHW"
            if use_transpose:
                # Transposed convolutions have IOHW layout.
                kernel_layout = "IOHW"
        else:
            data_layout = "NCW"
            kernel_layout = "OIW"

        # Conv1d does not currently support grouped convolution so we convert it to conv2d
        is_grouped_conv1d = False
        if groups > 1 and len(kernel_size) == 1 and not use_transpose:
            is_grouped_conv1d = True
            conv_op = _op.nn.conv2d
            kernel_size = [1] + kernel_size
            strides = (1,) + strides
            padding = (0,) + padding
            dilation = (1,) + dilation
            data = _op.expand_dims(data, axis=2)
            weight = _op.expand_dims(weight, axis=2)
            data_layout = "NCHW"
            kernel_layout = "OIHW"

        conv_out = conv_op(
            data,
            weight,
            strides=strides,
            padding=padding,
            dilation=dilation,
            groups=groups,
            channels=channels,
            kernel_size=kernel_size,
            data_layout=data_layout,
            kernel_layout=kernel_layout,
            out_layout="",
            out_dtype="",
            **additional_arguments,
        )
        if use_bias:
            res = _op.nn.bias_add(conv_out, bias)
        else:
            res = conv_out
        if is_grouped_conv1d:
            # Because we conducted grouped conv1d convolution through conv2d we must
            # squeeze the output to get the correct result.
            res = _op.squeeze(res, axis=[2])
        return res

    def softmax(self, inputs, input_types):
        data = inputs[0]
        axis = inputs[1]
        if isinstance(axis, str):
            axis = int(axis)

        return _op.nn.softmax(data, axis=axis)

    def threshold(self, inputs, input_types):
        data = inputs[0]
        return _op.nn.relu(data)

    def contiguous(self, inputs, input_types):
        return inputs[0]

    def batch_norm(self, inputs, input_types):
        data = inputs[0]
        data_type = input_types[0]

        channels = self.infer_shape(data)

        if isinstance(inputs[1], _expr.Expr) and isinstance(inputs[2], _expr.Expr):
            scale = center = True
            weight = inputs[1]
            beta = inputs[2]
            gamma = weight
        else:
            scale = center = False

        if not scale:
            gamma = _create_typed_const(np.ones([int(channels[1])]), data_type)

        if not center:
            beta = _create_typed_const(np.zeros([int(channels[1])]), data_type)

        moving_mean = inputs[3]
        moving_var = inputs[4]
        epsilon = float(inputs[7])

        return _op.nn.batch_norm(
            data,
            gamma,
            beta,
            moving_mean,
            moving_var,
            axis=1,
            epsilon=epsilon,
            center=center,
            scale=scale,
        )[0]

    def instance_norm(self, inputs, input_types):
        data = inputs[0]
        data_type = input_types[0]
        channels = self.infer_shape(data)

        if isinstance(inputs[1], _expr.Expr) and isinstance(inputs[2], _expr.Expr):
            scale = center = True
            weight = inputs[1]
            beta = inputs[2]
            gamma = weight
        else:
            scale = center = False

        if not scale:
            gamma = _create_typed_const(np.ones([int(channels[1])]), data_type)

        if not center:
            beta = _create_typed_const(np.zeros([int(channels[1])]), data_type)

        epsilon = float(inputs[7])
        return _op.nn.instance_norm(
            data, gamma, beta, axis=1, epsilon=epsilon, center=center, scale=scale
        )

    def get_dims(self, data):
        import torch

        if isinstance(data, _expr.Expr):
            dims = self.infer_shape(data)
        elif isinstance(data, list):
            dims = data
        elif isinstance(data, (torch.Tensor, np.ndarray)):
            dims = data.shape
        else:
            msg = "Data type %s could not be parsed" % type(data)
            raise AssertionError(msg)
        return dims

    def layer_norm(self, inputs, input_types):
        data = inputs[0]
        ndims = len(self.get_dims(inputs[1]))
        assert ndims == 1, "Support only normalization over last one dimension."

        return _op.nn.layer_norm(
            data,
            gamma=inputs[2],
            beta=inputs[3],
            axis=-1,
            epsilon=float(inputs[4]),
            center=True,
            scale=True,
        )

    def group_norm(self, inputs, input_types):
        data = inputs[0]
        gamma = inputs[2]
        beta = inputs[3]
        num_groups = inputs[1]
        epsilon = float(inputs[4])

        return _op.nn.group_norm(
            data,
            gamma=gamma,
            beta=beta,
            num_groups=num_groups,
            axis=1,
            epsilon=epsilon,
            center=True,
            scale=True,
        )

    def transpose(self, inputs, input_types):
        data = inputs[0]

        import torch

        if isinstance(data, _expr.Expr):
            ndims = len(self.infer_shape_with_prelude(data))
        elif isinstance(data, list):
            ndims = data
        elif isinstance(data, (torch.Tensor, np.ndarray)):
            ndims = data.shape
        else:
            msg = "Data type %s could not be parsed in transpose op" % (type(data))
            raise AssertionError(msg)

        if isinstance(data, tvm.runtime.NDArray):
            ndims = len(data.shape)
        axes = list(range(ndims))

        num_inputs = len(inputs)

        if num_inputs == 1:
            if ndims >= 2:
                axes[-1] = ndims - 2
                axes[-2] = ndims - 1
            if not isinstance(data, _expr.Expr):
                data = _expr.const(data)

        elif num_inputs == 3:
            parse = lambda i: ndims * (i < 0) + i
            src, dst = [parse(int(inputs[i])) for i in [1, 2]]
            axes[src] = dst
            axes[dst] = src
        else:
            axes = inputs[1]
        return _op.transform.transpose(data, axes)

    def flatten(self, inputs, input_types):
        data = inputs[0]
        start = int(inputs[1])
        end = int(inputs[2])
        dshape = get_const_tuple(self.infer_shape_with_prelude(data))
        ndim = len(dshape)
        if end < 0:
            end += ndim
        new_shape = [0] * start

        new_shape.append(-1)
        squeeze_axes = []
        for i in range(start + 1, end + 1):
            new_shape.append(1)
            squeeze_axes.append(i)
        for _ in range(end + 1, ndim):
            new_shape.append(0)
        out = _op.reshape(data, new_shape)
        if squeeze_axes:
            out = _op.squeeze(out, axis=squeeze_axes)
        return out

    def addmm(self, inputs, input_types):
        input_mat = inputs[0]
        mat1 = inputs[1]
        data_type = input_types[1]
        mat2 = inputs[2]

        beta = inputs[3]
        alpha = inputs[4]

        if not isinstance(alpha, _expr.Expr) and alpha != 1:
            alpha = _create_typed_const(alpha, data_type)
            mat1 *= alpha

        if not isinstance(beta, _expr.Expr) and beta != 1:
            beta = _create_typed_const(beta, data_type)
            mat2 *= beta

        transposed_mat2 = _op.transform.transpose(mat2, axes=[1, 0])

        units = self.infer_shape(transposed_mat2)[0]
        dense_out = _op.nn.dense(mat1, transposed_mat2, units=units)

        return dense_out + input_mat

    def size(self, inputs, input_types):
        shape = self.infer_shape_with_prelude(inputs[0])
        axis = None
        if len(inputs) > 1:
            axis = int(inputs[1])

        if any(map(lambda s: isinstance(s, tvm.tir.expr.Any), shape)):
            if axis is None or isinstance(shape[axis], tvm.tir.expr.Any):
                shape_dynamic = _op.shape_of(inputs[0], dtype="int32")
                if axis is not None:
                    return _op.take(shape_dynamic, _expr.const(axis), 0)
                return shape_dynamic

        if axis is not None:
            return _expr.const(shape[axis])
        return _expr.const(shape)

    def numtotensor(self, inputs, input_types):
        val = inputs[0]
        dtype = input_types[0]

        if isinstance(val, _expr.Expr):
            return val

        if isinstance(val, tvm.tir.IntImm):
            val = val.__int__()
            dtype = int

        arr = val * np.ones([]).astype(dtype)
        return arr

    def tensortonum(self, inputs, input_types):
        return inputs[0]

    def view(self, inputs, input_types):
        data = inputs[0]

        if len(inputs) == 3:
            shape_inp = [inputs[1], self.infer_shape(inputs[2])[0]]
        else:
            if isinstance(inputs[1], list):
                shape_inp = inputs[1]
            else:
                shape_inp = self.infer_shape(inputs[1])
        new_shape = shape_inp
        for i, shape in enumerate(shape_inp):
            if isinstance(shape, _expr.Expr):
                val = _infer_value_simulated(shape, {})
                new_shape[i] = val.numpy().item(0)

        return _op.transform.reshape(data, new_shape)

    def reshape(self, inputs, input_types):
        data = inputs[0]
        new_shape = inputs[1]

        tmp_shape = []
        is_dyn = False
        for s in new_shape:
            if isinstance(s, _expr.Constant):
                tmp_shape.append(int(s.data.numpy()))
            elif isinstance(s, _expr.Expr):
                dim, success = try_infer_value(s, lambda ret: int(ret))
                tmp_shape.append(dim)

                if not success:
                    is_dyn = True
            else:
                tmp_shape.append(s)

        if is_dyn:
            new_shape = []
            for i, s in enumerate(tmp_shape):
                if not isinstance(s, _expr.Expr):
                    s = _expr.const(s, "int64")
                else:
                    s = _op.cast(s, "int64")
                new_shape.append(_op.expand_dims(s, axis=0))
            new_shape = _op.concatenate(new_shape, axis=0)
        else:
            new_shape = tmp_shape
        return _op.transform.reshape(data, new_shape)

    def pixel_shuffle(self, inputs, input_types):
        data = inputs[0]
        upscale_factor = inputs[1]
        upscale_squared = upscale_factor * upscale_factor
        b, c, h, w = self.infer_shape(data)
        assert (
            c % upscale_squared == 0
        ), "input channel should be divisible by square of upscale_factor"

        ndims = len(self.infer_shape_with_prelude(data))
        axes = list(range(ndims))
        num_inputs = len(inputs)
        oc = c // upscale_squared
        oh = h * upscale_factor
        ow = w * upscale_factor

        new_shape = [b, oc, upscale_factor, upscale_factor, h, w]
        out_shape = [b, oc, oh, ow]

        data = _op.transform.reshape(data, new_shape)
        # The data will be transposed to
        # [b, oc, h, upscale_factor, w, upscale_factor]
        # for further reshape
        axes = [0, 1, 4, 2, 5, 3]
        data = _op.transform.transpose(data, axes)
        return _op.transform.reshape(data, out_shape)

    def clone(self, inputs, input_types):
        data = inputs[0]
        return _op.tensor.copy(data)

    def log_softmax(self, inputs, input_types):
        data = inputs[0]
        axis = int(inputs[1])
        return _op.nn.log_softmax(data, axis)

    def sigmoid(self, inputs, input_types):
        data = inputs[0]

        def func(x):
            return _op.tensor.sigmoid(x)

        if self.is_quantized_tensor(data):
            assert len(inputs) == 3, "Input quant param not found in op inputs"
            input_scale = _expr.const(inputs[1])
            input_zero_point = _expr.const(inputs[2])
            return qnn_torch.apply_with_fp32_fallback(data, input_scale, input_zero_point, func)

        return func(data)

    def softplus(self, inputs, input_types):
        dtype = input_types[0]
        beta = _expr.const(float(inputs[1]), dtype=dtype)
        return _op.log(_op.exp(inputs[0] * beta) + _expr.const(1.0, dtype=dtype)) / beta

    def make_avg_pool(self, dim):
        def avg_pool(inputs, input_types):
            data = inputs[0]

            pool_size = self.convert_const_list(inputs[1])
            strides = self.convert_const_list(inputs[2] if inputs[2] else pool_size)
            padding = inputs[3]
            ceil_mode = int(inputs[4])
            count_include_pad = int(inputs[5])

            def func(x):
                if dim == 1:
                    return _op.nn.avg_pool1d(
                        x,
                        pool_size=pool_size,
                        strides=strides,
                        padding=padding,
                        dilation=(1,),
                        ceil_mode=ceil_mode,
                        count_include_pad=count_include_pad,
                    )
                elif dim == 2:
                    return _op.nn.avg_pool2d(
                        x,
                        pool_size=pool_size,
                        strides=strides,
                        padding=padding,
                        dilation=(1, 1),
                        ceil_mode=ceil_mode,
                        count_include_pad=count_include_pad,
                    )
                elif dim == 3:
                    return _op.nn.avg_pool3d(
                        x,
                        pool_size=pool_size,
                        strides=strides,
                        padding=padding,
                        dilation=(1, 1, 1),
                        ceil_mode=ceil_mode,
                        count_include_pad=count_include_pad,
                    )
                else:
                    msg = "Average Pooling dimension should be between 1 and 3"
                    raise RuntimeError(msg)

            if self.is_quantized_tensor(data):
                return qnn_torch.apply_with_upcast(data, func)

            return func(data)

        return avg_pool

    def linear(self, inputs, input_types):
        # https://pytorch.org/docs/stable/nn.functional.html#linear
        # 0 - input
        # 1 - weight
        bias = inputs[2]
        a_shape = self.infer_shape_with_prelude(inputs[0])
        b_shape = self.infer_shape_with_prelude(inputs[1])
        if len(a_shape) == 2 and len(b_shape) == 2:
            mm_out = _op.nn.dense(inputs[0], inputs[1])
        elif len(b_shape) == 1:
            mm_out = self.matmul([inputs[0], inputs[1]], input_types[:2])
        else:
            mm_out = self.matmul(
                [inputs[0], _op.transpose(inputs[1], axes=(1, 0))], input_types[:2]
            )
        if isinstance(bias, _expr.Expr):
            bias_ndims = len(self.infer_shape_with_prelude(bias))
            if bias_ndims == 1:
                return _op.nn.bias_add(mm_out, bias, axis=-1)
            mm_dtype = self.infer_type_with_prelude(mm_out).dtype
            return self.add([mm_out, bias], [mm_dtype, input_types[2]])
        return mm_out

    def dropout(self, inputs, input_types):
        data = inputs[0]
        rate = float(inputs[1])

        return _op.nn.dropout(data, rate)

    def make_reduce(self, name):
        def reduce(inputs, input_types):
            data = inputs[0]
            axis = None
            keepdims = False

            if len(inputs) > 2:  # default, torch have only data, axis=None, keepdims=False
                if isinstance(inputs[1], int):
                    axis = int(inputs[1])
                elif _is_int_seq(inputs[1]):
                    axis = inputs[1]
                else:
                    axis = list(self.infer_shape(inputs[1]))
                keepdims = bool(inputs[2])

            return get_relay_op(name)(data, axis=axis, keepdims=keepdims)

        return reduce

    def norm(self, inputs, input_types):
        data = inputs[0]
        dtype = input_types[0]
        axis = None
        keepdims = False
        if len(inputs) > 3:
            axis = inputs[2]
            keepdims = bool(inputs[3])

        order = inputs[1]
        if order == np.inf:
            return _op.reduce.max(_op.abs(data), axis=axis, keepdims=keepdims)
        elif order == np.NINF:
            return _op.reduce.min(_op.abs(data), axis=axis, keepdims=keepdims)
        else:
            reci_order = _expr.const(1.0 / order, dtype=dtype)
            order = _expr.const(order)
            return _op.power(
                _op.reduce.sum(_op.power(_op.abs(data), order), axis=axis, keepdims=keepdims),
                reci_order,
            )

    def frobenius_norm(self, inputs, input_types):
        data = inputs[0]
        axis = None
        keepdims = False
        if len(inputs) > 2:
            axis = inputs[1] if len(inputs[1]) > 0 else None
            keepdims = bool(inputs[2])

        return _op.sqrt(_op.reduce.sum((data * data), axis=axis, keepdims=keepdims))

    def std(self, inputs, input_types):
        data = inputs[0]
        if len(inputs) == 2:
            axis = None
            keepdims = False
            unbiased = bool(inputs[1])
        else:
            axis = inputs[1]
            keepdims = bool(inputs[3])
            unbiased = bool(inputs[2])

        return _op.reduce.std(data, axis=axis, keepdims=keepdims, unbiased=unbiased)

    def variance(self, inputs, input_types):
        data = inputs[0]
        if len(inputs) == 2:
            axis = None
            keepdims = False
            unbiased = bool(inputs[1])
        else:
            axis = inputs[1]
            keepdims = bool(inputs[3])
            unbiased = bool(inputs[2])

        return _op.reduce.variance(data, axis=axis, keepdims=keepdims, unbiased=unbiased)

    def mean(self, inputs, input_types):
        data = inputs[0]

        if inputs[1]:
            axis = inputs[1]
        else:
            axis = None

        if len(inputs) > 2 and inputs[2]:
            keepdims = int(inputs[2])
        else:
            keepdims = False
        if len(inputs) > 3 and inputs[3]:
            exclude = int(inputs[3])
        else:
            exclude = False

        def func(x):
            return _op.mean(x, axis, keepdims, exclude)

        if self.is_quantized_tensor(data):
            assert len(inputs) == 6, "Input quant param not found in op inputs"
            input_scale = _expr.const(inputs[4])
            input_zero_point = _expr.const(inputs[5])
            # refer to aten/src/ATen/native/quantized/cpu/qreduction.cpp
            return qnn_torch.apply_with_fp32_fallback(data, input_scale, input_zero_point, func)

        return func(data)

    def var_mean(self, inputs, input_types):
        data = inputs[0]
        if len(inputs) == 2:
            axis = None
            keepdims = False
            unbiased = bool(inputs[1])
        else:
            axis = inputs[1]
            keepdims = bool(inputs[3])
            unbiased = bool(inputs[2])

        m, v = _op.reduce.mean_variance(data, axis, keepdims, False, unbiased)
        return v, m

    def chunk(self, inputs, input_types):
        data = inputs[0]

        num_chunks = int(inputs[1])
        axis = int(inputs[2])

        if isinstance(data, _expr.Expr):
            inferred_shape = self.infer_shape_with_prelude(data)

        shape = []
        for infer in inferred_shape:
            shape.append(infer)

        dim = int(shape[axis])

        if dim % num_chunks:
            unif_size = int(dim / (num_chunks - 1))
        else:
            unif_size = int(dim / num_chunks)

        indeces = []
        for i in range(unif_size, dim, unif_size):
            indeces.append(i)

        return _op.split(data, indeces, axis)

    def matmul(self, inputs, input_types):

        inputs_0 = inputs[0]
        inputs_1 = inputs[1]

        # Need to check input shape as batch matmul must be supported.
        a_shape = self.infer_shape_with_prelude(inputs_0)
        b_shape = self.infer_shape_with_prelude(inputs_1)

        # When performing a batch matmul, we need to properly handle N-dim shapes.
        if len(a_shape) > 2 and len(b_shape) > 2:
            # Convert a into a 3 dimensional tensors.
            need_reshape_output = False
            if len(a_shape) != 3:
                a = _op.reshape(inputs_0, [-1, a_shape[-2], a_shape[-1]])
                need_reshape_output = True
            else:
                a = inputs_0

            # Transpose matrix dimensions of b.
            trans_axes = list(range(len(b_shape)))
            trans_axes[-2], trans_axes[-1] = trans_axes[-1], trans_axes[-2]
            b = _op.transpose(inputs_1, trans_axes)

            # Convert b into a 3 dimensional tensor. Note that the last two dimensions
            # are transposed.
            if len(b_shape) != 3:
                b = _op.reshape(b, [-1, b_shape[-1], b_shape[-2]])

            # Perform a batch matmul.
            output = _op.nn.batch_matmul(a, b)

            # Reshape output to original dimensions.
            if need_reshape_output:
                return _op.reshape(output, [*a_shape[:-2], a_shape[-2], b_shape[-1]])
            return output
        elif len(a_shape) > 2:
            inputs_0 = _op.reshape(inputs_0, [-1, a_shape[-1]])

        if len(b_shape) > 2:
            trans_axes = list(range(len(b_shape)))
            trans_axes[-2], trans_axes[-1] = trans_axes[-1], trans_axes[-2]
            input_1 = _op.reshape(_op.transpose(inputs_1, trans_axes), [-1, b_shape[-2]])
        elif len(b_shape) == 2:
            input_1 = _op.transpose(inputs_1, axes=(1, 0))
        elif len(b_shape) == 1:
            input_1 = _op.expand_dims(inputs_1, 0, 1)

        out = _op.nn.dense(inputs_0, input_1)

        if len(b_shape) == 1:
            out = _op.squeeze(out, axis=[-1])

        # Reshape output into a N dimensional tensor when a or b dim > 2
        if len(a_shape) > 2:
            out = _op.reshape(out, [*a_shape[:-1], b_shape[-1]])
        elif len(b_shape) > 2:
            out = _op.reshape(out, [a_shape[-2], -1, b_shape[-1]])
            out = _op.reshape(
                _op.transpose(out, [1, 0, 2]), [*b_shape[:-2], a_shape[-2], b_shape[-1]]
            )

        return out

    def expand(self, inputs, input_types):
        data_in = inputs[0]
        shape = list(self.infer_shape(data_in))

        ndims = len(shape)
        sizes = inputs[1]
        out = data_in

        out_dims = len(sizes)
        if ndims < out_dims:
            num_newaxis = out_dims - ndims
            out = _op.expand_dims(out, axis=0, num_newaxis=num_newaxis)
            shape = [1] * num_newaxis + shape

        for i in range(out_dims):
            if sizes[i] != -1 and shape[i] == 1:
                if not isinstance(sizes[i], int):
                    sizes[i] = int(_infer_value(sizes[i], {}).numpy())
                out = _op.repeat(out, sizes[i], axis=i)

        return out

    def int(self, inputs, input_types):
        if isinstance(inputs[0], _expr.Expr):
            return inputs[0]
        return int(inputs[0])

    def identity(self, inputs, input_types):
        return inputs[0]

    def none(self, inputs, input_types):
        return None

    def make_pad(self, mode):
        def pad(inputs, input_types):
            data = inputs[0]
            if isinstance(inputs[1], list):
                pad_list = inputs[1]
            else:
                pad_list = list(self.infer_shape(inputs[1]))

            # initialize paddings based on input len
            pad_len = len(self.infer_shape(data)) * 2
            paddings = [0] * pad_len

            if len(pad_list) >= 2:
                paddings[-1] = pad_list[1]
                paddings[-2] = pad_list[0]
            if len(pad_list) >= 4:
                paddings[-3] = pad_list[3]
                paddings[-4] = pad_list[2]
            if len(pad_list) >= 6:
                paddings[-5] = pad_list[5]
                paddings[-6] = pad_list[4]

            # group into tuple of 2 ints
            paddings = [paddings[i : i + 2] for i in range(0, len(paddings), 2)]

            const_paddings = []
            non_zero_found = False
            for pad in paddings:
                const_paddings.append([])
                for p in pad:
                    if not isinstance(p, int):
                        p = int(_infer_value(p, {}).numpy())
                    const_paddings[-1].append(p)
                    if p != 0:
                        non_zero_found = True

            if not non_zero_found:
                return data
            elif mode == "constant":
                return _op.nn.pad(data, const_paddings, pad_value=inputs[2], pad_mode=mode)
            else:
                return _op.nn.pad(data, const_paddings, pad_mode=mode)

        return pad

    def clamp_common(self, data, min=None, max=None):
        def get_v(v, default_v):
            if isinstance(v, _expr.Constant):
                return float(v.data.numpy())
            if isinstance(v, _expr.Expr):
                infer_v, success = try_infer_value(v, lambda ret: float(ret))
                if success:
                    return infer_v
            if v is not None:
                return v
            return default_v

        dtype = self.infer_type(data).dtype

        type_info = np.finfo(dtype) if "float" in dtype else np.iinfo(dtype)

        # TODO(masahi): Properly handle inf in a one-way clamp case.
        if min is not None and max is not None:
            amin = get_v(min, type_info.min)
            amax = get_v(max, type_info.max)
        elif min is not None:
            amin = get_v(min, type_info.min)
            amax = type_info.max
        else:
            amin = type_info.min
            amax = get_v(max, type_info.max)

        return _op.clip(data, amin, amax)

    def clamp(self, inputs, _):
        return self.clamp_common(inputs[0], min=inputs[1], max=inputs[2])

    def clamp_min(self, inputs, input_types):
        return self.clamp_common(inputs[0], min=inputs[1])

    def clamp_max(self, inputs, input_types):
        return self.clamp_common(inputs[0], max=inputs[1])

    def to(self, inputs, input_types):
        data = inputs[0]
        dtype = inputs[1] if inputs[1] is not None and not isinstance(inputs[1], str) else inputs[2]
        # special handling for aten::to(data, 6, _, _, _) case
        # 6 means dtype = float
        # this happens when converting upsampling with scale factor
        cast_map = {
            5: "float16",
            6: "float32",
            7: "float64",
            3: "int32",
            4: "int64",
        }

        cast_func = {5: float, 6: float, 7: float, 3: int, 4: int}

        ret = data
        if isinstance(data, _expr.Expr):
            actual_dtype = str(self.infer_type(data).dtype)
            if dtype in cast_map and cast_map[dtype] != actual_dtype:
                ret = _op.cast(data, cast_map[dtype])
        elif dtype in cast_map:
            ret = cast_func[dtype](data)

        return ret

    def get_upsample_out_size(self, inputs, method):
        # This assumes a static shape
        out_size = []
        if inputs[1] is not None:
            for size in inputs[1]:
                if not isinstance(size, int):
                    out_size.append(int(_infer_value(size, {}).numpy()))
                else:
                    out_size.append(size)
        else:
            scale_index = 3 if method != "nearest_neighbor" else 2
            scales = inputs[scale_index]
            assert scales is not None, "neither out size nor scale provided"
            assert isinstance(scales, list)
            ishape = self.infer_shape(inputs[0])
            for i, scale in enumerate(scales):
                out_size.append(int(math.floor(float(ishape[2 + i]) * scale)))

        return out_size

    def make_upsample(self, method):
        def upsample(inputs, input_types):
            data = inputs[0]
            out_size = self.get_upsample_out_size(inputs, method)

            if len(inputs) > 2 and method != "nearest_neighbor":
                align_corners = inputs[2]
            else:
                align_corners = False

            if method == "nearest_neighbor":
                coord_trans = "asymmetric"
            elif align_corners:
                coord_trans = "align_corners"
            else:
                coord_trans = "half_pixel"

            def func(x):
                return _op.image.resize2d(
                    x, out_size, None, "NCHW", method, coord_trans, cubic_alpha=-0.75
                )

            if self.is_quantized_tensor(data):
                # input qparams are manually appended by us
                assert isinstance(inputs[-2], float)
                assert isinstance(inputs[-1], int)
                input_scale = _expr.const(inputs[-2])
                input_zero_point = _expr.const(inputs[-1])
                # currently piggy backs to fp32, it gets identical output as torch
                return qnn_torch.apply_with_fp32_fallback(data, input_scale, input_zero_point, func)

            return func(data)

        return upsample

    def make_upsample3d(self, method):
        def upsample3d(inputs, input_types):
            data = inputs[0]
            out_size = self.get_upsample_out_size(inputs, method)

            if len(inputs) > 2 and method == "linear":
                align_corners = inputs[2]
            else:
                align_corners = False

            if method == "nearest_neighbor":
                coord_trans = "asymmetric"
            elif align_corners:
                coord_trans = "align_corners"
            else:
                coord_trans = "half_pixel"

            return _op.image.resize3d(data, out_size, None, "NCDHW", method, coord_trans)

        return upsample3d

    def expand_as(self, inputs, input_types):
        target = inputs[1]
        t0 = self.infer_type(inputs[0]).dtype
        t1 = self.infer_type(inputs[1]).dtype
        if str(t0) != str(t1):
            target = _op.cast(target, t0)
        return _op.broadcast_to_like(inputs[0], target)

    def Bool(self, inputs, input_types):
        assert len(inputs) == 1
        return inputs[0]

    def Float(self, inputs, input_types):
        assert len(inputs) == 1
        return _op.cast(inputs[0], "float32")

    def bitwise_not(self, inputs, input_types):
        data = inputs[0]
        # The input tensor must be of integral or Boolean types.
        # For bool tensors, it computes the logical NOT
        if input_types[0] == "bool":
            out = _op.logical_not(_op.cast(data, "bool"))
        else:
            out = _op.bitwise_not(_op.cast(data, "int"))

        return out

    def bitwise_xor(self, inputs, input_types):
        lhs = inputs[0]
        rhs = inputs[1]
        lhs = _op.cast(lhs, "bool") if input_types[0] == "bool" else _op.cast(lhs, "int")
        rhs = _op.cast(rhs, "bool") if input_types[1] == "bool" else _op.cast(rhs, "int")

        return _op.bitwise_xor(lhs, rhs)

    def logical_not(self, inputs, input_types):
        data = _wrap_const(inputs[0])
        return _op.logical_not(_op.cast(data, "bool"))

    def logical_xor(self, inputs, input_types):
        lhs = _op.cast(inputs[0], "bool")
        rhs = _op.cast(inputs[1], "bool")

        return _op.logical_xor(lhs, rhs)

    def list_getitem(self, inputs, input_types):
        return self.prelude.nth(inputs[0], _wrap_const(inputs[1]))

    def list_len(self, inputs, input_types):
        return self.prelude.length(inputs[0])

    def type_as(self, inputs, input_types):
        assert len(inputs) == 2
        assert len(input_types) == 2
        return _op.cast(inputs[0], input_types[1])

    def gather(self, inputs, input_types):
        data = inputs[0]
        axis = inputs[1]
        indices = inputs[2]

        return _op.gather(data, axis, indices)

    def add(self, inputs, input_types):
        # add_ is overloaded for tensor add and list concat
        if input_types[0] == "ListType":
            return self.prelude.concat(inputs[0], inputs[1])
        return self.make_elemwise("add")(inputs, input_types)

    def tensor_array_stack(self, inputs, input_types):
        dim = inputs[1]
        assert dim == 0, "stacking on a dynamic tensor list only supported on a first axis"
        tensor_array, shape = self.convert_to_tensor_array(inputs[0])

        stacked_shape = (Any(),) + shape
        stack = self.prelude.get_global_var_static("tensor_array_stack", "float32", shape)
        stacked = stack(tensor_array)

        static_tensor_array_ops = StaticTensorArrayOps(self.prelude, "float32", stacked_shape)
        static_tensor_array_ops.register()
        get_tensor = self.prelude.get_global_var_static("tensor_get_data", "float32", stacked_shape)
        return get_tensor(stacked)

    def stack(self, inputs, input_types):
        if isinstance(inputs[0], list):
            # a static python list of tensors
            dim = inputs[1]
            return _op.stack(inputs[0], dim)
        else:
            # List ADT case
            assert isinstance(inputs[0], _expr.Expr)
            ty = self.infer_type_with_prelude(inputs[0])
            list_ty = self.prelude.mod.get_global_type_var("List")
            msg = "The input list is expected to be List ADT"
            assert isinstance(ty, tvm.ir.TypeCall) and ty.func == list_ty, msg
            return self.tensor_array_stack(inputs, input_types)

    def rsub(self, inputs, input_types):
        data0, data1, alpha = self.pytorch_promote_types(inputs, input_types)

        # note: rsub means data0 and data1 swap places
        return get_relay_op("subtract")(data1, alpha * data0)

    def embedding(self, inputs, input_types):
        weight = inputs[0]
        indices = inputs[1]

        return _op.take(weight, indices.astype("int32"), axis=0)

    def one_hot(self, inputs, input_types):
        indices = inputs[0].astype("int32")
        num_classes = inputs[1]
        if num_classes == -1:
            msg = "Inferring the number of classes is not yet supported."
            raise NotImplementedError(msg)

        dtype = "int32"
        on_value = tvm.relay.const(1.0, dtype)
        off_value = tvm.relay.const(0.0, dtype)

        return _op.one_hot(indices, on_value, off_value, num_classes, -1, dtype)

    def index(self, inputs, input_types):
        data = inputs[0]
        indices = inputs[1]
        return _op.adv_index([data] + indices)

    def meshgrid(self, inputs, input_types):
        data = inputs[0]
        return _op.meshgrid(data, indexing="ij")

    def nms(self, inputs, input_types):
        boxes = inputs[0]
        scores = inputs[1]
        iou_threshold = inputs[2]

        # TVM NMS assumes score > 0
        scores = scores - _op.min(scores) + _op.const(1.0)

        num_boxes = _op.shape_of(scores)
        # PyTorch NMS doesn't have score_threshold, so no need to run get_valid_count
        indices = _op.transform.arange(_op.squeeze(num_boxes), dtype="int32")
        indices = _op.expand_dims(indices, 0, 1)

        # Generate data with shape (1, num_anchors, 5)
        scores = AttrCvt(op_name="expand_dims", extras={"axis": -1, "num_newaxis": 1})([scores], {})
        data = _op.concatenate([scores, boxes], -1)
        data = _op.expand_dims(data, 0, 1)

        # Perform Non-Maximum Suppression,
        # PyTorch NMS doesn't have parameter top_k and max_output_size
        score_index = 0
        top_k = max_out_size = -1
        nms_ret = get_relay_op("non_max_suppression")(
            data=data,
            valid_count=num_boxes,
            indices=indices,
            max_output_size=max_out_size,
            iou_threshold=iou_threshold,
            force_suppress=True,
            top_k=top_k,
            coord_start=1,
            score_index=score_index,
            id_index=-1,
            return_indices=True,
            invalid_to_bottom=False,
        )

        # squeeze the two outputs of nms for strided_slice
        size = get_relay_op("squeeze")(nms_ret[1], axis=[1])
        data_slice = get_relay_op("squeeze")(nms_ret[0], axis=[0])

        # strided slice to get the dynamic result
        ret = get_relay_op("strided_slice")(
            data_slice, begin=_expr.const([0]), end=size, slice_mode="size"
        )
        # in torchvision, indices from nms are int64
        return _op.cast(ret, "int64")

    def logsumexp(self, inputs, input_types):
        data = self.pytorch_promote_types(inputs[:1], input_types[:1])
        dim_list = inputs[1]
        keepdim = inputs[2] if len(inputs) > 2 else False
        # dim is output of prim::ListConstruct, even if it is int in python code
        assert isinstance(dim_list, list), "dim is expected to be a list"
        return _op.logsumexp(data[0], axis=dim_list, keepdims=keepdim)

    def roi_align(self, inputs, input_types):
        data = inputs[0]
        boxes = inputs[1]

        output_size = (inputs[3], inputs[4])
        spatial_scale = inputs[2]
        sample_ratio = inputs[5]
        aligned = False if len(inputs) < 7 else inputs[6]

        if aligned:
            boxes -= _expr.const(0.5 / spatial_scale)

        return _op.vision.roi_align(data, boxes, output_size, spatial_scale, sample_ratio)

    def deform_conv2d(self, inputs, input_types):
        data = inputs[0]
        weight = inputs[1]
        offset = inputs[2]

        if len(inputs) > 12:
            strides_offset = 5
            bias = inputs[4]
            logging.warning("mask argument in deformable conv2d is not supported and ignored")
        else:
            strides_offset = 4
            bias = inputs[3]

        strides = (inputs[strides_offset], inputs[strides_offset + 1])
        padding = (inputs[strides_offset + 2], inputs[strides_offset + 3])
        dilation = (inputs[strides_offset + 4], inputs[strides_offset + 5])
        groups = inputs[strides_offset + 6]
        deformable_groups = inputs[strides_offset + 7]
        weight_shape = self.infer_shape(weight)
        output_channels = weight_shape[0]
        kernel_size = (weight_shape[2], weight_shape[3])

        conv_out = _op.nn.deformable_conv2d(
            data,
            offset,
            weight,
            strides,
            padding,
            dilation,
            deformable_groups,
            groups,
            output_channels,
            kernel_size,
        )

        return _op.nn.bias_add(conv_out, bias)

    def unbind(self, inputs, input_types):
        data = inputs[0]
        axis = int(inputs[1])
        return unbind(data, axis)

    def shape_as_tensor(self, inputs, input_types):
        is_symbolic_shape = False
        input_shape = self.infer_shape(inputs[0], self.prelude.mod)
        for axis in input_shape:
            if not isinstance(axis, (int, tvm.tir.IntImm)):
                is_symbolic_shape = True
                break

        if is_symbolic_shape:
            ret = _op.shape_of(inputs[0], dtype="int64")
        else:
            ret = _expr.const(np.array(input_shape), dtype="int64")

        return ret

    def logical_and(self, inputs, input_types):
        lhs = _op.cast(inputs[0], "bool")
        rhs = _op.cast(inputs[1], "bool")

        return _op.logical_and(lhs, rhs)

    def nonzero(self, inputs, input_types, is_numpy_style=False):
        data = inputs[0]
        ret = _op.transform.argwhere(data)
        if is_numpy_style or (len(inputs) > 1 and inputs[1]):
            return unbind(ret, 1)
        return ret

    def nonzero_numpy(self, inputs, input_types):
        return self.nonzero(inputs, input_types, is_numpy_style=False)

    def scatter(self, inputs, input_types):
        data = inputs[0]
        axis = int(inputs[1])
        index = inputs[2]
        src = inputs[3]
        return _op.transform.scatter(data, index, src, axis)

    def index_put(self, inputs, input_types):
        in_tensor = inputs[0]
        indices = inputs[1]
        values = inputs[2]
        accumulate = inputs[3]
        if not accumulate:
            mode = "update"
        else:
            mode = "add"
        # Combine array of index tensors into one index tensor with shape (N,_)
        index_tensor = _op.stack(indices, axis=0)
        return _op.transform.scatter_nd(in_tensor, index_tensor, values, mode)

    def scalar_tensor(self, inputs, input_types):
        data = inputs[0]
        cast_map = {
            6: "float32",
            7: "float64",
            3: "int32",
            4: "int64",
        }
        type_key = inputs[1]
        if isinstance(data, _expr.Constant):
            data = data.data.numpy().tolist()
        return _expr.const(data, cast_map[type_key])

    def interpolate(self, inputs, input_types):
        if isinstance(inputs[1], _expr.Expr):
            out_size = inputs[1]
        elif isinstance(inputs[1], list):
            out_size = []
            for i in [0, 1]:
                size, _ = try_infer_value(
                    inputs[1][i],
                    lambda ret: ret.astype(np.int),
                    lambda: _op.expand_dims(inputs[1][i], axis=0),
                )
                out_size.append(size)
            out_size = _op.concatenate(out_size, axis=0)

        data = inputs[0]
        align_corners = inputs[4]
        method = inputs[3]
        if method.startswith("nearest"):
            method = "nearest_neighbor"
        elif method[0:2] == "bi":
            method = method[2:]

        if method == "nearest_neighbor":
            coord_trans = "asymmetric"
        elif align_corners:
            coord_trans = "align_corners"
        else:
            coord_trans = "half_pixel"

        return _op.image.resize2d(
            data, out_size, None, "NCHW", method, coord_trans, cubic_alpha=-0.75
        )

    def numel(self, inputs, input_types):
        return _op.ndarray_size(inputs[0])

    def empty(self, inputs, input_types):
        shape = inputs[0]
        return _op.zeros(shape, _convert_dtype_value(inputs[1]))

    def bincount(self, inputs, input_types):
        data = inputs[0]
        weights = inputs[1]
        input_type = self.infer_type(data).dtype
        if input_type == "int64":
            logger.warning(
                "Casting an int64 input to int32, since we do not have int64 atomic add"
                "needed for bincount yet."
            )
            data = _op.cast(data, "int32")
        maximum = _op.max(data)
        dim = maximum + _expr.const(1, dtype="int32")
        if weights:
            weight_type = self.infer_type(weights)
            out_dtype = weight_type.dtype
            updates = weights
        else:
            out_dtype = "int32"
            updates = _op.ones_like(data)

        counts = _op.zeros(_op.reshape(dim, [1]), out_dtype)
        out = _op.scatter_add(counts, data, updates, axis=0)
        if input_type == "int32":
            # Torch always outputs int64 results for bincount
            return _op.cast(out, "int64")
        return out

    def scatter_add(self, inputs, input_types):
        data = inputs[0]
        axis = inputs[1]
        index = inputs[2]
        src = inputs[3]
        return _op.scatter_add(data, index, src, axis=axis)

    def cumsum(self, inputs, input_types):
        data = inputs[0]
        dim = inputs[1]
        dtype = inputs[2]

        if inputs[2] is not None:
            dtype = _convert_dtype_value(inputs[2])

        return _op.cumsum(data, axis=dim, dtype=dtype)

    def masked_fill(self, inputs, input_types):
        mask = inputs[1]
        value = _op.cast(_wrap_const(inputs[2]), input_types[0])
        return _op.where(mask, value, inputs[0])

    def masked_select(self, inputs, input_types):
        mask = inputs[1]
        indices = self.nonzero([mask], input_types, is_numpy_style=True)
        return _op.adv_index([inputs[0]] + [indices[i] for i in range(indices.size)])

    def sort(self, inputs, input_types):
        data = inputs[0]
        dim = inputs[1]
        is_descending = inputs[2]
        # pytorch sort returns both sorted indices and values
        indices = _op.argsort(data, dim, not is_descending)
        return _op.gather(data, dim, indices), indices

    def argsort(self, inputs, input_types):
        data = inputs[0]
        dim = inputs[1]
        is_descending = inputs[2]
        return _op.argsort(data, dim, not is_descending)

    def is_floating_point(self, inputs, input_types):
        assert len(inputs) == 1

        if isinstance(inputs[0], _expr.Expr):
            input_type = self.infer_type(inputs[0]).dtype
        else:
            input_type = input_types[0]

        is_float = input_type in ["float32", "float64", "float16", "bfloat16"]
        return _expr.const(is_float)

    def unique(self, inputs, input_types):
        assert len(inputs) == 4
        [data, is_sorted, return_inverse, return_counts] = inputs
        if not is_sorted:
            logger.warning("TVM always assumes sorted=True for torch.unique")
            is_sorted = True
        if return_counts:
            [unique, indices, inverse_indices, num_uniq, counts] = _op.unique(
                data, is_sorted=is_sorted, return_counts=True
            )
            unique_sliced = _op.strided_slice(unique, begin=[0], end=num_uniq, slice_mode="size")
            counts_sliced = _op.strided_slice(counts, begin=[0], end=num_uniq, slice_mode="size")
            return (unique_sliced, inverse_indices, counts_sliced)
        else:
            [unique, indices, inverse_indices, num_uniq] = _op.unique(
                data, is_sorted=is_sorted, return_counts=False
            )
            unique_sliced = _op.strided_slice(unique, begin=[0], end=num_uniq, slice_mode="size")
            return (unique_sliced, inverse_indices)

    def nll_loss(self, inputs, input_types):
        assert len(inputs) == 5
        [predictions, targets, weights, reduction, ignore_index] = inputs
        num_class = self.infer_shape(predictions)[1]
        if reduction == 0:
            reduction = "none"
        elif reduction == 1:
            reduction = "mean"
        else:
            reduction = "sum"
        if weights is None:
            weights = _op.full(_expr.const(1), (num_class,), dtype=input_types[0])
        return _op.nn.nll_loss(predictions, targets, weights, reduction, ignore_index)

    def flip(self, inputs, input_types):
        data = inputs[0]
        axis = inputs[1]
        return _op.transform.reverse(data, axis=axis[0])

    def bidir_gru_cell(
        self,
        input_seqs,
        weights_dicts,
    ):
        """
        Bidirectional GRU cell
        """
        seq_len = len(input_seqs)
        forward_outputs, fw_H_t = gru_cell(
            input_seqs,
            **weights_dicts[0],
        )

        reverse_outputs, rev_H_t = gru_cell(
            input_seqs,
            **weights_dicts[1],
            backwards=True,
        )

        final_outputs = []
        for i in range(seq_len):
            final_outputs.append(
                _op.concatenate([forward_outputs[i], reverse_outputs[seq_len - 1 - i]], axis=-1)
            )

        return final_outputs, _op.stack([fw_H_t, rev_H_t], axis=0)

    def gru_layers(self, input_data, layer_weights_dicts, bidirectional, dropout_p=0.0):
        """
        Methods iterates layers for Stacked GRU
        """
        layers_num = len(layer_weights_dicts)
        # split input sequence to samples set
        input_seqs = unbind(input_data, 0)  # [seq_num, (batch, feature_size)]
        output_hiddens = []
        for i in range(layers_num):
            weights_dicts = layer_weights_dicts[i]
            # input_seqs shape = [seq_num, (batch, feature_size)] or
            # [seq_num, (batch, 2*feature_size)] for bidirectional
            if bidirectional:
                input_seqs, H_t = self.bidir_gru_cell(input_seqs, weights_dicts)
            else:
                input_seqs, H_t = gru_cell(input_seqs, **weights_dicts[0])

            output_hiddens.append(H_t)

            # TODO (vvchernov): in pytorch implementation train is also checked
            # see https://github.com/pytorch/pytorch/blob/70c8daf43946b53af6493d058899ef952d27d339
            # /aten/src/ATen/native/RNN.cpp#L1054
            if dropout_p != 0 and i < layers_num - 1:
                # for input in input_seqs:
                #     input = _op.dropout(input, dropout_p)
                raise NotImplementedError("Dropout for GRU has not been supported yet!")

        return _op.stack(input_seqs, 0), _op.stack(output_hiddens, 0)

    def gru(self, inputs, input_types):
        """
        Description of GRU in pytorch:
        https://pytorch.org/docs/stable/generated/torch.nn.GRU.html?highlight=gru#torch.nn.GRU
        """
        # TODO (vvchernov): support dropout
        assert len(inputs) == 9, "Input of size 9 is expected"
        # Unpack inputs, note that if optional and not provided then value will be None.
        _X = inputs[0]
        # _X shape (seq_num, batch, feature_size) or (batch, seq_num, feature_size)

        hidden_state = inputs[1]
        # Hidden state shape (hidden_layers_num, batch, hidden_size)

        _weights = inputs[2]
        # Wi layer[0] shape (3 * hidden_size, feature_size)
        # Wh layer[0] shape (3 * hidden_size, hidden_size)
        # Bi layer[0] shape (3 * hidden_size)
        # Bh layer[0] shape (3 * hidden_size)

        # Wi layer[>0] shape (3 * hidden_size, hidden_size * num_directions)
        # Wh layer[>0] shape (3 * hidden_size, hidden_size)
        # Bi layer[>0] shape (3 * hidden_size)
        # Bh layer[>0] shape (3 * hidden_size)

        # Scalar inputs
        has_biases = inputs[3]
        num_layers = inputs[4]
        dropout_p = inputs[5]  # dropout probability, if 0.0 it means there is no dropout
        # train = inputs[6]
        bidirectional = inputs[7]
        batch_first = inputs[8]

        num_directions = 1
        if bidirectional:
            num_directions = 2

        rsd = len(_weights) % num_layers
        assert rsd == 0, "The number of weights must be a multiple of the number of layers!"
        rsd = (len(_weights) / num_layers) % num_directions
        assert (
            rsd == 0
        ), "The number of weights in layer must be a multiple of the number of directions!"

        weights_num = int(len(_weights) / num_layers / num_directions)
        if has_biases:
            assert weights_num == 4, "The weights number in layer is expected equal to 4"
        else:
            assert weights_num == 2, "The weights number in layer is expected equal to 2"

        X = _op.transpose(_X, (1, 0, 2)) if batch_first else _X
        # TODO (vvchernov): Which data type should be used? from input or weights?
        # Instead of it _infer_type(X).checked_type.dtype can be used
        X_dtype = input_types[0]
        X_shape = _infer_shape(X)  # (seq_num, batch, feature_size)

        hidden_size = int(_infer_shape(_weights[0])[0] / 3)
        batch_size = X_shape[1]

        # Initialize hidden states if not provided.
        layers_h = []
        hidden_layers_num = num_directions * num_layers
        if hidden_state is None:
            h_0 = _op.zeros((batch_size, hidden_size), X_dtype)
            for i in range(hidden_layers_num):
                layers_h.append(h_0)
        else:
            layers_h = unbind(hidden_state, 0)

        layer_weights_dicts = []
        k = 0  # layer counter
        if has_biases:
            names = ["hidden_state", "w_inp", "w_hid", "b_inp", "b_hid"]
            if bidirectional:
                rsd = len(_weights) % (2 * weights_num)
                assert rsd == 0, "got an incorrect number of GRU weights"
                for i in range(0, len(_weights), 2 * weights_num):
                    fw_tensors = [layers_h[2 * k], *_weights[i : i + 4]]
                    fw_weights_dict = dict(zip(names, fw_tensors))
                    j = i + weights_num
                    rev_tensors = [layers_h[2 * k + 1], *_weights[j : j + 4]]
                    rev_weights_dict = dict(zip(names, rev_tensors))
                    layer_weights_dicts.append([fw_weights_dict, rev_weights_dict])
                    k += 1
            else:
                assert len(_weights) % weights_num == 0, "got an incorrect number of GRU weights"
                for i in range(0, len(_weights), weights_num):
                    fw_tensors = [layers_h[k], *_weights[i : i + 4]]
                    fw_weights_dict = dict(zip(names, fw_tensors))
                    layer_weights_dicts.append([fw_weights_dict])
                    k += 1
        else:
            names = ["hidden_state", "w_inp", "w_hid"]
            if bidirectional:
                rsd = len(_weights) % (2 * weights_num)
                assert rsd == 0, "got an incorrect number of GRU weights"
                for i in range(0, len(_weights), 2 * weights_num):
                    fw_tensors = [layers_h[2 * k], *_weights[i : i + 2]]
                    fw_weights_dict = dict(zip(names, fw_tensors))
                    j = i + weights_num
                    rev_tensors = [layers_h[2 * k + 1], *_weights[j : j + 2]]
                    rev_weights_dict = dict(zip(names, rev_tensors))
                    layer_weights_dicts.append([fw_weights_dict, rev_weights_dict])
                    k += 1
            else:
                assert len(_weights) % weights_num == 0, "got an incorrect number of GRU weights"
                for i in range(0, len(_weights), weights_num):
                    fw_tensors = [layers_h[k], *_weights[i : i + 2]]
                    fw_weights_dict = dict(zip(names, fw_tensors))
                    layer_weights_dicts.append([fw_weights_dict])
                    k += 1
        assert (
            len(layer_weights_dicts) == num_layers and k == num_layers
        ), "For stacked GRU number of weights sets should be the same as number of layers!"

        output, out_hidden_state = self.gru_layers(
            X,
            layer_weights_dicts,
            bidirectional,
            dropout_p=dropout_p,
        )

        # output shape = (seq_num, batch, hidden_size) or
        # (seq_num, batch, 2*feature_size) for bidirectional
        if batch_first:
            output = _op.transpose(output, (1, 0, 2))

        return (output, out_hidden_state)

    def bidir_lstm_cell(
        self,
        input_seqs,
        weights_dicts,
    ):
        """
        Bidirectional LSTM cell
        """
        seq_len = len(input_seqs)
        forward_outputs, fw_H_t, fw_C_t = lstm_cell(
            input_seqs,
            **weights_dicts[0],
        )

        reverse_outputs, rev_H_t, rev_C_t = lstm_cell(
            input_seqs,
            **weights_dicts[1],
            backwards=True,
        )

        final_outputs = []
        for i in range(seq_len):
            final_outputs.append(
                _op.concatenate([forward_outputs[i], reverse_outputs[seq_len - 1 - i]], axis=-1)
            )

        return final_outputs, (fw_H_t, fw_C_t), (rev_H_t, rev_C_t)

    def lstm_layers(self, input_data, layer_weights_dicts, bidirectional, dtype, dropout_p=0.0):
        """
        Methods iterates layers for Stacked LSTM
        """
        layers_num = len(layer_weights_dicts)
        # split input sequence to samples set
        input_seqs = unbind(input_data, 0)  # [seq_num, (batch, feature_size)]
        output_hiddens = []
        for i in range(layers_num):
            weights_dicts = layer_weights_dicts[i]
            # input_seqs shape = [seq_num, (batch, feature_size)] or
            # [seq_num, (batch, 2*feature_size)] for bidirectional
            if bidirectional:
                input_seqs, H_t, C_t = self.bidir_lstm_cell(input_seqs, weights_dicts)
            else:
                input_seqs, H_t, C_t = lstm_cell(input_seqs, **weights_dicts[0])

            output_hiddens.append((H_t, C_t))

            # TODO (vvchernov): in pytorch implementation train is also checked
            # see https://github.com/pytorch/pytorch/blob/70c8daf43946b53af6493d058899ef952d27d339
            # /aten/src/ATen/native/RNN.cpp#L1054
            if dropout_p != 0 and i < layers_num - 1:
                # for input in input_seqs:
                #     input = _op.dropout(input, dropout_p)
                raise NotImplementedError("Dropout for LSTM has not been supported yet!")
        final_hiddens = []
        if bidirectional:
            for output_hidden in output_hiddens:
                final_hiddens.append(output_hidden[0])
                final_hiddens.append(output_hidden[1])
        else:
            final_hiddens = output_hiddens

        return _op.stack(input_seqs, 0), final_hiddens

    def lstm(self, inputs, input_types):
        """
        Description of LSTM in pytorch:https://pytorch.org/docs/stable/generated/torch.nn.LSTM.html
        Native implementation for torch version less than 1.8.0 (projection is unsupported):
        https://github.com/pytorch/pytorch/blob/70c8daf43946b53af6493d058899ef952d27d339/aten/ \
        src/ATen/native/RNN.cpp#L1396
        Native implementation for torch version from 1.8.0 and higher (projection is supported):
        https://github.com/pytorch/pytorch/blob/master/aten/src/ATen/native/RNN.cpp#L1483
        """
        # TODO (vvchernov): support dropout
        assert len(inputs) == 9, "Input of size 9 is expected"
        # Unpack inputs, note that if optional and not provided then value will be None.
        _X = inputs[0]
        # _X shape (seq_num, batch, feature_size) or (batch, seq_num, feature_size)

        hidden_states = inputs[1]
        assert len(hidden_states) == 2, "lstm expects two hidden states"
        h_0 = hidden_states[0]
        c_0 = hidden_states[1]
        # H0 shape (hidden_layers_num, batch, proj_size) if projection
        # else (hidden_layers_num, batch, hidden_size)
        # C0 shape (hidden_layers_num, batch, hidden_size)

        _weights = inputs[2]
        # If no projection
        # Wi layer[0] shape (4 * hidden_size, feature_size)
        # Wh layer[0] shape (4 * hidden_size, hidden_size)
        # Bi layer[0] shape (4 * hidden_size)
        # Bh layer[0] shape (4 * hidden_size)

        # Wi layer[>0] shape (4 * hidden_size, hidden_size * num_directions)
        # Wh layer[>0] shape (4 * hidden_size, hidden_size)
        # Bi layer[>0] shape (4 * hidden_size)
        # Bh layer[>0] shape (4 * hidden_size)

        # If projection
        # Wi layer[0] shape (4 * hidden_size, feature_size)
        # Wh layer[0] shape (4 * hidden_size, proj_size)
        # Bi layer[0] shape (4 * hidden_size)
        # Bh layer[0] shape (4 * hidden_size)
        # P  layer[0] shape (proj_size, hidden_size)

        # Wi layer[>0] shape (4 * hidden_size, proj_size * num_directions)
        # Wh layer[>0] shape (4 * hidden_size, proj_size)
        # Bi layer[>0] shape (4 * hidden_size)
        # Bh layer[>0] shape (4 * hidden_size)
        # P  layer[>0] shape (proj_size, hidden_size)

        # Scalar inputs
        has_biases = inputs[3]
        num_layers = inputs[4]
        dropout_p = inputs[5]  # dropout probability, if 0.0 it means there is no dropout
        # train = inputs[6]
        bidirectional = inputs[7]
        batch_first = inputs[8]

        num_directions = 1
        if bidirectional:
            num_directions = 2

        rsd = len(_weights) % num_layers
        assert rsd == 0, "The number of weights must be a multiple of the number of layers!"
        rsd = (len(_weights) / num_layers) % num_directions
        assert (
            rsd == 0
        ), "The number of weights in layer must be a multiple of the number of directions!"
        has_proj = False
        proj_size = 0
        weights_num = int(len(_weights) / num_layers / num_directions)
        if has_biases:
            if weights_num == 5:
                has_proj = True
                proj_size = _infer_shape(_weights[4])[0]
            else:
                assert weights_num == 4, "The weights number in layer is expected equal to 4"
        else:
            if weights_num == 3:
                has_proj = True
                proj_size = _infer_shape(_weights[2])[0]
            else:
                assert weights_num == 2, "The weights number in layer is expected equal to 2"

        X = _op.transpose(_X, (1, 0, 2)) if batch_first else _X
        # TODO (vvchernov): Which data type should be used? from input or weights?
        # Instead of it _infer_type(X).checked_type.dtype can be used
        X_dtype = input_types[0]
        X_shape = _infer_shape(X)  # (seq_num, batch, feature_size)

        hidden_size = _infer_shape(_weights[0])[0] / 4
        batch_size = X_shape[1]

        # Initialize hidden states if not provided.
        layers_h = []
        layers_c = []
        hidden_layers_num = num_directions * num_layers
        if h_0 is None:
            if has_proj:
                h_0 = _op.zeros((batch_size, proj_size), X_dtype)
            else:
                h_0 = _op.zeros((batch_size, hidden_size), X_dtype)
            for i in range(hidden_layers_num):
                layers_h.append(h_0)
        else:
            layers_h = unbind(h_0, 0)
        if c_0 is None:
            c_0 = _op.zeros((batch_size, hidden_size), X_dtype)
            for i in range(hidden_layers_num):
                layers_c.append(c_0)
        else:
            layers_c = unbind(c_0, 0)

        layer_weights_dicts = []
        k = 0  # layer counter
        if has_biases:
            names = ["hidden_state", "cell_state", "w_inp", "w_hid", "b_inp", "b_hid"]
            if bidirectional:
                rsd = len(_weights) % (2 * weights_num)
                assert rsd == 0, "got an incorrect number of LSTM weights"
                for i in range(0, len(_weights), 2 * weights_num):
                    fw_tensors = [layers_h[2 * k], layers_c[2 * k], *_weights[i : i + 4]]
                    fw_weights_dict = dict(zip(names, fw_tensors))
                    if has_proj:
                        fw_weights_dict["proj"] = _weights[i + 4]
                    j = i + weights_num
                    rev_tensors = [layers_h[2 * k + 1], layers_c[2 * k + 1], *_weights[j : j + 4]]
                    rev_weights_dict = dict(zip(names, rev_tensors))
                    if has_proj:
                        rev_weights_dict["proj"] = _weights[j + 4]
                    layer_weights_dicts.append([fw_weights_dict, rev_weights_dict])
                    k += 1
            else:
                assert len(_weights) % weights_num == 0, "got an incorrect number of LSTM weights"
                for i in range(0, len(_weights), weights_num):
                    fw_tensors = [layers_h[k], layers_c[k], *_weights[i : i + 4]]
                    fw_weights_dict = dict(zip(names, fw_tensors))
                    if has_proj:
                        fw_weights_dict["proj"] = _weights[i + 4]
                    layer_weights_dicts.append([fw_weights_dict])
                    k += 1
        else:
            names = ["hidden_state", "cell_state", "w_inp", "w_hid"]
            if bidirectional:
                rsd = len(_weights) % (2 * weights_num)
                assert rsd == 0, "got an incorrect number of LSTM weights"
                for i in range(0, len(_weights), 2 * weights_num):
                    fw_tensors = [layers_h[2 * k], layers_c[2 * k], *_weights[i : i + 2]]
                    fw_weights_dict = dict(zip(names, fw_tensors))
                    if has_proj:
                        fw_weights_dict["proj"] = _weights[i + 2]
                    j = i + weights_num
                    rev_tensors = [layers_h[2 * k + 1], layers_c[2 * k + 1], *_weights[j : j + 2]]
                    rev_weights_dict = dict(zip(names, rev_tensors))
                    if has_proj:
                        rev_weights_dict["proj"] = _weights[j + 2]
                    layer_weights_dicts.append([fw_weights_dict, rev_weights_dict])
                    k += 1
            else:
                assert len(_weights) % weights_num == 0, "got an incorrect number of LSTM weights"
                for i in range(0, len(_weights), weights_num):
                    fw_tensors = [layers_h[k], layers_c[k], *_weights[i : i + 2]]
                    fw_weights_dict = dict(zip(names, fw_tensors))
                    if has_proj:
                        fw_weights_dict["proj"] = _weights[i + 2]
                    layer_weights_dicts.append([fw_weights_dict])
                    k += 1
        assert (
            len(layer_weights_dicts) == num_layers and k == num_layers
        ), "For stacked LSTM number of weights sets should be the same as number of layers!"

        outputs = self.lstm_layers(
            X,
            layer_weights_dicts,
            bidirectional,
            dtype=X_dtype,
            dropout_p=dropout_p,
        )

        # output shape = (seq_num, batch, hidden_size) or
        # (seq_num, batch, 2*feature_size) for bidirectional
        output = outputs[0]

        hy = []
        cy = []
        for hidden in outputs[1]:
            hy.append(hidden[0])
            cy.append(hidden[1])

        if batch_first:
            output = _op.transpose(output, (1, 0, 2))

        return (output, _op.stack(hy, 0), _op.stack(cy, 0))

    def all_any_common(self, op, inputs, input_types):
        dim = inputs[1]
        keepdim = inputs[2]
        if self.infer_type(inputs[0]).dtype != "bool":
            # The input dtype can be uint8.
            inp = _op.cast(inputs[0], "bool")
        else:
            inp = inputs[0]
        return op(inp, axis=dim, keepdims=keepdim)

    def searchsorted_common(self, sorted_sequence, values, out_int32, right):
        dtype = "int32" if out_int32 else "int64"
        values_shape = _infer_shape(values)

        if len(values_shape) == 0:
            values = _op.expand_dims(values, 0)

        out = _op.searchsorted(sorted_sequence, values, right=right, dtype=dtype)

        if len(values_shape) == 0:
            return _op.squeeze(out)

        return out

    def searchsorted(self, inputs, input_types):
        return self.searchsorted_common(*inputs)

    def bucketize(self, inputs, input_types):
        return self.searchsorted_common(inputs[1], inputs[0], inputs[2], inputs[3])

    def roll(self, inputs, input_types):
        def slide_axes(inp, shape, ax):
            axes = list(range(len(shape)))
            axes = axes[:ax] + [-1] + axes[ax:-1]
            return _op.transpose(inp, axes)

        x = inputs[0]
        shifts = inputs[1]
        dims = inputs[2]
        shape = self.infer_shape(x)
        start = _expr.const(0, "int64")
        step = _expr.const(1, "int64")

        out = x
        for i, dim in enumerate(dims):
            roll_dim = _expr.const(shape[dim], "int64")
            indices_1d = _op.mod(
                _op.transform.arange(start, roll_dim, step, "int64")
                - _expr.const(shifts[i], "int64")
                + roll_dim,
                roll_dim,
            )
            # First fill in the last axis with roll indices, and then do transpose to
            # bring the roll indices into the desired axis.
            indices = slide_axes(
                _op.tile(indices_1d, shape[:dim] + shape[dim + 1 :] + (1,)),
                shape,
                dim,
            )
            out = _op.gather(out, dim, indices)

        return out

    def einsum(self, inputs, input_types):
        equation, data = inputs
        return _op.einsum(data, equation)

<<<<<<< HEAD
=======
    def dot(self, inputs, _):
        lhs, rhs = inputs
        return _op.sum(_op.multiply(lhs, rhs))

    def mv(self, inputs, _):
        lhs, rhs = inputs

        # Convert the 1D matrix (vector) into a 2D matrix with the extra
        # dimension=1
        rhs_matrix = _op.transform.expand_dims(rhs, 0)

        # Run multiplication
        dense_result = _op.nn.dense(lhs, rhs_matrix, units=None)

        # Chop off the extra result dimension
        return _op.transform.squeeze(dense_result)

    def grid_sampler(self, inputs, input_types):
        if inputs[2] == 0:
            mode = "bilinear"
        else:
            msg = "Only bilinear mode is supported in grid_sampler"
            raise NotImplementedError(msg)

        if inputs[3] == 0:
            padding_mode = "zeros"
        elif inputs[3] == 1:
            padding_mode = "border"
        else:
            msg = "Only zeros and border padding mode are supported in grid_sampler"
            raise NotImplementedError(msg)

        axes = [0, 3, 1, 2]
        grid = _op.transform.transpose(inputs[1], axes)
        return _op.image.grid_sample(inputs[0], grid, mode, "NCHW", padding_mode)

>>>>>>> 174d09ee
    # Operator mappings
    def create_convert_map(self):
        self.convert_map = {
            "aten::is_floating_point": self.is_floating_point,
            "aten::pixel_shuffle": self.pixel_shuffle,
            "aten::device": self.none,
            "prim::device": self.none,
            "aten::sub": self.make_elemwise("subtract"),
            "aten::max": self.max,
            "aten::min": self.min,
            "aten::mul": self.make_elemwise("multiply"),
            "aten::pow": self.make_elemwise("power"),
            "aten::arange": self.arange,
            "aten::meshgrid": self.meshgrid,
            "aten::div": self.make_elemwise("divide"),
            "aten::floor_divide": self.make_elemwise("floor_divide"),
            "aten::true_divide": self.make_elemwise("divide"),
            "aten::addcdiv": self.addcdiv,
            "aten::addcmul": self.addcmul,
            "aten::ones": self.ones,
            "aten::ones_like": self.ones_like,
            "aten::zeros": self.zeros,
            "aten::zeros_like": self.zeros_like,
            "aten::full": self.full,
            "aten::full_like": self.full_like,
            "aten::linspace": self.linspace,
            "aten::reciprocal": self.reciprocal,
            "aten::repeat": self.repeat,
            "aten::repeat_interleave": self.repeat_interleave,
            "aten::to": self.to,
            "aten::squeeze": self.squeeze,
            "aten::unsqueeze": self.unsqueeze,
            "aten::cat": self.concatenate,
            "aten::slice": self.slice,
            "aten::narrow": self.narrow,
            "aten::split": self.split,
            "aten::split_with_sizes": self.split_with_sizes,
            "aten::select": self.select,
            "aten::take": self.take,
            "aten::where": self.where,
            "aten::topk": self.topk,
            "aten::relu": self.relu,
            "aten::prelu": self.prelu,
            "aten::leaky_relu": self.leaky_relu,
            "aten::elu": self.elu,
            "aten::celu": self.celu,
            "aten::gelu": self.gelu,
            "aten::selu": self.selu,
            "aten::silu": self.silu,
            "aten::log_sigmoid": self.log_sigmoid,
            "aten::adaptive_avg_pool1d": functools.partial(
                self.adaptive_avg_pool, _op.nn.adaptive_avg_pool1d
            ),
            "aten::adaptive_avg_pool2d": functools.partial(
                self.adaptive_avg_pool, _op.nn.adaptive_avg_pool2d
            ),
            "aten::adaptive_avg_pool3d": functools.partial(
                self.adaptive_avg_pool, _op.nn.adaptive_avg_pool3d
            ),
            "aten::adaptive_max_pool1d": functools.partial(
                self.adaptive_max_pool, _op.nn.adaptive_max_pool1d
            ),
            "aten::adaptive_max_pool2d": functools.partial(
                self.adaptive_max_pool, _op.nn.adaptive_max_pool2d
            ),
            "aten::adaptive_max_pool3d": functools.partial(
                self.adaptive_max_pool, _op.nn.adaptive_max_pool3d
            ),
            "aten::max_pool2d": self.maxpool_2d,
            "aten::max_pool2d_with_indices": self.maxpool_2d_with_indices,
            "aten::max_pool1d": self.maxpool_1d,
            "aten::max_pool3d": self.maxpool_3d,
            "aten::hardtanh": self.hardtanh,
            "aten::_convolution": self.convolution,
            "aten::softmax": self.softmax,
            "aten::threshold": self.threshold,
            "aten::contiguous": self.contiguous,
            "aten::batch_norm": self.batch_norm,
            "aten::instance_norm": self.instance_norm,
            "aten::layer_norm": self.layer_norm,
            "aten::group_norm": self.group_norm,
            "aten::transpose": self.transpose,
            "aten::t": self.transpose,
            "aten::flatten": self.flatten,
            "aten::addmm": self.addmm,
            "aten::size": self.size,
            "aten::view": self.view,
            "aten::reshape": self.reshape,
            "aten::clone": self.clone,
            "aten::log_softmax": self.log_softmax,
            "aten::sigmoid": self.sigmoid,
            "aten::softplus": self.softplus,
            "aten::avg_pool1d": self.make_avg_pool(1),
            "aten::avg_pool2d": self.make_avg_pool(2),
            "aten::avg_pool3d": self.make_avg_pool(3),
            "aten::linear": self.linear,
            "aten::dropout": self.dropout,
            "aten::feature_dropout": self.dropout,
            "aten::alpha_dropout": self.dropout,
            "aten::mean": self.mean,
            "aten::chunk": self.chunk,
            "aten::unsafe_chunk": self.chunk,
            "aten::matmul": self.matmul,
            "aten::bmm": self.matmul,
            "aten::expand": self.expand,
            "aten::Int": self.int,
            "prim::NumToTensor": self.numtotensor,
            "prim::ImplicitTensorToNum": self.tensortonum,
            "aten::ScalarImplicit": self.tensortonum,
            "aten::constant_pad_nd": self.make_pad("constant"),
            "aten::reflection_pad1d": self.make_pad("reflect"),
            "aten::reflection_pad2d": self.make_pad("reflect"),
            "aten::replication_pad1d": self.make_pad("edge"),
            "aten::replication_pad2d": self.make_pad("edge"),
            "aten::replication_pad3d": self.make_pad("edge"),
            "aten::permute": self.transpose,
            "aten::sum": self.make_reduce("sum"),
            "aten::prod": self.make_reduce("prod"),
            "aten::argmin": self.make_reduce("argmin"),
            "aten::argmax": self.make_reduce("argmax"),
            "aten::norm": self.norm,
            "aten::frobenius_norm": self.frobenius_norm,
            "aten::std": self.std,
            "aten::var": self.variance,
            "aten::var_mean": self.var_mean,
            "aten::abs": self.make_unary("abs"),
            "aten::neg": self.make_unary("negative"),
            "aten::cos": self.make_unary("cos"),
            "aten::cosh": self.make_unary("cosh"),
            "aten::sin": self.make_unary("sin"),
            "aten::sinh": self.make_unary("sinh"),
            "aten::tan": self.make_unary("tan"),
            "aten::tanh": self.make_unary("tanh"),
            "aten::acos": self.make_unary("acos"),
            "aten::asin": self.make_unary("asin"),
            "aten::atan": self.make_unary("atan"),
            "aten::log": self.make_unary("log"),
            "aten::log2": self.make_unary("log2"),
            "aten::log10": self.make_unary("log10"),
            "aten::log1p": self.log1p,
            "aten::exp": self.make_unary("exp"),
            "aten::erf": self.make_unary("erf"),
            "aten::trunc": self.make_unary("trunc"),
            "aten::sign": self.make_unary("sign"),
            "aten::sqrt": self.make_unary("sqrt"),
            "aten::rsqrt": self.make_unary("rsqrt"),
            "aten::ceil": self.make_unary("ceil"),
            "aten::floor": self.make_unary("floor"),
            "aten::round": self.make_unary("round"),
            "aten::isfinite": self.make_unary("isfinite"),
            "aten::isinf": self.make_unary("isinf"),
            "aten::isnan": self.make_unary("isnan"),
            "aten::clamp": self.clamp,
            "aten::clamp_min": self.clamp_min,
            "aten::clamp_max": self.clamp_max,
            "aten::detach": self.identity,
            "aten::upsample_bilinear2d": self.make_upsample("linear"),
            "aten::upsample_bicubic2d": self.make_upsample("cubic"),
            "aten::upsample_nearest2d": self.make_upsample("nearest_neighbor"),
            "aten::upsample_trilinear3d": self.make_upsample3d("linear"),
            "aten::upsample_nearest3d": self.make_upsample3d("nearest_neighbor"),
            "aten::expand_as": self.expand_as,
            "aten::lt": self.make_elemwise("less"),
            "aten::gt": self.make_elemwise("greater"),
            "aten::le": self.make_elemwise("less_equal"),
            "aten::ge": self.make_elemwise("greater_equal"),
            "aten::ne": self.make_elemwise("not_equal"),
            "aten::eq": self.make_elemwise("equal"),
            "aten::logical_not": self.logical_not,
            "aten::logical_xor": self.logical_xor,
            "aten::bitwise_not": self.bitwise_not,
            "aten::bitwise_xor": self.bitwise_xor,
            "aten::Bool": self.Bool,
            "aten::Float": self.Float,
            "aten::rsub": self.rsub,
            "aten::embedding": self.embedding,
            "aten::one_hot": self.one_hot,
            "aten::mm": self.matmul,
            "aten::add": self.add,
            "aten::stack": self.stack,
            "aten::__getitem__": self.list_getitem,
            "aten::len": self.list_len,
            "aten::type_as": self.type_as,
            "aten::gather": self.gather,
            "aten::index_select": self.select,
            "aten::index": self.index,
            "torchvision::nms": self.nms,
            "aten::logsumexp": self.logsumexp,
            "torchvision::roi_align": self.roi_align,
            "torchvision::deform_conv2d": self.deform_conv2d,
            "aten::unbind": self.unbind,
            "aten::__and__": self.logical_and,
            "aten::logical_and": self.logical_and,
            "aten::_shape_as_tensor": self.shape_as_tensor,
            "aten::nonzero": self.nonzero,
            "aten::nonzero_numpy": self.nonzero_numpy,
            "aten::scatter": self.scatter,
            "aten::index_put": self.index_put,
            "aten::scalar_tensor": self.scalar_tensor,
            "aten::__interpolate": self.interpolate,
            "aten::IntImplicit": self.identity,
            "aten::tensor": self.identity,  # used for example in tensor(1.0)
            "aten::numel": self.numel,
            "aten::empty": self.empty,
            "aten::bincount": self.bincount,
            "aten::scatter_add": self.scatter_add,
            "aten::__not__": self.logical_not,
            "aten::hardswish": self.hard_swish,
            "aten::hardsigmoid": self.hard_sigmoid,
            "aten::cumsum": self.cumsum,
            "aten::masked_fill": self.masked_fill,
            "aten::masked_select": self.masked_select,
            "aten::argsort": self.argsort,
            "aten::sort": self.sort,
            "aten::_unique2": self.unique,
            "aten::nll_loss": self.nll_loss,
            "aten::nll_loss2d": self.nll_loss,
            "aten::nll_loss_nd": self.nll_loss,
            "aten::flip": self.flip,
            "aten::gru": self.gru,
            "aten::lstm": self.lstm,
            "aten::all": functools.partial(self.all_any_common, _op.all),
            "aten::any": functools.partial(self.all_any_common, _op.any),
            "aten::searchsorted": self.searchsorted,
            "aten::bucketize": self.bucketize,
            "aten::roll": self.roll,
            "aten::einsum": self.einsum,
<<<<<<< HEAD
=======
            "aten::dot": self.dot,
            "aten::mv": self.mv,
            "aten::grid_sampler": self.grid_sampler,
>>>>>>> 174d09ee
        }

    def update_convert_map(self, custom_map):
        self.convert_map.update(custom_map)

    def report_missing_conversion(self, op_names):
        """Check if all ops in an input graph are supported by TVM"""
        known_ops = [
            "prim::Constant",
            "prim::GetAttr",
            "prim::ListConstruct",
            "prim::ListUnpack",
            "prim::TupleConstruct",
            "prim::TupleUnpack",
            "prim::RaiseException",
            "prim::If",
            "prim::Loop",
        ]
        known_ops += list(self.convert_map.keys())
        known_ops += list(qnn_torch.convert_map.keys())

        missing = []

        for op_name in op_names:
            # Also take care of in-place variant ops like aten::relu_
            if op_name not in known_ops and not (
                op_name.endswith("_") and op_name[:-1] in known_ops
            ):
                missing.append(op_name)

        if missing:
            msg = "The following operators are not implemented: {}".format(missing)
            raise NotImplementedError(msg)

    def convert_block(self, block, outputs):
        """Translate Torch "Block", used for prim::If and prim::Loop"""
        ops = _get_operator_nodes(block.nodes())
        ret_names = _get_input_names(block.returnNode())
        return self.convert_operators(ops, outputs, ret_names)

    def convert_if(self, if_node, outputs):
        """Translate Torch prim::If to Relay If"""
        cond = outputs[if_node.inputsAt(0).debugName()]
        blocks = list(if_node.blocks())
        true_branch = self.convert_block(blocks[0], outputs)
        false_branch = self.convert_block(blocks[1], outputs)
        assert len(true_branch) == 1 and len(false_branch) == 1
        return _expr.If(cond, true_branch[0], false_branch[0])

    def convert_loop(self, loop_node, outputs):
        """Translate Torch prim::Loop to Relay while_loop"""

        def get_input(index):
            ivalue = loop_node.inputsAt(index)
            inode = ivalue.node()
            if inode.kind() == "prim::Constant":
                return _expr.const(_get_constant(inode))
            var_name = ivalue.debugName()
            assert var_name in outputs
            return _wrap_const(outputs[var_name])

        # Refer to the spec for prim::Loop below
        # https://github.com/pytorch/pytorch/blob/master/torch/csrc/jit/OVERVIEW.md#loops
        # The first input: %max_trip_count
        # The second input: %initial_condition
        # The rest of input: loop variables
        max_loop_count = get_input(0)
        init_cond = get_input(1)
        num_loop_var = len(list(loop_node.inputs())) - 2
        init_vals = [get_input(i + 2) for i in range(num_loop_var)]

        # while loop has always max_loop_count being int64 max
        # max_loop_count.data (tvm.runtime.NDArray) is -1, so _get_constant again
        is_while_loop = (
            isinstance(max_loop_count, _expr.Constant)
            and _get_constant(loop_node.inputsAt(0).node()) == sys.maxsize
        )

        if is_while_loop:
            loop_iter_dtype = "bool"
            # while loop with non input dependent condition such as while i < 10:
            # init_cond is int, need to cast to bool to type check
            if isinstance(init_cond, _expr.Constant):
                init_cond = _op.cast(init_cond, "bool")
            init_loop_iter_val = init_cond
        else:
            loop_iter_dtype = "int32"
            # always count from 0
            init_loop_iter_val = _expr.const(0, dtype="int32")

        body_block = list(loop_node.blocks())[0]
        block_input_names = _get_input_names(body_block)
        num_block_inputs = len(block_input_names)
        name_val_pairs = list(zip(block_input_names, [init_loop_iter_val] + init_vals))
        outputs.update(name_val_pairs)

        def get_var(name, val):
            if val:
                checked_type = self.infer_type_with_prelude(val)
                if hasattr(checked_type, "shape"):
                    shape = get_const_tuple(checked_type.shape)
                    actual_shape = []
                    for dim in shape:
                        if isinstance(dim, int) and dim == 0:
                            actual_shape.append(Any())
                        else:
                            actual_shape.append(dim)
                    return _expr.var(name, shape=actual_shape, dtype=checked_type.dtype)
                else:
                    return _expr.var(name, type_annotation=checked_type)
            return _expr.var(name)

        loop_iter_var = _expr.var(block_input_names[0], shape=(), dtype=loop_iter_dtype)
        loop_vars = [get_var(name, val) for name, val in name_val_pairs[1:]]

        # Add non constant free variables to loop variables to prevent code blow up
        # Without this, if there are two for loops in a row, which often happens
        # if the outer loop is unrolled, the computation corresponding to the first for loop
        # is inlined inside loop body, turning O(N) + O(N) computation into O(N^2).
        # This issue was found when converting from Stacked LSTM test. Torch does not add the
        # outputof the eariler loop into loop variables of the next loop.
        # So the variable corresponding to the first loop output appears free in the second
        # loop body.
        free_vars = [
            var
            for var in _get_free_vars_from_block(body_block)
            if var in outputs
            and not isinstance(outputs[var], (_expr.Constant, int, float, str))
            and outputs[var]
        ]

        prev_outputs = {}
        for name in free_vars:
            prev_output = outputs[name]
            new_loop_var = get_var(name, prev_output)
            prev_outputs[name] = prev_output
            outputs[name] = new_loop_var
            loop_vars.append(new_loop_var)
            init_vals.append(prev_output)

        def cond(*current_vals):
            i = current_vals[0]

            if is_while_loop:
                return _op.equal(i, _expr.const(True, "bool"))

            return _op.less(i, max_loop_count)

        def body(*current_vals):
            # Update loop variables using the prev iteration outputs
            assert len(current_vals) == num_block_inputs + len(free_vars)

            for (i, val) in enumerate(current_vals):
                if i < num_block_inputs:
                    outputs[block_input_names[i]] = val
                else:
                    outputs[free_vars[i - num_block_inputs]] = val

            block_outputs = self.convert_block(body_block, outputs)
            block_outputs += [outputs[name] for name in free_vars]

            if not is_while_loop:
                # iter var increment implicit in torch, so do it manually
                # for while loop, block_outputs[0] is already a boolean,
                # the result of termination check
                incr = _expr.const(1, dtype="int32")
                block_outputs[0] = current_vals[0] + incr

            return block_outputs

        loop = while_loop(cond, [loop_iter_var] + loop_vars, body)
        loop_val = loop(init_loop_iter_val, *init_vals)

        # restore original output values for free vars
        outputs.update(prev_outputs)

        # The first element is a loop counter or boolean condition, ignore it
        return [_expr.TupleGetItem(loop_val, i + 1) for i in range(num_loop_var)]

    def convert_operators(self, operators, outputs, ret_names):
        """Convert each Torch IR operators to Relay equivalent"""
        for node_name, op_node in operators:
            operator = op_node.kind()
            inputs = _get_op_inputs(op_node, outputs)

            if operator == "prim::Constant":
                outputs[node_name] = _get_constant(op_node)
            elif operator == "prim::ListConstruct" and _should_construct_dynamic_list(op_node):
                outputs[node_name] = self.convert_to_list_adt(inputs)
            elif operator == "prim::ListConstruct":
                # This assumes that no more elements will be appended to this list
                # In this case, we keep the Python list
                outputs[node_name] = inputs
            elif operator == "prim::TupleConstruct":
<<<<<<< HEAD
                inputs_list = []
                for i, _ in enumerate(inputs):
                    if isinstance(inputs[i], list):
                        for item in inputs[i]:
                            assert isinstance(item, _expr.Expr)
                            inputs_list.append(item)
                    else:
                        assert isinstance(inputs[i], _expr.Expr)
                        inputs_list.append(inputs[i])
                outputs[node_name] = _expr.Tuple(inputs_list)
=======

                def _handel_nested_input(inputs):
                    inputs_list = []
                    for i, _ in enumerate(inputs):
                        if isinstance(inputs[i], list):
                            inputs_list.append(_handel_nested_input(inputs[i]))
                        else:
                            assert isinstance(inputs[i], _expr.Expr)
                            inputs_list.append(inputs[i])
                    return _expr.Tuple(inputs_list)

                outputs[node_name] = _handel_nested_input(inputs)
>>>>>>> 174d09ee
            elif operator in ["prim::ListUnpack", "prim::TupleUnpack"]:
                assert len(inputs) == 1
                if isinstance(inputs[0], (list, _expr.TupleWrapper)):
                    unpacked = inputs[0]
                else:
                    unpacked = _unpack_tuple(inputs[0])
                outputs.update(zip(_get_output_names(op_node), unpacked))
            elif operator == "prim::prim::RaiseException":
                logger.warning("raising exceptions is ignored")
                outputs[node_name] = None
            elif operator == "prim::If":
                if_out = self.convert_if(op_node, outputs)
                outputs[node_name] = if_out
            elif operator == "prim::Loop":
                loop_out = self.convert_loop(op_node, outputs)
                unpacked_names = _get_output_names(op_node)
                assert len(loop_out) == len(unpacked_names)
                outputs.update(zip(unpacked_names, loop_out))
            else:
                if operator not in self.convert_map:
                    # At this point, the only possible ops that are not in convert_map are
                    # in-place variant of ops like aten::relu_
                    assert operator.endswith("_")
                    logger.warning(
                        "An in-place op %s found, the result will not be correct "
                        "if the model depends on side-effects by this op.",
                        operator,
                    )
                    relay_op = self.convert_map[operator[:-1]]
                else:
                    relay_op = self.convert_map[operator]

                relay_out = relay_op(
                    inputs, _get_input_types(op_node, outputs, default_dtype=self.default_dtype)
                )
                self.record_output_type(relay_out)

                if isinstance(relay_out, tuple):
                    # This is for torch operators that return multiple outputs
                    # See _adaptive_max_2d above for example
                    out_names = _get_output_names(op_node)
                    outputs.update(zip(out_names, relay_out))
                else:
                    assert op_node.outputsSize() == 1
                    outputs[node_name] = relay_out

        return [_wrap_const(outputs[ret_name]) for ret_name in ret_names]


def _pytorch_result_type(dtypes, non_tensor_inputs):
    """This promotes TVM dtypes like PyTorch would"""
    import torch

    dtype_map = {
        "float64": torch.float64,
        "float32": torch.float32,
        "float16": torch.float16,
        "bfloat16": torch.bfloat16,
        "int64": torch.int64,
        "int32": torch.int32,
        "int16": torch.int16,
        "int8": torch.int8,
        "uint8": torch.uint8,
        "bool": torch.bool,
    }
    if len(dtypes) > 0:
        result_type = dtypes[0]
        for dt in dtypes[1:]:
            if dt != result_type:  # we don't want to work with same types as we
                # don't do quantized here (which cannot be promoted?)
                result_type = _convert_data_type(
                    str(
                        torch.result_type(
                            torch.zeros((), dtype=dtype_map[result_type]),
                            torch.zeros((), dtype=dtype_map[dt]),
                        )
                    )
                )
    else:
        result_type = "bool"  # this is the smallest type...
    for inp in non_tensor_inputs:
        result_type = _convert_data_type(
            str(torch.result_type(torch.zeros((), dtype=dtype_map[result_type]), inp))
        )
    return result_type


# Helper functions for operator implementation
def _convert_dtype_value(val):
    """converts a PyTorch the PyTorch numeric type id to a torch scalar type."""
    convert_torch_dtype_map = {
        7: "torch.float64",
        6: "torch.float32",
        5: "torch.float16",
        4: "torch.int64",
        3: "torch.int32",
        2: "torch.int16",
        1: "torch.int8",
        0: "torch.unit8",
        None: "torch.int64",
    }  # Default is torch.int64
    if val in convert_torch_dtype_map:
        return _convert_data_type(convert_torch_dtype_map[val])
    else:
        msg = "Torch data type value %d is not handled yet." % (val)
        raise NotImplementedError(msg)


def _convert_data_type(input_type, default_dtype=None):
    """converts the PyTorch scalar type input_type to a TVM dtype.
    optionally, default_dtype can be a TVM dtype that is used
    if input_type is None (but not when it is unknown)"""
    if input_type is None and default_dtype is not None:
        return default_dtype

    input_type = input_type.lower()
    if input_type in ["double", "float64", "torch.float64"]:
        return "float64"
    elif input_type in ["float", "float32", "torch.float32"]:
        return "float32"
    elif input_type in ["half", "float16", "torch.float16"]:
        return "float16"
    elif input_type in ["long", "int64", "torch.int64"]:
        return "int64"
    elif input_type in ["int", "int32", "torch.int32"]:
        return "int32"
    elif input_type in ["short", "int16", "torch.int16"]:
        return "int16"
    elif input_type in ["char", "int8", "torch.int8"]:
        return "int8"
    elif input_type in ["byte", "uint8", "torch.uint8"]:
        return "uint8"
    elif input_type in ["quint8", "torch.quint8"]:
        return "quint8"
    elif input_type in ["qint8", "torch.qint8"]:
        return "qint8"
    elif input_type in ["qint32", "torch.qint32"]:
        return "qint32"
    elif input_type in ["bool", "torch.bool"]:
        return "bool"
    elif input_type in ["str"]:
        return "str"
    else:
        raise NotImplementedError("input_type {} is not handled yet".format(input_type))
    return "float32"  # Never reached


def _create_typed_const(data, dtype):
    """create a (scalar) constant of given value and dtype.
    dtype should be a TVM dtype"""

    if dtype == "float64":
        typed_data = _expr.const(np.float64(data), dtype=dtype)
    elif dtype == "float32":
        typed_data = _expr.const(np.float32(data), dtype=dtype)
    elif dtype == "float16":
        typed_data = _expr.const(np.float16(data), dtype=dtype)
    elif dtype == "int64":
        typed_data = _expr.const(np.int64(data), dtype=dtype)
    elif dtype == "int32":
        typed_data = _expr.const(np.int32(data), dtype=dtype)
    elif dtype == "int16":
        typed_data = _expr.const(np.int16(data), dtype=dtype)
    elif dtype == "int8":
        typed_data = _expr.const(np.int8(data), dtype=dtype)
    elif dtype == "uint8":
        typed_data = _expr.const(np.uint8(data), dtype=dtype)
    else:
        raise NotImplementedError("input_type {} is not handled yet".format(dtype))
    return typed_data


def _wrap_const(c):
    if not isinstance(c, (_expr.Expr, list, tvm.tir.expr.Any)):
        return _expr.const(c)
    return c


def _run_jit_passes(graph, enable_lower_all_tuples=True):
    """The inline pass is necessary to unwrap prim::CallMethod"""
    # pylint: disable=c-extension-no-member
    import torch

    if is_version_greater_than("1.5.1"):
        # This is required for torchvision detection models from 1.6 above
        # It is the same as _jit_pass_inline, except that it has some special
        # case behaviors for some ops such as aten::__interpolate()
        torch._C._jit_pass_onnx_function_substitution(graph)
    else:
        torch._C._jit_pass_inline(graph)

    if enable_lower_all_tuples:
        torch._C._jit_pass_lower_all_tuples(graph)


def _get_tensor_and_var(torch_tensor, name):
    tensor = tvm.nd.array(torch_tensor.cpu().numpy())
    var = _expr.var(name, shape=tensor.shape, dtype=tensor.dtype)
    return tensor, var


def _get_output_name(node):
    assert node.outputsSize() == 1
    return node.output().debugName()


def _get_output_names(node):
    return [output.debugName() for output in node.outputs()]


def _get_input_names(node_or_graph):
    return [inp.debugName() for inp in node_or_graph.inputs()]


def _get_op_inputs(op_node, outputs):
    return [outputs[name] for name in _get_input_names(op_node)]


def _get_node_type(node):
    assert node.outputsSize() == 1
    return node.output().type().kind()


def _get_uses(node):
    uses = []
    for output in node.outputs():
        uses += output.uses()
    return uses


def _get_users(node):
    return [use.user for use in _get_uses(node)]


def _getattr_full_name(getattrs, sep="."):
    return sep.join([getattr_attr_name(node) for node in getattrs])


def _get_pytorch_value_type(typ, default_dtype="float32"):
    kind = typ.kind()
    if kind == "TensorType":
        if typ.scalarType() is None:
            # Tensor's type can be unknown if we use torch.jit.script(...)
            # Defaults can be passed in, if not it is float32
            logger.warning("Untyped Tensor found, assume it is %s", default_dtype)
            return default_dtype
        else:
            return _convert_data_type(typ.scalarType())

    elif kind == "ListType":
        return "ListType"
    elif kind in ["IntType", "FloatType", "BoolType", "StringType", "OptionalType"]:
        pt_dtype = str(typ).lower()
        dtype = pt_dtype if pt_dtype == "OptionalType" else _convert_data_type(pt_dtype)
        return dtype
    else:
        return "UnsupportedType"


def _get_input_types(op_node, outputs, default_dtype="float32"):
    """Returns a TVM dtype for each input nodes derived from the torch type"""
    in_types = []
    for inp in op_node.inputs():
        if inp.node().kind() == "prim::GetAttr":
            # GetAttr nodes always return None when we call scalarType() on it
            name = inp.debugName()
            assert name in outputs
            if isinstance(outputs[name], _expr.Var):
                in_types.append(outputs[name].type_annotation.dtype)
            else:
                # For quantized modules with parameters, here we would get
                # "prim::GetAttr[name="_packed_params"]". Since the dtype corresponding to
                # _packed_params is not needed by quantized ops, we return an arbitrary type.
                in_types.append(default_dtype)
        else:
            in_types.append(_get_pytorch_value_type(inp.type(), default_dtype=default_dtype))

    return in_types


def _get_constant(node):
    """Retrieve a constant associated with this prim::Constant node"""
    attribute_names = node.attributeNames()
    num_attributes = len(attribute_names)

    if num_attributes == 1:
        attr_name = attribute_names[0]
        ty = node.output().type().kind()

        if ty == "IntType":
            return node.i(attr_name)
        elif ty == "BoolType":
            return bool(node.i(attr_name))
        elif ty in ["FloatType", "LongType"]:
            return node.f(attr_name)
        elif ty in ["TensorType", "CompleteTensorType"]:
            tensor = node.t(attr_name)
            if tensor.is_cuda:
                tensor = tensor.cpu()
            if len(tensor.shape) == 0:  # tensor(0.1)
                # TODO(t-vi): When is this needed?
                return tensor.item()
            return _wrap_const(tensor.numpy())
        elif ty in ["DeviceObjType", "StringType"]:
            return node.s(attr_name)
        elif ty == "FunctionType":
            return None
        else:
            raise NotImplementedError("Unsupported type: %s" % ty)
    else:
        assert num_attributes == 0
        return None


def _get_operator_nodes(nodes):
    """Returns torch IR nodes that need conversion to Relay"""
    ops = []
    # Traverse nodes and add to graph
    for node in nodes:
        if node.outputsSize() == 0:
            continue
        if node.outputsSize() > 1:
            node_name = "_".join(_get_output_names(node))
        else:
            node_name = _get_output_name(node)

        if node.kind() != "prim::GetAttr":
            ops.append((node_name, node))

    return ops


def _get_relay_input_vars(graph, input_infos, prelude, is_module=True, default_dtype="float32"):
    """
    Return Relay vars from input shapes and create entries based on
    expected graph inputs - to allow translation
    """

    graph_inputs = list(graph.inputs())
    if is_module:
        # a module has "self" as first input, which we do not need/want
        graph_inputs = graph_inputs[1:]

    if not isinstance(input_infos, list):
        msg = "Graph inputs input_infos should be a list"
        raise RuntimeError(msg)

    if len(graph_inputs) != len(input_infos):
        msg = "PyTorch has {} inputs and input_infos lists {}.".format(
            len(graph_inputs), len(input_infos)
        )
        raise RuntimeError(msg)

    def get_relay_ty(ishape, itype, pt_type):
        if pt_type.kind() == "TensorType":
            if not (_is_int_seq(ishape) or len(ishape) == 0):
                msg = "Shape for Tensors must be lists of ints"
                raise RuntimeError(msg)
            if (pt_type.dim() is not None and pt_type.dim() != len(ishape)) or (
                pt_type.sizes() is not None
                and any([s1 != s2 for s1, s2 in zip(pt_type.sizes(), ishape)])
            ):
                msg = "Shapes of input list and information in the graph do not match"
                raise RuntimeError(msg)
            pt_dtype = pt_type.scalarType()
            if not pt_dtype and itype:
                pt_dtype = itype
            dtype = _convert_data_type(pt_dtype, default_dtype=default_dtype)
            return TensorType(ishape, dtype)
        elif pt_type.kind() == "TupleType":
            if not isinstance(ishape, tuple):
                msg = "Shapes for tuples must be tuples"
                raise RuntimeError(msg)
            return TupleType(
                [get_relay_ty(elem, itype, pt_t) for elem, pt_t in zip(ishape, pt_type.elements())]
            )
        elif pt_type.kind() == "ListType":
            if not isinstance(ishape, list):
                msg = "Shapes for lists must be lists"
                raise RuntimeError(msg)
            pt_elemtype = pt_type.getElementType()
            elem_tys = [get_relay_ty(s, itype, pt_elemtype) for s in ishape]
            if len(elem_tys) > 0 and not all(map(lambda ty: ty == elem_tys[0], elem_tys)):
                msg = "List elements need have identical types"
                raise RuntimeError(msg)
            rlist, _, _ = prelude.mod.get_type("List")
            return rlist(elem_tys[0])
        elif pt_type.kind() == "OptionalType":
            # we do not support None yet, so we fill in the type
            return get_relay_ty(ishape, itype, pt_type.getElementType())
        # TODO: scalar inputs
        raise NotImplementedError("unsupported input type")

    input_vars = {}

    new_input_infos = []
    for num, inp in enumerate(input_infos):
        if not isinstance(inp, tuple):
            msg = "Graph input {} is not a tuple".format(num)
            raise RuntimeError(msg)
        if len(inp) != 2 or not isinstance(inp[0], str):
            msg = (
                "Graph input {} is not valid,"
                " expected ('name', shape) or ('name', (shape, dtype))".format(inp)
            )
            raise RuntimeError(msg)
        if not isinstance(inp[1], tuple) or len(inp[1]) == 0 or not isinstance(inp[1][-1], str):
            new_input_infos.append((inp[0], (inp[1], default_dtype)))
        else:
            new_input_infos.append(inp)

    input_types = [
        (name, get_relay_ty(info[0], info[1], gi.type()))
        for (name, info), gi in zip(new_input_infos, graph_inputs)
    ]

    ir_inputs = [i.debugName() for i in graph_inputs]
    for ir_input, (name, itype) in zip(ir_inputs, input_types):
        inp = _expr.var(name, type_annotation=itype)
        # Translate from graph input to user input name
        input_vars[ir_input] = inp

    return input_vars


def _unpack_tuple(tup):
    def unpack(tup, num_fields):
        return [_expr.TupleGetItem(tup, i) for i in range(num_fields)]

    if isinstance(tup, _expr.Tuple):
        return unpack(tup, len(tup.fields))
    elif isinstance(tup.type_annotation, TupleType):
        return unpack(tup, len(tup.type_annotation.fields))
    # shouldn't happen
    assert False


def _get_free_vars_from_block(block):
    block_inp_names = _get_input_names(block)
    bound_names = block_inp_names
    free_vars = set()

    for node in block.nodes():
        inp_names = _get_input_names(node)
        list_diff = [name for name in inp_names if name not in bound_names]
        free_vars.update(list_diff)
        bound_names += _get_output_names(node)

    return free_vars


def get_use_chains(root_node, terminate=lambda _: False):
    """
    Track a chain of users of this node forward, returning a list of chains
    See get_attr_chains below for its usage
    """

    def concat_lists(lists):
        return itertools.chain.from_iterable(lists)

    def inner(current, accum):
        users = _get_users(current)

        if not users or terminate(users):
            return [accum]

        return concat_lists([inner(nxt, accum + [nxt]) for nxt in users])

    return inner(root_node, [root_node])


def get_attr_chains(root_getattr_node):
    """Returns chains of attribute access starting from root_getattr_node

    For example, given attribute "block", as in "self.block" when "self" points
    to the top level torch.nn.Module, it returns lists of attribute "chains",
    e.g. ['block', '2'], ['block', '1'], ['block', '0', '_packed_params']

    These sets of attributes form full attribute accessors. For example,
    "self.block.1", "self.block.2" will return the second and third submodule,
    and "self.block.0._packed_params" will return the parameters of the first
    submodule.
    """

    def terminate(users):
        next_attrs = [user for user in users if user.kind() == "prim::GetAttr"]
        return len(next_attrs) == 0

    return get_use_chains(root_getattr_node, terminate)


def convert_params(graph, state_dict, use_parser_friendly_name=False):
    """
    Return Relay vars and TVM NDArrays for input parameters
    A chain of prim::GetAttr nodes is processed one at a time
    """
    getattr_nodes = graph.findAllNodes("prim::GetAttr", recurse=True)
    params = {}
    param_tensors = {}
    packed_param_map = {}
    vars_by_name = {}
    seen = set()
    attr_name_sep = "_" if use_parser_friendly_name else "."

    for node in getattr_nodes:
        if _get_output_name(node) in seen:
            continue

        for getattrs in get_attr_chains(node):
            seen.update(map(_get_output_name, getattrs))

            full_attr = _getattr_full_name(getattrs, attr_name_sep)
            full_attr_node_name = _get_output_name(getattrs[-1])

            if full_attr.endswith("_packed_params"):  # for quantized models
                packed_param_map[full_attr_node_name] = full_attr
            elif full_attr in state_dict:
                if full_attr in vars_by_name:
                    var = vars_by_name[full_attr]
                else:
                    torch_tensor = state_dict[full_attr]
                    tensor, var = _get_tensor_and_var(torch_tensor, full_attr)
                    param_tensors[full_attr] = tensor
                    vars_by_name[full_attr] = var
                params[full_attr_node_name] = var

    return params, param_tensors, packed_param_map


def get_all_op_names(graph):
    """Return all operator names in the input graph"""
    nodes = list(graph.nodes())
    prim_with_blocks = ["prim::If", "prim::Loop"]
    for prim in prim_with_blocks:
        prim_nodes = graph.findAllNodes(prim, recurse=True)
        for prim_node in prim_nodes:
            for block in prim_node.blocks():
                nodes += block.nodes()
    return set(node.kind() for node in nodes)


def from_pytorch(
    script_module,
    input_infos,
    custom_convert_map=None,
    default_dtype="float32",
    use_parser_friendly_name=False,
    keep_quantized_weight=False,
):
    """Load PyTorch model in the form of a scripted PyTorch model and convert into relay.
    The companion parameters will be handled automatically.

    Parameters
    ----------
    script_module : TopLevelTracedModule object
        TorchScripted PyTorch graph
        Note: We currently only support traces (ie: torch.jit.trace(model, input))

    input_infos : List of tuples
        Can be (input name, input shape) or (input name, (input shape, input types))
        Graph level input shape and type list
        The same input names need to be used for deployment, so choose easy to
        remember names (such as: input0, input1)
        e.g.
        [('input0', (1, 2)), ('input1', (3, 4))]
        or
        [('input0', ((1, 2), 'int')), ('input1', ((3, 4), 'float'))]

    custom_convert_map : Dictionary of str to Relay op
        A custom op conversion map in the same format as _convert_map above

    default_type : str
        The default dtype to use when type information is not provided by PyTorch.

    use_parser_friendly_name : bool
        When True, replace '.' with `_' in a original parameter name.
        The Relay text parser treats a variable name followed by a period as a tuple element access,
        so a variable name like "dense.weight" cannot be parsed correctly.
        Use this option when you want to run the AnnotateSpans pass on the imported module.

    keep_quantized_weight : bool
        Return quantized weights and bias, rather than float ones. PyTorch stores quantized weights
        in a custom format, so we cannot directly access 8 bit weights as Numpy arrays. We use
        a PyTorch function to unpack quantized weights into float32 arrays and quantization
        parameters. By default, we return float32 weights and rely on the QNN lowering and the
        Relay constant folding pass to quantize weights at compile time. In BYOC use cases, however,
        we cannot apply the constant folding pass on a QNN graph. If keep_quantized_weight is True,
        we quantize weights in the frontend using a function that is equivalent to
        qnn.op.quantize(...) operating on Numpy arrays.

    Returns
    -------
    mod : tvm.IRModule
        The module that optimizations will be performed on.

    params : dict of str to tvm.runtime.NDArray
        Dict of converted parameters stored in tvm.runtime.ndarray format
    """
    import torch

    mod = tvm.IRModule()
    prelude = Prelude(mod)
    enable_lower_all_tuples = True

    converter = PyTorchOpConverter(prelude, default_dtype)

    graph = script_module.graph.copy()

    # Check if lower_all_tuples pass can be enabled
    graph_inputs = list(graph.inputs())
    for inp in graph_inputs:
        if inp.type().kind() == "TupleType" or inp.type().kind() == "ListType":
            enable_lower_all_tuples = False
            break
    _run_jit_passes(graph, enable_lower_all_tuples)

    if custom_convert_map:
        converter.update_convert_map(custom_convert_map)

    op_names = get_all_op_names(graph)
    converter.report_missing_conversion(op_names)

    is_module = isinstance(script_module, torch.jit.ScriptModule)
    params = script_module.state_dict() if is_module else {}
    outputs = _get_relay_input_vars(
        graph, input_infos, prelude, default_dtype=default_dtype, is_module=is_module
    )

    if use_parser_friendly_name:
        new_names = [key.replace(".", "_") for key in params.keys()]
        params = dict(zip(new_names, params.values()))

    param_vars, tensors, packed_param_map = convert_params(graph, params, use_parser_friendly_name)

    tvm_params = {k: tvm.nd.array(v) for k, v in tensors.items()}

    outputs.update(param_vars)
    ret_name = _get_input_names(graph.return_node())

    # For quantized models
    quantized_ops = set(["aten::quantize_per_tensor", "quantized::linear_dynamic"])
    if len(quantized_ops.intersection(set(op_names))) > 0:
        weight_quant_params = qnn_torch.get_weight_quant_params(
            script_module, packed_param_map.values()
        )
        qnn_torch.inline_input_quant_params_for_fx(graph, tensors)
        input_scales_for_bias = qnn_torch.add_input_quant_params_to_op_inputs(graph)
        qnn_torch.add_quant_params_to_outputs(
            outputs,
            packed_param_map,
            weight_quant_params,
            input_scales_for_bias,
            keep_quantized_weight,
        )
        qnn_torch.add_quant_params(tvm_params, weight_quant_params)
        converter.update_convert_map(qnn_torch.convert_map)

    outputs = converter.convert_operators(_get_operator_nodes(graph.nodes()), outputs, ret_name)

    # ListConstruct kept original python list. Convert to tuple.
    outputs = [_expr.Tuple(output) if isinstance(output, list) else output for output in outputs]

    if len(outputs) > 1:
        ret = _expr.Tuple(outputs)
    else:
        ret = outputs[0]

    # Separate data inputs and parameters to make sure data inputs come first.
    func_args = []
    data_inputs = []
    for arg in _analysis.free_vars(ret):
        if arg.name_hint not in tvm_params.keys():
            data_inputs.append(arg)
        else:
            func_args.append(arg)
    func_args = data_inputs + func_args

    mod["main"] = tvm.relay.Function(func_args, ret)

    return transform.RemoveUnusedFunctions()(mod), tvm_params<|MERGE_RESOLUTION|>--- conflicted
+++ resolved
@@ -2895,8 +2895,6 @@
         equation, data = inputs
         return _op.einsum(data, equation)
 
-<<<<<<< HEAD
-=======
     def dot(self, inputs, _):
         lhs, rhs = inputs
         return _op.sum(_op.multiply(lhs, rhs))
@@ -2933,7 +2931,6 @@
         grid = _op.transform.transpose(inputs[1], axes)
         return _op.image.grid_sample(inputs[0], grid, mode, "NCHW", padding_mode)
 
->>>>>>> 174d09ee
     # Operator mappings
     def create_convert_map(self):
         self.convert_map = {
@@ -3161,12 +3158,9 @@
             "aten::bucketize": self.bucketize,
             "aten::roll": self.roll,
             "aten::einsum": self.einsum,
-<<<<<<< HEAD
-=======
             "aten::dot": self.dot,
             "aten::mv": self.mv,
             "aten::grid_sampler": self.grid_sampler,
->>>>>>> 174d09ee
         }
 
     def update_convert_map(self, custom_map):
@@ -3361,18 +3355,6 @@
                 # In this case, we keep the Python list
                 outputs[node_name] = inputs
             elif operator == "prim::TupleConstruct":
-<<<<<<< HEAD
-                inputs_list = []
-                for i, _ in enumerate(inputs):
-                    if isinstance(inputs[i], list):
-                        for item in inputs[i]:
-                            assert isinstance(item, _expr.Expr)
-                            inputs_list.append(item)
-                    else:
-                        assert isinstance(inputs[i], _expr.Expr)
-                        inputs_list.append(inputs[i])
-                outputs[node_name] = _expr.Tuple(inputs_list)
-=======
 
                 def _handel_nested_input(inputs):
                     inputs_list = []
@@ -3385,7 +3367,6 @@
                     return _expr.Tuple(inputs_list)
 
                 outputs[node_name] = _handel_nested_input(inputs)
->>>>>>> 174d09ee
             elif operator in ["prim::ListUnpack", "prim::TupleUnpack"]:
                 assert len(inputs) == 1
                 if isinstance(inputs[0], (list, _expr.TupleWrapper)):
