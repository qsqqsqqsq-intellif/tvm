--- conflicted
+++ resolved
@@ -16,10 +16,6 @@
 # under the License.
 """Relay functions for rewriting fake quantized ops."""
 import numpy as np
-<<<<<<< HEAD
-
-=======
->>>>>>> 174d09ee
 import tvm
 from tvm import relay
 from tvm.ir import TensorAffineType, TupleAffineType
