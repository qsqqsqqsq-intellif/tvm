# Licensed to the Apache Software Foundation (ASF) under one
# or more contributor license agreements.  See the NOTICE file
# distributed with this work for additional information
# regarding copyright ownership.  The ASF licenses this file
# to you under the Apache License, Version 2.0 (the
# "License"); you may not use this file except in compliance
# with the License.  You may obtain a copy of the License at
#
#   http://www.apache.org/licenses/LICENSE-2.0
#
# Unless required by applicable law or agreed to in writing,
# software distributed under the License is distributed on an
# "AS IS" BASIS, WITHOUT WARRANTIES OR CONDITIONS OF ANY
# KIND, either express or implied.  See the License for the
# specific language governing permissions and limitations
# under the License.
"""The TensorIR schedule class"""
from typing import Dict, List, Optional, Union

from tvm._ffi import register_object as _register_object
from tvm.error import TVMError, register_error
from tvm.ir import IRModule, PrimExpr
from tvm.runtime import Object, String
from tvm.tir import Block, FloatImm, For, IntImm, PrimFunc

from . import _ffi_api
from .state import ScheduleState, StmtSRef, _parse_debug_mask, _parse_mod
from .trace import Trace
from ._type_checker import type_checked


@register_error
class ScheduleError(TVMError):
    """Error that happens during TensorIR scheduling."""


@_register_object("tir.LoopRV")
class LoopRV(Object):
    """A random variable that refers to a loop"""

    def __init__(self) -> None:
        """Construct a new LoopRV."""
        self.__init_handle_by_constructor__(
            _ffi_api.LoopRV  # type: ignore # pylint: disable=no-member
        )


@_register_object("tir.BlockRV")
class BlockRV(Object):
    """A random variable that refers to a block"""

    def __init__(self) -> None:
        """Construct a new BlockRV."""
        self.__init_handle_by_constructor__(
            _ffi_api.BlockRV  # type: ignore # pylint: disable=no-member
        )


# It is a workaround for mypy: https://github.com/python/mypy/issues/7866#issuecomment-549454370
# This feature is not supported until python 3.10:
# https://docs.python.org/3.10/whatsnew/3.10.html#pep-613-typealias
ExprRV = Union[PrimExpr]  # A random variable that evaluates to an integer

RAND_VAR_TYPE = Union[ExprRV, BlockRV, LoopRV]  # pylint: disable=invalid-name

# Update to `Literal["detail", "fast", "none"]` once upgraded to python3.8
_ERROR_RENDER_LEVEL: Dict[str, int] = {
    "detail": 0,
    "fast": 1,
    "none": 2,
}


def _parse_error_render_level(error_render_level: str) -> int:
    if error_render_level not in _ERROR_RENDER_LEVEL:
        raise ValueError(
            'error_render_level can be "detail", "fast", or "none", but got: '
            + f"{error_render_level}"
        )
    return _ERROR_RENDER_LEVEL.get(error_render_level)


def _parse_seed(seed: Optional[int]) -> int:
    if seed is None:
        return -1
    if not isinstance(seed, int):
        raise TypeError(f"Expected `seed` to be int or None, but gets: {seed}")
    if seed < 1 or seed > 2147483647:
        raise ValueError(f"seed must be in the range [1, 2147483647], but gets: {seed}")
    return seed


@_register_object("tir.Schedule")
class Schedule(Object):
    """The user-facing schedule class

    A schedule is a set of transformations that change the order of computation but
    preserve the semantics of computation. Some example of schedules:
    1) Split a loop into two;
    2) Reorder two loops;
    3) Inline the computation of a specific buffer into its consumer

    The schedule class stores auxiliary information to schedule correctly and efficiently.

    Link to tutorial: https://tvm.apache.org/docs/tutorials/language/schedule_primitives.html
    """

    @type_checked
    def __init__(
        self,
        mod: Union[PrimFunc, IRModule],
        *,
        seed: Optional[int] = None,
        debug_mask: Union[str, int] = "none",
        error_render_level: str = "detail",
    ) -> None:
        """Construct a TensorIR schedule class from an IRModule

        Parameters
        ----------
        mod : Union[PrimFunc, IRModule]
            The IRModule or PrimFunc to be scheduled
        seed: Optional[int]
            The seed value for schedule's random state
            Note that None and -1 means use device random, otherwise only integer between 1 and
            2147483647 is allowed.
        debug_mask : Union[str, int]
            Do extra correctness checking after the class creation and each time
            after calling the Replace method.
            Possible choices of `debug_mask`:
            1) "all" - Turn on all the checks
            2) "none" - Turn off all the checks
            3) An integer - Turn on checks according to the bitmasks provided in ScheduleDebugMask
        error_render_level : str = "detail"
            The level of error rendering. Choices: "detail", "fast", "none".
            - "detail": Render a detailed error message, with the TIR and error locations printed
            - "fast: Show a simple error message without rendering or string manipulation
            - "none": Do not show any error message.

        Note
        ----
        The checks performed includes:
        1) VerifySRefTree
        2) VerifyCachedFlags
        """
        # call the constructor
        self.__init_handle_by_constructor__(
            _ffi_api.TracedSchedule,  # type: ignore # pylint: disable=no-member
            _parse_mod(mod),
            _parse_seed(seed),
            _parse_debug_mask(debug_mask),
            _parse_error_render_level(error_render_level),
        )

    @staticmethod
    def _create_non_traced(
        mod: Union[PrimFunc, IRModule],
        *,
        seed: Optional[int] = None,
        debug_mask: Union[str, int] = "none",
        error_render_level: str = "detail",
    ) -> "Schedule":
        """Construct a non-traced TensorIR schedule class from an IRModule."""
        return _ffi_api.ConcreteSchedule(  # type: ignore # pylint: disable=no-member
            _parse_mod(mod),
            _parse_seed(seed),
            _parse_debug_mask(debug_mask),
            _parse_error_render_level(error_render_level),
        )

    ########## Utilities ##########

    @property
    def mod(self) -> IRModule:
        """Returns the AST of the module being scheduled"""
        return _ffi_api.ScheduleGetMod(self)  # type: ignore # pylint: disable=no-member

    @property
    def state(self) -> ScheduleState:
        """Returns the ScheduleState in the current schedule class"""
        return _ffi_api.ScheduleGetState(self)  # type: ignore # pylint: disable=no-member

    @property
    def trace(self) -> Optional[Trace]:
        """Returns the internally maintained trace of scheduling program execution"""
        return _ffi_api.ScheduleGetTrace(self)  # type: ignore # pylint: disable=no-member

    def copy(self) -> "Schedule":
        """Returns a copy of the schedule, including both the state and the symbol table,
        * guaranteeing that
        * 1) SRef tree is completely reconstructed;
        * 2) The IRModule being scheduled is untouched;
        * 3) All the random variables are valid in the copy, pointing to the corresponding sref
        * reconstructed

        Returns
        -------
        copy : Schedule
            A new copy of the schedule
        """
        return _ffi_api.ScheduleCopy(self)  # type: ignore # pylint: disable=no-member

    @type_checked
    def seed(self, seed: int) -> None:
        """Seed the randomness

        Parameters
        ----------
        seed : int
            The new random seed, -1 if use device random, otherwise non-negative
        """
        return _ffi_api.ScheduleSeed(self, seed)  # type: ignore # pylint: disable=no-member

    def fork_seed(self) -> int:
        """Returns a forked random state as seed for new schedules

        Returns
        -------
        seed : int
            The forked random state, not the same as the current random state
        """
        return _ffi_api.ScheduleForkSeed(self)  # type: ignore # pylint: disable=no-member

    @type_checked
    def show(self, rand_var: RAND_VAR_TYPE) -> str:
        """Returns a string representation of the value that the random variable evaluates to

        Parameters
        ----------
        rand_var : Union[ExprRV, BlockRV, LoopRV]
            The random variable to be evaluated

        Returns
        -------
        str_repr : str
            The string representation
        """
        return str(self.get(rand_var))

    ########## Lookup ##########

    @type_checked
    def get(
        self,
        rand_var_or_sref: Union[RAND_VAR_TYPE, StmtSRef],
    ) -> Optional[Union[int, Block, For]]:
        """Returns:
        - the corresponding Block that a BlockRV evaluates to;
        - the corresponding For that a LoopRV evaluates to;
        - the corresponding integer that a ExprRV evaluates to;
        - the corresponding Block that a block sref points to;
        - the corresponding For that a loop sref points to;

        Parameters
        ----------
        rand_var_or_sref : Union[ExprRV, BlockRV, LoopRV, StmtSRef]
            The random variable / sref to be evaluated

        Returns
        -------
        result : Optional[Union[int, Block, For]]
            The corresponding result
        """
        if isinstance(rand_var_or_sref, StmtSRef):
            return rand_var_or_sref.stmt
        result = _ffi_api.ScheduleGet(self, rand_var_or_sref)  # type: ignore # pylint: disable=no-member
        if isinstance(result, IntImm):
            result = result.value
        return result

    @type_checked
    def get_sref(self, rand_var_or_stmt: Union[BlockRV, LoopRV, Block, For]) -> Optional[StmtSRef]:
        """Returns the corresponding sref to the given
        1) LoopRV
        2) BlockRV
        3) Block
        4) For

        Parameters
        ----------
        rand_var_or_stmt : Union[BlockRV, LoopRV, Block, For]
            The random variable / sref to be evaluated

        Returns
        -------
        result : Optional[StmtSRef]
            The corresponding result
        """
        return _ffi_api.ScheduleGetSRef(  # type: ignore # pylint: disable=no-member
            self, rand_var_or_stmt
        )

    @type_checked
    def remove_rv(self, rand_var: RAND_VAR_TYPE) -> None:
        """Remove a random variable from the symbol table

        Parameters
        ----------
        rand_var : Union[BlockRV, LoopRV, ExprRV]
            The random variable to be removed
        """
        return _ffi_api.ScheduleRemoveRV(self, rand_var)  # type: ignore # pylint: disable=no-member

    ########## Schedule: Sampling ##########

    @type_checked
    def sample_categorical(
        self,
        candidates: List[int],
        probs: List[float],
        decision: Optional[int] = None,
    ) -> ExprRV:
        """Sample an integer given the probability distribution

        Parameters
        ----------
        candidates : List[int]
            The candidates to be sampled from
        probs : List[float]
            The probability of each candidate
        decision : Optional[int]
            The sampling decision, if any

        Returns
        -------
        result : ExprRV
            The random variable sampled from candidates
        """
        return _ffi_api.ScheduleSampleCategorical(  # type: ignore # pylint: disable=no-member
            self,
            candidates,
            probs,
            decision,
        )

    @type_checked
    def sample_perfect_tile(
        self,
        loop: LoopRV,
        n: int,
        max_innermost_factor: int = 16,
        decision: Optional[List[int]] = None,
    ) -> List[ExprRV]:
        """Sample the factors to perfect tile a specific loop

        Parameters
        ----------
        loop : LoopRV
            The loop to be tiled
        n : int
            The number of tiles to be sampled
        max_innermost_factor : int
            The maximum tile size allowed to be sampled in the innermost loop
        decision: Optional[List[int]]
            The sampling decision, if any

        Returns
        -------
        result : List[ExprRV]
            A list of length `n`, the random perfect tile sizes sampled
        """
        return list(
            _ffi_api.ScheduleSamplePerfectTile(  # type: ignore  # pylint: disable=no-member
                self,
                loop,
                n,
                max_innermost_factor,
                decision,
            )
        )

    @type_checked
    def sample_compute_location(
        self,
        block: BlockRV,
        decision: Optional[int] = None,
    ) -> LoopRV:
        """Sample a compute-at location of the given block

        Parameters
        ----------
        block : BlockRV
            The block whose compute-at location is to be sampled
        decision : Optional[int]
            The sampling decision

        Returns
        -------
        result : LoopRV
            The sampled loop where the input block is to be computed at
        """
        return _ffi_api.ScheduleSampleComputeLocation(  # type: ignore  # pylint: disable=no-member
            self,
            block,
            decision,
        )

    ########## Schedule: Get blocks & loops ##########
    @type_checked
    def get_block(
        self,
        name: str,
        func_name: str = "main",
    ) -> BlockRV:
        """Retrieve a block in a specific function with its name

        Parameters
        ----------
        name : str
            The name of the block
        func_name : str = "main"
            The name of the function

        Returns
        -------
        block : BlockRV
            The block retrieved
            IndexError is raised if 0 or multiple blocks exist with the specific name.
        """
        return _ffi_api.ScheduleGetBlock(  # type: ignore # pylint: disable=no-member
            self,
            name,
            func_name,
        )

    @type_checked
    def get_loops(self, block: BlockRV) -> List[LoopRV]:
        """Get the parent loops of the block in its scope, from outer to inner

        Parameters
        ----------
        block : BlockRV
            The query block

        Returns
        -------
        loops : List[LoopRV]
            A list of loops above the given block in its scope, from outer to inner
        """
        return list(_ffi_api.ScheduleGetLoops(self, block))  # type: ignore # pylint: disable=no-member

    @type_checked
    def get_child_blocks(self, block_or_loop: Union[BlockRV, LoopRV]) -> List[BlockRV]:
        """Get the leaf blocks of a specific block/loop

        Parameters
        ----------
        block_or_loop : Union[BlockRV, LoopRV]
            The query block/loop

        Returns
        -------
        blocks : List[LoopRV]
            A list of leaf blocks inside a specific block/loop
        """
        return list(_ffi_api.ScheduleGetChildBlocks(self, block_or_loop))  # type: ignore # pylint: disable=no-member

    @type_checked
    def get_producers(self, block: BlockRV) -> List[BlockRV]:
        """Get the producers of a specific block

        Parameters
        ----------
        block : BlockRV
            The block in the query

        Returns
        -------
        producers : List[BlockRV]
            A list of producers of the given block
        """
        return list(_ffi_api.ScheduleGetProducers(self, block))  # type: ignore # pylint: disable=no-member

    @type_checked
    def get_consumers(self, block: BlockRV) -> List[BlockRV]:
        """Get the consumers of a specific block

        Parameters
        ----------
        block : BlockRV
            The block in the query

        Returns
        -------
        consumers : List[BlockRV]
            A list of consumers of the given block
        """
        return list(_ffi_api.ScheduleGetConsumers(self, block))  # type: ignore # pylint: disable=no-member

    ########## Schedule: Transform loops ##########
    @type_checked
    def fuse(self, *loops: List[LoopRV]) -> LoopRV:
        """Fuse a list of consecutive loops into one. It requires:
        1) The loops can't have annotations or thread bindings.
        2) The (i+1)-th loop must be the only child of the i-th loop.
        3) All loops must start with 0.
        4) The domain of a loop to be fused cannot depend on another loop to be fused.

        Parameters
        ----------
        *loops : List[LoopRV]
            The loops to be fused

        Returns
        -------
        fused_loop : LoopRV
            The new loop after fusion

        Examples
        --------

        Before applying fuse, in TensorIR, the IR is:

        .. code-block:: python

            @T.prim_func
            def before_fuse(a: T.handle, b: T.handle) -> None:
                A = T.match_buffer(a, (128, 128))
                B = T.match_buffer(b, (128, 128))
                for i, j in T.grid(128, 128):
                    with T.block("B"):
                        vi, vj = T.axis.remap("SS", [i, j])
                        B[vi, vj] = A[vi, vj] * 2.0

        Create the schedule and do fuse:

        .. code-block:: python

            sch = tir.Schedule(before_fuse)
            i, j = sch.get_loops(sch.get_block("B"))
            sch.fuse(i, j)
            print(sch.mod["main"].script())

        After applying fuse, the IR becomes:

        .. code-block:: python

            @T.prim_func
            def after_fuse(a: T.handle, b: T.handle) -> None:
                A = T.match_buffer(a, (128, 128))
                B = T.match_buffer(b, (128, 128))
                # the 2 loops are fused into 1
                for i_j_fused in T.serial(0, 16384):
                    with T.block("B"):
                        vi = T.axis.S(128, T.floordiv(i_j_fused, 128))
                        vj = T.axis.S(128, T.floormod(i_j_fused, 128))
                        B[vi, vj] = A[vi, vj] * 2.0

        """
        return _ffi_api.ScheduleFuse(self, loops)  # type: ignore # pylint: disable=no-member

    @type_checked
    def split(
        self,
        loop: LoopRV,
        factors: List[Union[int, ExprRV, None]],
    ) -> List[LoopRV]:
        """Split a loop into a list of consecutive loops. It requires:
        1) The loop can't have annotation or thread binding.
        2) The loop must start with 0.
        Predicates may be added to ensure the total loop numbers keeps unchanged.
        In `factors`, at most one of the factors can be None,
        which will be automatically inferred.

        Parameters
        ----------
        loop : LoopRV
            The loop to be split

        factors: List[Union[int, ExprRV, None]]
            The splitting factors
            Potential inputs are:
            - None
            - ExprRV
            - Positive constant integers

        Returns
        -------
        split_loops : List[LoopRV]
            The new loops after split

        Examples
        --------

        Before split, in TensorIR, the IR is:

        .. code-block:: python

            @T.prim_func
            def before_split(a: T.handle, b: T.handle) -> None:
                A = T.match_buffer(a, (128, 128))
                B = T.match_buffer(b, (128, 128))
                for i, j in T.grid(128, 128):
                    with T.block("B") as [vi, vj]:
                        vi, vj = T.axis.remap("SS", [i, j])
                        B[vi, vj] = A[vi, vj] * 2.0

        Create the schedule and do split:

        .. code-block:: python

            sch = tir.Schedule(before_split)
            i, j = sch.get_loops(sch.get_block("B"))
            sch.split(i, factors=[2, 64])
            print(sch.mod["main"].script())

        After applying split, the IR becomes:

        .. code-block:: python

            @T.prim_func
            def after_split(a: T.handle, b: T.handle) -> None:
                A = T.match_buffer(a, (128, 128))
                B = T.match_buffer(b, (128, 128))
                # the original loop is split into 2 loops
                for i0, i1, j in T.grid(2, 64, 128):
                    with T.block("B"):
                        vi = T.axis.S(128, i0 * 64 + i1)
                        vj = T.axis.S(128, j)
                        B[vi, vj] = A[vi, vj] * 2.0

        """
        # it will be checked later in C++ implementation
        # that there is at most one None in `factors`
        return list(_ffi_api.ScheduleSplit(self, loop, factors))  # type: ignore # pylint: disable=no-member

    @type_checked
    def reorder(self, *ordered_loops: List[LoopRV]) -> None:
        """
        Reorder a list of loops. It doesn't require the loops to be consecutive.
        It requires:
        1) The loops are in the same chain. That means: the loops can be ordered to [l_1, l_2, ... ,
        l_n] where l_i is an ancestor of l_{i+1} and there are only single-branch loops between
        l_1 and l_n (which also indicates they are under the same scope).
        2) After reordering, the domain of an outer loop cannot depend on any of the inner loops.
        3) For every block under the loop nests, its block binding must be affine, and the block
        variables must be either data parallel or reduction.
        4) No duplicated loops are allowed in the arguments.

        Parameters
        ----------
        *ordered_loops : List[LoopRV]
            The loops in the new order

        Examples
        --------

        Before reorder, in TensorIR, the IR is:

        .. code-block:: python

            @T.prim_func
            def before_reorder(a: T.handle, b: T.handle) -> None:
                A = T.match_buffer(a, (128, 128))
                B = T.match_buffer(b, (128, 128))
                for i, j in T.grid(128, 128):
                    with T.block("B"):
                        vi, vj = T.axis.remap("SS", [i, j])
                        B[vi, vj] = A[vi, vj] * 2.0

        Create the schedule and do reorder:

        .. code-block:: python

            sch = tir.Schedule(before_reorder)
            i, j = sch.get_loops(sch.get_block("B"))
            sch.reorder(j, i)
            print(sch.mod["main"].script())

        After applying reorder, the IR becomes:

        .. code-block:: python

            @T.prim_func
            def after_reorder(a: T.handle, b: T.handle) -> None:
                A = T.match_buffer(a, (128, 128))
                B = T.match_buffer(b, (128, 128))
                # Here j and i are reordered
                for j, i in T.grid(128, 128):
                    with T.block("B"):
                        vi, vj = T.axis.remap("SS", [i, j])
                        B[vi, vj] = A[vi, vj] * 2.0

        """
        _ffi_api.ScheduleReorder(self, ordered_loops)  # type: ignore # pylint: disable=no-member

    ########## Schedule: Manipulate ForKind ##########

    @type_checked
    def parallel(self, loop: LoopRV) -> None:
        """Parallelize the input loop. It requires:
        1) The scope block that the loop is in should have stage-pipeline property
        2) All the blocks under the loop are complete blocks or reduction blocks, and have affine
        bindings
        3) For each block under the loop, the loop can only be contained in data-parallel block
        iters' bindings

        Parameters
        ----------
        loop : LoopRV
            The loop to be parallelized

        Examples
        --------

        Before parallel, in TensorIR, the IR is:

        .. code-block:: python

            @T.prim_func
            def before_parallel(a: T.handle, b: T.handle) -> None:
                A = T.match_buffer(a, (128, 128))
                B = T.match_buffer(b, (128, 128))
                for i, j in T.grid(128, 128):
                    with T.block("B"):
                        vi, vj = T.axis.remap("SS", [i, j])
                        B[vi, vj] = A[vi, vj] * 2.0

        Create the schedule and do parallel:

        .. code-block:: python

            sch = tir.Schedule(before_parallel)
            i, j = sch.get_loops(sch.get_block("B"))
            sch.parallel(i)

        After applying parallel, the IR becomes:

        .. code-block:: python

            @T.prim_func
            def after_parallel(a: T.handle, b: T.handle) -> None:
                A = T.match_buffer(a, (128, 128))
                B = T.match_buffer(b, (128, 128))
                for i in T.parallel(0, 128):
                    for j in T.serial(0, 128):
                        with T.block("B"):
                            vi, vj = T.axis.remap("SS", [i, j])
                            B[vi, vj] = A[vi, vj] * 2.0

        """
        _ffi_api.ScheduleParallel(self, loop)  # type: ignore # pylint: disable=no-member

    @type_checked
    def vectorize(self, loop: LoopRV) -> None:
        """Vectorize the input loop. It requires:
        1) The scope block that the loop is in should have stage-pipeline property
        2) All the blocks under the loop are complete blocks or reduction blocks, and have affine
        bindings
        3) For each block under the loop, the loop can only be contained in data-parallel block
        iters' bindings

        Parameters
        ----------
        loop : LoopRV
            The loop to be vectorized

        Examples
        --------

        Before vectorize, in TensorIR, the IR is:

        .. code-block:: python

            @T.prim_func
            def before_vectorize(a: T.handle, b: T.handle) -> None:
                A = T.match_buffer(a, (128, 128))
                B = T.match_buffer(b, (128, 128))
                for i, j in T.grid(128, 128):
                    with T.block("B"):
                        vi, vj = T.axis.remap("SS", [i, j])
                        B[vi, vj] = A[vi, vj] * 2.0

        Create the schedule and do vectorize:

        .. code-block:: python

            sch = tir.Schedule(before_vectorize)
            i, j = sch.get_loops(sch.get_block("B"))
            sch.vectorize(j)

        After applying vectorize, the IR becomes:

        .. code-block:: python

            @T.prim_func
            def after_vectorize(a: T.handle, b: T.handle) -> None:
                A = T.match_buffer(a, (128, 128))
                B = T.match_buffer(b, (128, 128))
                for i in T.serial(0, 128):
                    for j in T.vectorized(0, 128):
                        with T.block("B"):
                            vi, vj = T.axis.remap("SS", [i, j])
                            B[vi, vj] = A[vi, vj] * 2.0

        """
        _ffi_api.ScheduleVectorize(self, loop)  # type: ignore # pylint: disable=no-member

    @type_checked
    def bind(self, loop: LoopRV, thread_axis: str) -> None:
        """Bind the input loop to the given thread axis. It requires:
        1) The scope block that the loop is in should have stage-pipeline property
        2) All the blocks under the loop are complete blocks or reduction blocks, and have affine
        bindings
        3) For each block under the loop, if the thread axis starts with "threadIdx`, the loop can
        only be contained in data-parallel block iter and reduction block iters' bindings. Otherwise
        the loop can only be contained in data-parallel block iters' bindings

        Parameters
        ----------
        loop : LoopRV
            The loop to be bound to the thread axis
        thread_axis : str
            The thread axis to be bound to the loop. Possible candidates:
            - blockIdx.x/y/z
            - threadIdx.x/y/z
            - vthread.x/y/z
            - vthread (It is a legacy behavior that will be deprecated. Please use `vthread.x/y/z`
            instead.)

        Examples
        --------

        Before bind, in TensorIR, the IR is:

        .. code-block:: python

            @T.prim_func
            def before_bind(a: T.handle, b: T.handle) -> None:
                A = T.match_buffer(a, (128, 128))
                B = T.match_buffer(b, (128, 128))
                for i, j in T.grid(128, 128):
                    with T.block("B"):
                        vi, vj = T.axis.remap("SS", [i, j])
                        B[vi, vj] = A[vi, vj] * 2.0

        Create the schedule and do bind:

        .. code-block:: python

            sch = tir.Schedule(before_bind)
            i, j = sch.get_loops(sch.get_block("B"))
            sch.bind(i, "blockIdx.x")
            sch.bind(j, "threadIdx.x")

        After applying bind, the IR becomes:

        .. code-block:: python

            @T.prim_func
            def after_bind(a: T.handle, b: T.handle) -> None:
                A = T.match_buffer(a, (128, 128))
                B = T.match_buffer(b, (128, 128))
                for i in T.thread_binding(0, 128, thread = "blockIdx.x"):
                    for j in T.thread_binding(0, 128, thread = "threadIdx.x"):
                        with T.block("B"):
                            vi, vj = T.axis.remap("SS", [i, j])
                            B[vi, vj] = A[vi, vj] * 2.0

        """
        _ffi_api.ScheduleBind(self, loop, thread_axis)  # type: ignore # pylint: disable=no-member

    @type_checked
    def unroll(self, loop: LoopRV) -> None:
        """Unroll the input loop. It requires nothing

        Parameters
        ----------
        loop : LoopRV
            The loop to be unrolled

        Examples
        --------

        Before unroll, in TensorIR, the IR is:

        .. code-block:: python

            @T.prim_func
            def before_unroll(a: T.handle, b: T.handle) -> None:
                A = T.match_buffer(a, (128, 128))
                B = T.match_buffer(b, (128, 128))
                for i, j in T.grid(128, 128):
                    with T.block("B"):
                        vi, vj = T.axis.remap("SS", [i, j])
                        B[vi, vj] = A[vi, vj] * 2.0

        Create the schedule and do unroll:

        .. code-block:: python

            sch = tir.Schedule(before_unroll)
            i, j = sch.get_loops(sch.get_block("B"))
            sch.unroll(i)

        After applying unroll, the IR becomes:

        .. code-block:: python

            @T.prim_func
            def after_unroll(a: T.handle, b: T.handle) -> None:
                A = T.match_buffer(a, (128, 128))
                B = T.match_buffer(b, (128, 128))
                for i in T.unroll(0, 128):
                    for j in T.serial(0, 128):
                        with T.block("B"):
                            vi, vj = T.axis.remap("SS", [i, j])
                            B[vi, vj] = A[vi, vj] * 2.0

        """
        _ffi_api.ScheduleUnroll(self, loop)  # type: ignore # pylint: disable=no-member

    ########## Schedule: Insert cache stages ##########

    @type_checked
    def cache_read(self, block: BlockRV, read_buffer_index: int, storage_scope: str) -> BlockRV:
        """Create a block that reads a buffer region into a read cache. It requires:

        1) There is at most one block who write the buffer in the scope.

        2) The scope block have stage-pipeline property.

        Parameters
        ----------
        block : BlockRV
            The consumer block of the target buffer.

        read_buffer_index: int
            The index of the buffer in block's read region.

        storage_scope: str
            The target storage scope.

        Returns
        -------
        cached_block : BlockRV
            The block of the cache stage

        Examples
        --------
        Before cache_read, in TensorIR, the IR is:

        .. code-block:: python

            @T.prim_func
            def before_cache_read(a: T.handle, b: T.handle) -> None:
                A = T.match_buffer(a, (128, 128))
                B = T.match_buffer(b, (128, 128))
                for i, j in T.grid(128, 128):
                    with T.block("B"):
                        vi, vj = T.axis.remap("SS", [i, j])
                        B[vi, vj] = A[vi, vj] * 2.0

        Create the schedule and cache_read:

        .. code-block:: python

            sch = tir.Schedule(before_cache_read)
            block_b = sch.get_block("B")
            sch.cache_read(block_b, 0, "local")
            print(sch.mod["main"].script())

        After applying cache_read, the IR becomes:

        .. code-block:: python

            @T.prim_func
            def after_cache_read(a: T.handle, b: T.handle) -> None:
                A = T.match_buffer(a, (128, 128))
                B = T.match_buffer(b, (128, 128))
                A_local = T.alloc_buffer((128, 128), scope="local")
                for i, j in T.grid(128, 128):
                    with T.block("A_local"):
                        vi, vj = T.axis.remap("SS", [i, j])
                        A_local[vi, vj] = A[vi, vj]
                for i, j in T.grid(128, 128):
                    with T.block("B"):
                        vi, vj = T.axis.remap("SS", [i, j])
                        B[vi, vj] = A_local[vi, vj] * 2.0

        """
        return _ffi_api.ScheduleCacheRead(  # type: ignore # pylint: disable=no-member
            self, block, read_buffer_index, storage_scope
        )

    @type_checked
    def cache_write(self, block: BlockRV, write_buffer_index: int, storage_scope: str) -> BlockRV:
        """Create a block that reads a buffer region into a write cache. It requires:

        1) There is only one block who write the buffer in the scope.

        2) The scope block have stage-pipeline property.

        Parameters
        ----------
        block : BlockRV
            The producer block of the target buffer.

        write_buffer_index: int
            The index of the buffer in block's write region.

        storage_scope: str
            The target storage scope.


        Returns
        -------
        cached_block : BlockRV
            The block of the cache stage

        Examples
        --------
        Before cache_write, in TensorIR, the IR is:

        .. code-block:: python

            @T.prim_func
            def before_cache_write(a: T.handle, b: T.handle) -> None:
                A = T.match_buffer(a, (128, 128))
                B = T.match_buffer(b, (128, 128))
                for i, j in T.grid(128, 128):
                    with T.block("B"):
                        vi, vj = T.axis.remap("SS", [i, j])
                        B[vi, vj] = A[vi, vj] * 2.0

        Create the schedule and cache_write:

        .. code-block:: python

            sch = tir.Schedule(before_cache_write)
            block_b = sch.get_block("B")
            sch.cache_write(block_b, 0, "local")
            print(sch.mod["main"].script())

        After applying cache_write, the IR becomes:

        .. code-block:: python

            @T.prim_func
            def after_cache_write(a: T.handle, b: T.handle) -> None:
                A = T.match_buffer(a, (128, 128))
                B = T.match_buffer(b, (128, 128))
                B_local = T.alloc_buffer((128, 128), scope="local")
                for i, j in T.grid(128, 128):
                    with T.block("A_local"):
                        vi, vj = T.axis.remap("SS", [i, j])
                        B_local[vi, vj] = A[vi, vj] * 2.0
                for i, j in T.grid(128, 128):
                    with T.block("B"):
                        vi, vj = T.axis.remap("SS", [i, j])
                        B[vi, vj] = B_local[vi, vj]

        """
        return _ffi_api.ScheduleCacheWrite(  # type: ignore # pylint: disable=no-member
            self, block, write_buffer_index, storage_scope
        )

    ########## Schedule: Compute location ##########

    @type_checked
    def compute_at(
        self,
        block: BlockRV,
        loop: LoopRV,
        preserve_unit_loops: bool = False,
    ) -> None:
        """Compute-At. Move a producer block under the specific loop, and regenerate the
        loops induced by the block so that the buffer region produced by the producer block could
        cover those regions consumed by its consumer blocks under the given loop. It requires:

        1) `block` and `loop` are under the same scope, `loop` is not the ancestor of `block`

        2) The scope block has stage-pipeline property

        3) The subtree of the scope block, where the given block is in, satisfies the compact
        dataflow condition. i.e. all the blocks in the scope block's subtree must be either
        complete block or reduction block

        4) The block is not an output block with regard to the scope block, i.e. the buffers written
        by the block are allocated under the scope block

        5) All the consumers of the block are under the given loop

        Parameters
        ----------
        block : BlockRV
            The block to be moved

        loop: LoopRV
            The loop where the block to be moved under

        preserve_unit_loops: bool
            Whether to keep the trivial loops whose extents are 1

        Examples
        --------

        Before compute-at, in TensorIR, the IR is:

        .. code-block:: python

            @T.prim_func
            def before_compute_at(a: T.handle, c: T.handle) -> None:
                A = T.match_buffer(a, (128, 128), "float32")
                B = T.alloc_buffer((128, 128), "float32")
                C = T.match_buffer(c, (128, 128), "float32")
                for i, j in T.grid(128, 128):
                    with T.block("B"):
                        vi, vj = T.axis.remap("SS", [i, j])
                        B[vi, vj] = A[vi, vj] * 2.0
                for i, j in T.grid(128, 128):
                    with T.block("C"):
                        vi, vj = T.axis.remap("SS", [i, j])
                        C[vi, vj] = B[vi, vj] + 1.0

        Create the schedule and do compute-at:

        .. code-block:: python

            sch = tir.Schedule(before_compute_at)
            block = sch.get_block("B")
            loop, _ = sch.get_loops(sch.get_block("C"))
            sch.compute_at(block, loop, preserve_unit_loops=False)
            print(sch.mod["main"].script())

        After applying compute-at, the IR becomes:

        .. code-block:: python

            @T.prim_func
            def after_compute_at(a: T.handle, c: T.handle) -> None:
                A = T.match_buffer(a, (128, 128), "float32")
                B = T.alloc_buffer((128, 128), "float32")
                C = T.match_buffer(c, (128, 128), "float32")
                for i in T.serial(0, 128):
                    for j in T.serial(0, 128):
                        with T.block("B"):
                            vi, vj = T.axis.remap("SS", [i, j])
                            B[vi, vj] = A[vi, vj] * 2.0
                    for j in T.serial(0, 128):
                        with T.block("C"):
                            vi, vj = T.axis.remap("SS", [i, j])
                            C[vi, vj] = B[vi, vj] + 1.0

        """
        _ffi_api.ScheduleComputeAt(  # type: ignore # pylint: disable=no-member
            self,
            block,
            loop,
            preserve_unit_loops,
        )

    @type_checked
    def reverse_compute_at(
        self,
        block: BlockRV,
        loop: LoopRV,
        preserve_unit_loops: bool = False,
    ) -> None:
        """Reverse-Compute-At. Move a consumer block under the specific loop, and regenerate the
        loops induced by the block so that the buffer region consumed by the consumer block could
        cover those regions produced by its producer blocks under the given loop. It requires:

        1) `block` and `loop` are under the same scope, `loop` is not the ancestor of `block`

        2) The scope block has stage-pipeline property

        3) The subtree of the scope block, where the given block is in, satisfies the compact
        dataflow condition. i.e. all the blocks in the scope block's subtree must be either
        complete block or reduction block

        4) All the producers of the block are under the given loop

        Parameters
        ----------
        block : BlockRV
            The block to be moved

        loop: LoopRV
            The loop where the block to be moved under

        preserve_unit_loops: bool
            Whether to keep the trivial loops whose extents are 1

        Examples
        --------

        Before reverse-compute-at, in TensorIR, the IR is:

        .. code-block:: python

            @T.prim_func
            def before_reverse_compute_at(a: T.handle, c: T.handle) -> None:
                A = T.match_buffer(a, (128, 128), "float32")
                B = T.alloc_buffer((128, 128), "float32")
                C = T.match_buffer(c, (128, 128), "float32")
                for i, j in T.grid(128, 128):
                    with T.block("B"):
                        vi, vj = T.axis.remap("SS", [i, j])
                        B[vi, vj] = A[vi, vj] * 2.0
                for i, j in T.grid(128, 128):
                    with T.block("C"):
                        vi, vj = T.axis.remap("SS", [i, j])
                        C[vi, vj] = B[vi, vj] + 1.0

        Create the schedule and do reverse-compute-at:

        .. code-block:: python

            sch = tir.Schedule(before_reverse_compute_at)
            block = sch.get_block("C")
            loop, _ = sch.get_loops(sch.get_block("B"))
            sch.reverse_compute_at(block, loop, preserve_unit_loops=False)
            print(sch.mod["main"].script())

        After applying reverse-compute-at, the IR becomes:

        .. code-block:: python

            @T.prim_func
            def after_reverse_compute_at(a: T.handle, c: T.handle) -> None:
                A = T.match_buffer(a, (128, 128), "float32")
                B = T.alloc_buffer((128, 128), "float32")
                C = T.match_buffer(c, (128, 128), "float32")
                for i in T.serial(0, 128):
                    for j in T.serial(0, 128):
                        with T.block("B"):
                            vi, vj = T.axis.remap("SS", [i, j])
                            B[vi, vj] = A[vi, vj] * 2.0
                    for j in T.serial(0, 128):
                        with T.block("C"):
                            vi, vj = T.axis.remap("SS", [i, j])
                            C[vi, vj] = B[vi, vj] + 1.0

        """
        _ffi_api.ScheduleReverseComputeAt(  # type: ignore # pylint: disable=no-member
            self,
            block,
            loop,
            preserve_unit_loops,
        )

    @type_checked
    def compute_inline(self, block: BlockRV) -> None:
        """Inline a block into its consumer(s). It requires:

        1) The block is a complete non-root block, which only produces one buffer

        2) The block must not be the only leaf in the scope.

        3) The body of the block must be a BufferStore statement in
           the form of, ``A[i, j, k, ...] = ...`` where the indices of
           the LHS are all distinct atomic variables, and no variables
           other than those indexing variables are allowed in the
           statement.

        Parameters
        ----------
        block : BlockRV
            The block to be inlined to its consumer(s)

        Examples
        --------

        Before compute-inline, in TensorIR, the IR is:

        .. code-block:: python

            @T.prim_func
            def before_inline(a: T.handle, c: T.handle) -> None:
                A = T.match_buffer(a, (128, 128))
                B = T.alloc_buffer((128, 128))
                C = T.match_buffer(c, (128, 128))
                for i, j in T.grid(128, 128):
                    with T.block("B"):
                        vi, vj = T.axis.remap("SS", [i, j])
                        B[vi, vj] = A[vi, vj] * 2.0
                for i, j in T.grid(128, 128):
                    with T.block("C"):
                        vi, vj = T.axis.remap("SS", [i, j])
                        C[vi, vj] = B[vi, vj] + 1.0

        Create the schedule and do compute-inline:

        .. code-block:: python

            sch = tir.Schedule(before_inline)
            sch.compute_inline(sch.get_block("B"))
            print(sch.mod["main"].script())

        After applying compute-inline, the IR becomes:

        .. code-block:: python

            @T.prim_func
            def after_inline(a: T.handle, c: T.handle) -> None:
                A = T.match_buffer(a, (128, 128))
                C = T.match_buffer(c, (128, 128))
                for i, j in T.grid(128, 128):
                    with T.block("C"):
                        vi, vj = T.axis.remap("SS", [i, j])
                        C[vi, vj] = A[vi, vj] * 2.0 + 1.0

        """
        _ffi_api.ScheduleComputeInline(self, block)  # type: ignore # pylint: disable=no-member

    @type_checked
    def reverse_compute_inline(self, block: BlockRV) -> None:
        """Inline a block into its only producer. It requires:

        1) The block is a complete non-root block, which only produces and consumes one buffer

        2) The block must not be the only leaf in the scope.

        3) The only producer of the block is a read-after-write producer and a
           complete non-root block

        4) The body of the block must be a BufferStore statement in the form of,
           ``B[f(i, j, k, ...)] = g(i, j, k, A[i, j, k, ...] ...)`` where the
           indices of each `BufferLoad` on the RHS are all distinct atomic
           variables, and no variables other than those indexing variables are
           allowed in the statement.

        Parameters
        ----------
        block : BlockRV
            The block to be inlined to its producer

        Examples
        --------

        Before reverse-compute-inline, in TensorIR, the IR is:

        .. code-block:: python

            @T.prim_func
            def before_inline(a: T.handle, c: T.handle) -> None:
                A = T.match_buffer(a, (128, 128))
                B = T.alloc_buffer((128, 128))
                C = T.match_buffer(c, (128, 128))
                for i, j in T.grid(128, 128):
                    with T.block("B"):
                        vi, vj = T.axis.remap("SS", [i, j])
                        B[vi, vj] = A[vi, vj] * 2.0
                for i, j in T.grid(128, 128):
                    with T.block("C"):
                        vi, vj = T.axis.remap("SS", [i, j])
                        C[vi, vj] = B[vi, vj] + 1.0

        Create the schedule and do reverse-compute-inline:

        .. code-block:: python

            sch = tir.Schedule(before_inline)
            sch.reverse_compute_inline(sch.get_block("C"))
            print(sch.mod["main"].script())

        After applying reverse-compute-inline, the IR becomes:

        .. code-block:: python

            @T.prim_func
            def after_inline(a: T.handle, c: T.handle) -> None:
                A = T.match_buffer(a, (128, 128))
                C = T.match_buffer(c, (128, 128))
                for i, j in T.grid(128, 128):
                    with T.block("C"):
                        vi, vj = T.axis.remap("SS", [i, j])
                        C[vi, vj] = A[vi, vj] * 2.0 + 1.0

        """
        _ffi_api.ScheduleReverseComputeInline(self, block)  # type: ignore # pylint: disable=no-member

    ########## Schedule: Reduction ##########

    @type_checked
    def decompose_reduction(self, block: BlockRV, loop: LoopRV) -> BlockRV:
        """Decompose a reduction block into two separate blocks.

        a) The init block, which is translated from the init statement of the reduction block;

        b) The update block, which is the original block without init statement.

        The init block is inserted right before the given loop.

        The schedule primitive requires:

        1) The input block is a reduction block.

        2) The input loop is the ancestor of the block.

        3) The input loop is not lower than all the loops related to reduce block var.

        Parameters
        ----------
        block : BlockRV
            The reduction block to be decomposed
        loop : LoopRV
            The loop above which the init block is inserted before.

        Returns
        -------
        init_block : BlockRV
            The init block

        Examples
        --------
        Before decompose-reduction, in TensorIR, the IR is:

        .. code-block:: python

            @tvm.script.tir
            def before_decompose(a: ty.handle, c: ty.handle) -> None:
                A = tir.match_buffer(a, [128, 128])
                B = tir.match_buffer(b, [128, 128])
                C = tir.match_buffer(c, [128, 128])
                for i, j, k in tir.grid(128, 128, 128):
                    with tir.block([128, 128, tir.reduce_axis(0, 128)], "C") as [vi, vj, vk]:
                        with tir.init():
                            C[vi, vj] = 0.0
                        C[vi, vj] = C[vi, vj] + A[vi, vk] * B[vj, vk]

        Create the schedule and do decompose-reduction with specified loop:

        .. code-block:: python

            sch = tir.Schedule(before_decompose)
            C = sch.get_block("C")
            i, j, k = sch.get_loops(C)
            sch.decompose_reduction(C, i)
            print(tvm.script.asscript(sch.mod["main"]))

        After applying decompose-reduction, the IR becomes:

        .. code-block:: python

            @tvm.script.tir
            def after_decompose(a: ty.handle, c: ty.handle) -> None:
                A = tir.match_buffer(a, [128, 128])
                B = tir.match_buffer(b, [128, 128])
                C = tir.match_buffer(c, [128, 128])
                for i in tir.serial(128):
                    for j in tir.serial(128):
                        with tir.block([128, 128]) as [vi, vj]:
                            C[vi, vj] = 0.0
                for i, j, k in tir.grid(128, 128, 128):
                    with tir.block([128, 128, tir.reduce_axis(0, 128)], "C") as [vi, vj, vk]:
                        C[vi, vj] = C[vi, vj] + A[vi, vk] * B[vj, vk]

        """
        return _ffi_api.ScheduleDecomposeReduction(self, block, loop)  # type: ignore # pylint: disable=no-member

    @type_checked
    def rfactor(self, loop: LoopRV, factor_axis: int) -> LoopRV:
        """Factorize an associative reduction block by the specified loop.

        An associative reduction cannot be parallelized directly,
        because it leads to potential race condition during accumulation.
        Alternatively, the reduction could be factorized on a loop with the following steps:
        - Step 1: evenly slice the reduction into `n` separate chunks, where `n` is the loop extent
        - Step 2: compute the chunks separately and write the result into `n` intermediate buffers;
        - Step 3: accumulate the `n` separate buffer into the result buffer.
        Note that the Step 2 above introduces opportunities for parallelization.

        RFactor is a schedule primitive that implements the transformation described above:
        Given a block that writes to buffer `B`, it factorizes a loop of extent `n`.

        For example, the pseudocode below accumulates `B[i] = sum(A[i, : , : ])`:

        .. code-block:: python

            for i in range(128):                    # loop i is a data parallel loop
                for j in range(128):                # loop j is a reduction loop
                    for k in range(128):            # loop k is a reduction loop
                        B[i] = B[i] + A[i, j, k]

        Suppose RFactor is applied on the innermost loop `k` and `factor_axis = 1`.
        RFactor then creates an intermediate buffer and two blocks.

        1. The intermediate buffer, or "rf-buffer" is a buffer of rank `ndim(B) + 1` and
        size `size(B) * n`, whose shape expands from `shape(B)` by adding an axis of `n`
        at the position specified by `factor_axis`. For example,

            * shape(B) = [1, 2, 3], factor_axis = 0  => shape(B_rf) = [n, 1, 2, 3]
            * shape(B) = [1, 2, 3], factor_axis = 1  => shape(B_rf) = [1, n, 2, 3]
            * shape(B) = [1, 2, 3], factor_axis = 2  => shape(B_rf) = [1, 2, n, 3]
            * shape(B) = [1, 2, 3], factor_axis = 3  => shape(B_rf) = [1, 2, 3, n]

        2. The rfactor block, or "rf-block", is a block that writes to the `rf-buffer` without
        accumulating over the loop `k`, i.e. the loop `k` is converted from a reduction loop
        to a data parallel loop. In our example, the rf-block is:

        .. code-block:: python

            B_rf = np.zeros((128, 128))     # the rf-buffer
            for k in range(128):            # loop k is converted to a data parallel loop
                for i in range(128):        # loop i is a data parallel loop (unchanged)
                    for j in range(128):    # loop j is a reduction loop (unchanged)
                        B_rf[i, k] = B_rf[i, k] + A[i, j, k]


        3. The write-back block, or `wb-block`, is a block that accumulates the rf-buffer into
        the result buffer. All the reduction loops are removed except the loop `k` for accumulation.
        In our example, the wb-block is:

        .. code-block:: python

            for i in range(128):            # loop i is a data parallel loop (unchanged)
                                            # loop j is removed because it is a reduction loop
                for k in range(128):        # loop k is a reduction loop (unchanged)
                    B[i] = B[i] + B_rf[i, k]


        Parameters
        ----------
        loop : LoopRV
            The loop outside block for which we want to do rfactor
        factor_axis : int
            The position where the new dimension is placed in the new introduced rfactor buffer

        Returns
        -------
        rf_block : BlockRV
            The block which computes partial results over each slices (i.e., the first block
            as described in the above illustration)

        Examples
        --------

        Before rfactor, in TensorIR, the IR is:

        .. code-block:: python

            @T.prim_func
            def before_rfactor(a: T.handle, b: T.handle) -> None:
                A = T.match_buffer(a, (128, 128, 128))
                B = T.match_buffer(b, (128,))
                for ii, i, j in T.grid(128, 128, 128):
                with T.block("B"):
                    vii, vi, vj = T.axis.remap("SRR", [ii, i, j])
                    with T.init():
                        B[vii] = 0.0
                    B[vii] = B[vii] + A[vii, vi, vj]

        Create the schedule and do rfactor:

        .. code-block:: python

            sch = tir.Schedule(before_rfactor)
            _, _, k = sch.get_loops(sch.get_block("B"))
            sch.rfactor(k, 0)
            print(sch.mod["main"].script())

        After applying rfactor, the IR becomes:

        .. code-block:: python

            @T.prim_func
            def after_rfactor(a: T.handle, b: T.handle) -> None:
                A = T.match_buffer(a, [128, 128, 128])
                B = T.match_buffer(b, [128])
                B_rf = T.alloc_buffer([128, 128])
                for i2, ii, i in T.grid(128, 128, 128):
                    with T.block("B_rf"):
                        vi2, vii, vi = T.axis.remap("SSR", [i2, ii, i])
                        with T.init():
                            B_rf[vi2, vii] = 0.0
                        B_rf[vi2, vii] = (B_rf[vi2, vii] + A[vii, vi, vi2])
                for ii, i2 in T.grid(128, 128):
                    with T.block("B"):
                        vii, vi2 = T.axis.remap("SR", [ii, i2])
                        with T.init():
                            B[vii] = 0.0
                        B[vii] = B[vii] + B_rf[vi2, vii]


        Note
        ----

        Rfactor requires:
        1) `loop` has only one child block, and it is a reduction block;
        2) `loop` is a reduction loop, i.e. the loop variable is bound to only reduction variables
        in the block binding;
        3) `loop` is not parallelized, vectorized, unrolled or bound to any thread axis;
        4) The block scope that `loop` is in is a staged-pipeline;
        5) The outermost loop outside the reduction block should has the reduction block as its
        first child block;
        6) The outermost reduction loop should have only one child block;
        7) An unary extent loop that is not bound to any reduction or data parallel variables in
        the block binding should not appear under some reduction loop;
        8) The reduction block should write to only one buffer, and its init and body are both
        simple `BufferStore`s, and the pattern is registered as an associative reducer.
        The pre-defined patterns include: plus, multiplication, min and max;
        9) Each of the loops on top of the block cannot be bound to a data parallel and a
        reduction block binding at the same time;
        10) `factor_axis` should be in range `[-ndim(B) - 1, ndim(B)]`,
        where `B` is the buffer that the reduction block writes to.
        Negative indexing is normalized according to numpy convention.
        """
        return _ffi_api.ScheduleRFactor(self, loop, factor_axis)  # type: ignore # pylint: disable=no-member

    ######## Schedule: Block annotation ########

    @type_checked
    def storage_align(  # pylint: disable=too-many-arguments
        self,
        block: BlockRV,
        buffer_index: int,
        axis: int,
        factor: int,
        offset: int,
    ) -> None:
        """Set alignment requirement for specific dimension such that
        stride[axis] == k * factor + offset for some k. This is useful to set memory layout for more
        friendly memory access pattern. For example, we can set alignment to be factor=2, offset=1
        to avoid bank conflict for thread access on higher dimension in GPU shared memory.

        Parameters
        ----------
        block : BlockRV
            The producer block of the buffer.
        buffer_index : int
            The index of the buffer in block's write region.
        axis : int
            The dimension to be specified for alignment.
        factor : int
            The factor multiple of alignment.
        offset : int
            The required offset factor.

        Examples
        --------

        Before storage_align, in TensorIR, the IR is:

        .. code-block:: python

            @T.prim_func
            def before_storage_align(a: T.handle, c: T.handle) -> None:
                A = T.match_buffer(a, (128, 128))
                B = T.alloc_buffer((128, 128))
                C = T.match_buffer(c, (128, 128))
                for i, j in T.grid(128, 128):
                    with T.block("B"):
                        vi, vj = T.axis.remap("SS", [i, j])
                        B[vi, vj] = A[vi, vj] * 2.0
                for i, j in T.grid(128, 128):
                    with T.block("C"):
                        vi, vj = T.axis.remap("SS", [i, j])
                        C[vi, vj] = B[vi, vj] + 1.0

        Create the schedule and do storage_align:

        .. code-block:: python

            sch = tir.Schedule(before_storage_align)
            sch.storage_align(sch.get_block("B"), buffer_index=0, axis=0, factor=128, offset=1)
            print(sch.mod["main"].script())

        After applying storage_align, the IR becomes:

        .. code-block:: python

            @T.prim_func
            def after_storage_align(a: T.handle, c: T.handle) -> None:
                A = T.match_buffer(a, (128, 128))
                B = T.alloc_buffer((128, 128))
                C = T.match_buffer(c, (128, 128))
                for i, j in T.grid(128, 128):
                    with T.block("B"):
                        T.block_attr({"buffer_dim_align": [[[0, 128, 1]]]})
                        vi, vj = T.axis.remap("SS", [i, j])
                        B[vi, vj] = A[vi, vj] * 2.0
                for i, j in T.grid(128, 128):
                    with T.block("C"):
                        vi, vj = T.axis.remap("SS", [i, j])
                        C[vi, vj] = B[vi, vj] + 1.0

        After lowering passes, buffer B will have strides as [129, 1].

        Note
        ----
        Storage_align requires the buffer to be an intermediate buffer defined via `alloc_buffer`.
        """
        _ffi_api.ScheduleStorageAlign(  # type: ignore # pylint: disable=no-member
            self, block, buffer_index, axis, factor, offset
        )

    @type_checked
    def set_scope(self, block: BlockRV, buffer_index: int, storage_scope: str) -> None:
        """Set the storage scope of a buffer, where the buffer is
        specified by the a block and a write-index

        Parameters
        ----------
        block : BlockRV
            The producer block of the buffer
        buffer_index : int
            The index of the buffer in block's write region
        storage_scope : str
            The storage scope to be set

        Examples
        --------

        Before set_scope, in TensorIR, the IR is:

        .. code-block:: python

            @T.prim_func
            def before_set_scope(
                A: T.Buffer[(128, 128), "float32"], C: T.Buffer[(128, 128), "float32"]
            ) -> None:
                B = T.alloc_buffer((128, 128), dtype="float32")

                for i, j in T.grid(128, 128):
                    with T.block("B"):
                        vi, vj = T.axis.remap("SS", [i, j])
                        B[vi, vj] = A[vi, vj] * 2.0
                for i, j in T.grid(128, 128):
                    with T.block("C"):
                        vi, vj = T.axis.remap("SS", [i, j])
                        C[vi, vj] = B[vi, vj] + 1.0

        Create the schedule and do set_scope:

        .. code-block:: python

            sch = tir.Schedule(before_set_scope)
            sch.set_scope(sch.get_block("B"), buffer_index=0, storage_scope="shared")
            print(sch.mod["main"].script())

        After applying set_scope, the IR becomes:

        .. code-block:: python

            @T.prim_func
            def after_set_scope(
                A: T.Buffer[(128, 128), "float32"], C: T.Buffer[(128, 128), "float32"]
            ) -> None:
                B_shared = T.alloc_buffer([128, 128], dtype="float32", scope="shared")

                for i, j in T.grid(128, 128):
                    with T.block("B"):
                        vi, vj = T.axis.remap("SS", [i, j])
                        B_shared[vi, vj] = A[vi, vj] * T.float32(2)
                for i, j in T.grid(128, 128):
                    with T.block("C"):
                        vi, vj = T.axis.remap("SS", [i, j])
                        C[vi, vj] = B_shared[vi, vj] + T.float32(1)

        Note
        ----
        Set_scope requires the buffer to be an intermediate buffer defined via `alloc_buffer`.
        """
        _ffi_api.ScheduleSetScope(  # type: ignore # pylint: disable=no-member
            self, block, buffer_index, storage_scope
        )

    ########## Schedule: Blockize & Tensorize ##########

    @type_checked
    def blockize(self, loop: LoopRV) -> BlockRV:
        """Convert the subtree rooted at a specific loop into a block.

        Parameters
        ----------
        loop : LoopRV
            The root of the subtree.

        Returns
        -------
        result : BlockRV
            The new block.

        Examples
        --------

        Before blockize, in TensorIR, the IR is:

        .. code-block:: python

            @T.prim_func
            def before_blockize(
                A: T.Buffer[(128, 128), "float32"],
                B: T.Buffer[(128, 128), "float32"]
            ) -> None:
                for i_0, j_0, i_1, j_1 in T.grid(8, 8, 16, 16):
                    with T.block("B"):
                        vi = T.axis.spatial(128, i_0 * 16 + i_1)
                        vj = T.axis.spatial(128, j_0 * 16 + j_1)
                        T.reads(A[vi, vj])
                        T.writes(B[vi, vj])
                        B[vi, vj] = A[vi, vj] * T.float32(2)

        Create the schedule and do set_scope:

        .. code-block:: python

            sch = tir.Schedule(before_blockize)
            B = sch.get_block("B")
            _, _, i1, _ = sch.get_loops(B)
            sch.blockize(i1)
            print(sch.mod["main"].script())

        After applying blockize, the IR becomes:

        .. code-block:: python

            @T.prim_func
            def after_blockize(
                A: T.Buffer[(128, 128), "float32"],
                B: T.Buffer[(128, 128), "float32"]
            )-> None:
                for i_0, j_0 in T.grid(8, 8):
                    with T.block("B_o"):
                        vio, vjo = T.axis.remap("SS", [i_0, j_0])
                        T.reads(A[vio * 16 : vio * 16 + 16, vjo * 16 : vjo * 16 + 16])
                        T.writes(B[vio * 16 : vio * 16 + 16, vjo * 16 : vjo * 16 + 16])
                        for i_1, j_1 in T.grid(16, 16):
                            with T.block("B"):
                                vi, vj = T.axis.remap("SS", [i_1, j_1])
                                T.reads(A[vio * 16 + vi, vjo * 16 + vj])
                                T.writes(B[vio * 16 + vi, vjo * 16 + vj])
                                B[vio * 16 + vi, vjo * 16 + vj] = A[vio * 16 + vi, vjo * 16 + vj] \
                                                                  * T.float32(2)

        Note
        ----
        blockize requires there is exactly one block under the given loop and the bindings of the
        block are divisible by the subspace represented by the loops starting at the given loop.
        """

        return _ffi_api.ScheduleBlockize(self, loop)  # type: ignore # pylint: disable=no-member

    @type_checked
    def tensorize(self, block_or_loop: Union[BlockRV, LoopRV], tensor_intrin: str) -> None:
        """Tensorize the computation enclosed by loop with the tensor intrinsic.

        Parameters
        ----------
        block_or_loop : Union[BlockRV, LoopRV]
            The loop to be tensorized.
        tensor_intrin : str
            The tensor intrin or the name of the tensor intrin.

        Examples
        --------

        Before tensorize, in TensorIR, the IR is:

        .. code-block:: python

            @T.prim_func
            def before_tensorize(
                A: T.Buffer[(128, 128), "float32"],
                B: T.Buffer[(128, 128), "float32"],
                C: T.Buffer[(128, 128), "float32"],
            ) -> None:
                # body
                # with T.block("root")
                for i_0, j_0, k_0, i_1, j_1, k_1 in T.grid(8, 8, 8, 16, 16, 16):
                    with T.block("update"):
                        vi = T.axis.spatial(128, i_0 * 16 + i_1)
                        vj = T.axis.spatial(128, j_0 * 16 + j_1)
                        vk = T.axis.reduce(128, k_0 * 16 + k_1)
                        T.reads(C[vi, vj], A[vi, vk], B[vj, vk])
                        T.writes(C[vi, vj])
                        with T.init():
                            C[vi, vj] = T.float32(0)
                        C[vi, vj] = C[vi, vj] + A[vi, vk] * B[vj, vk]

        Declare and register the tensor intrinsic:

        .. code-block:: python

            @T.prim_func
            def mma_desc(a: T.handle, b: T.handle, c: T.handle) -> None:
                A = T.match_buffer(a, (16, 16), align=128, offset_factor=1)
                B = T.match_buffer(b, (16, 16), align=128, offset_factor=1)
                C = T.match_buffer(c, (16, 16), align=128, offset_factor=1)

                with T.block("root"):
                    T.reads(C[0 : 16, 0 : 16], A[0 : 16, 0 : 16], B[0 : 16, 0 : 16])
                    T.writes(C[0 : 16, 0 : 16])
                    for i, j, k in T.grid(16, 16, 16):
                        with T.block("update"):
                            vi, vj, vk = T.axis.remap("SSR", [i, j, k])
                            C[vi, vj] = C[vi, vj] + A[vi, vk] * B[vj, vk]


            @T.prim_func
            def mma_intrin(a: T.handle, b: T.handle, c: T.handle) -> None:
                A = T.match_buffer(a, (16, 16), align=128, offset_factor=1)
                B = T.match_buffer(b, (16, 16), align=128, offset_factor=1)
                C = T.match_buffer(c, (16, 16), align=128, offset_factor=1)

                with T.block("root"):
                    T.reads(C[0 : 16, 0 : 16], A[0 : 16, 0 : 16], B[0 : 16, 0 : 16])
                    T.writes(C[0 : 16, 0 : 16])
                    T.evaluate(
                        T.tvm_mma_sync(
                            C.data,
                            C.elem_offset // 256,
                            A.data,
                            A.elem_offset // 256,
                            B.data,
                            B.elem_offset // 256,
                            C.data,
                            C.elem_offset // 256,
                            dtype="handle",
                        )
                    )

            tir.TensorIntrin.register("test_mma_intrin", mma_desc, mma_intrin)

        Create the schedule and do tensorize:

        .. code-block:: python

            sch = tir.Schedule(before_tensorize)
            update = sch.get_block("update")
            _, _, _, i1, _, _ = sch.get_loops(update)
            sch.tensorize(i1, "test_mma_intrin")
            print(sch.mod["main"].script())

        After applying tensorize, the IR becomes:

        .. code-block:: python

            @T.prim_func
            def after_tensorize(
                A: T.Buffer[(128, 128), "float32"],
                B: T.Buffer[(128, 128), "float32"],
                C: T.Buffer[(128, 128), "float32"],
            ) -> None:
                # body
                # with T.block("root")
                for i_0, j_0, k_0 in T.grid(8, 8, 8):
                    with T.block("update_o"):
                        vio, vjo, vko = T.axis.remap("SSR", [i_0, j_0, k_0])
                        T.reads(
                            C[vio * 16 : vio * 16 + 16, vjo * 16 : vjo * 16 + 16],
                            A[vio * 16 : vio * 16 + 16, vko * 16 : vko * 16 + 16],
                            B[vjo * 16 : vjo * 16 + 16, vko * 16 : vko * 16 + 16],
                        )
                        T.writes(C[vio * 16 : vio * 16 + 16, vjo * 16 : vjo * 16 + 16])
                        A_1 = T.match_buffer(
                            A[vio * 16 : vio * 16 + 16, vko * 16 : vko * 16 + 16],
                            [16, 16],
                            dtype="float32",
                            offset_factor=1,
                        )
                        B_1 = T.match_buffer(
                            B[vjo * 16 : vjo * 16 + 16, vko * 16 : vko * 16 + 16],
                            [16, 16],
                            dtype="float32",
                            offset_factor=1,
                        )
                        C_1 = T.match_buffer(
                            C[vio * 16 : vio * 16 + 16, vjo * 16 : vjo * 16 + 16],
                            [16, 16],
                            dtype="float32",
                            offset_factor=1,
                        )
                        with T.init():
                            for i_1, j_1 in T.grid(16, 16):
                                with T.block("update_init"):
                                    vi_init, vj_init = T.axis.remap("SS", [i_1, j_1])
                                    T.reads()
                                    T.writes(C[vio * 16 + vi_init, vjo * 16 + vj_init])
                                    C[vio * 16 + vi_init, vjo * 16 + vj_init] = T.float32(0)
                        T.evaluate(
                            T.tvm_mma_sync(
                                C_1.data,
                                C_1.elem_offset // 256,
                                A_1.data,
                                A_1.elem_offset // 256,
                                B_1.data,
                                B_1.elem_offset // 256,
                                C_1.data,
                                C_1.elem_offset // 256,
                                dtype="handle",
                            )
                        )
        """
        _ffi_api.ScheduleTensorize(  # type: ignore # pylint: disable=no-member
            self, block_or_loop, tensor_intrin
        )

    ########## Schedule: Annotation ##########

    @type_checked
    def annotate(
        self,
        block_or_loop: Union[BlockRV, LoopRV],
        ann_key: str,
<<<<<<< HEAD
        ann_val: Union[str, int, float, ExprRV],
=======
        ann_val: Union[str, int, float, ExprRV, List[Union[str, int, float, ExprRV]]],
>>>>>>> 174d09ee
    ) -> None:
        """Annotate a block/loop with a key value pair

        Parameters
        ----------
        block_or_loop: Union[BlockRV, LoopRV]
            The block/loop to be annotated
        ann_key : str
            The annotation key
<<<<<<< HEAD
        ann_val : Union[str, int, float, ExprRV]
=======
        ann_val : Union[str, int, float, ExprRV, List[Union[str, int, float, ExprRV]]]
>>>>>>> 174d09ee
            The annotation value

        Examples
        --------

        Before annotate, in TensorIR, the IR is:

        .. code-block:: python

            @T.prim_func
            def before_annotate(a: T.handle, b: T.handle) -> None:
                A = T.match_buffer(a, (128, 128))
                B = T.match_buffer(b, (128, 128))
                for i, j in T.grid(128, 128):
                    with T.block("B"):
                        vi, vj = T.axis.remap("SS", [i, j])
                        B[vi, vj] = A[vi, vj] * 2.0

        Create the schedule and do annotate:

        .. code-block:: python

            sch = tir.Schedule(before_annotate)
            sch.annotate(sch.get_block("B"), "ann_key", "ann_value")
            print(sch.mod["main"].script())

        After applying annotate, the IR becomes:

        .. code-block:: python

            @T.prim_func
            def after_annotate(a: T.handle, b: T.handle) -> None:
                A = T.match_buffer(a, (128, 128))
                B = T.match_buffer(b, (128, 128))
                for i, j in T.grid(128, 128):
                    with T.block("B"):
                        vi, vj = T.axis.remap("SS", [i, j])
                        T.block_attr({"ann_key", "ann_value"})
                        B[vi, vj] = A[vi, vj] * 2.0

        """
        if isinstance(ann_val, str):
            ann_val = String(ann_val)
        elif isinstance(ann_val, int):
            ann_val = IntImm("int32", ann_val)
        elif isinstance(ann_val, float):
            ann_val = FloatImm("float32", ann_val)
        _ffi_api.ScheduleAnnotate(  # type: ignore # pylint: disable=no-member
            self, block_or_loop, ann_key, ann_val
        )

    @type_checked
    def unannotate(self, block_or_loop: Union[BlockRV, LoopRV], ann_key: str) -> None:
        """Unannotate a block/loop's annotation with key ann_key

        Parameters
        ----------
        block_or_loop: Union[BlockRV, LoopRV]
            The block/loop to be unannotated
        ann_key : str
            The annotation key

        Examples
        --------

        Before unannotate, in TensorIR, the IR is:

        .. code-block:: python

            @T.prim_func
            def before_unannotate(a: T.handle, b: T.handle) -> None:
                A = T.match_buffer(a, (128, 128))
                B = T.match_buffer(b, (128, 128))
                for i, j in T.grid(128, 128):
                    with T.block("B"):
                        vi, vj = T.axis.remap("SS", [i, j])
                        T.block_attr({"ann_key", "ann_value"})
                        B[vi, vj] = A[vi, vj] * 2.0

        Create the schedule and do annotate:

        .. code-block:: python

            sch = tir.Schedule(before_unannotate)
            sch.unannotate(sch.get_block("B"), "ann_key")
            print(sch.mod["main"].script())

        After applying unannotate, the IR becomes:

        .. code-block:: python

            @T.prim_func
            def after_unannotate(a: T.handle, b: T.handle) -> None:
                A = T.match_buffer(a, (128, 128))
                B = T.match_buffer(b, (128, 128))
                for i, j in T.grid(128, 128):
                    with T.block("B"):
                        vi, vj = T.axis.remap("SS", [i, j])
                        B[vi, vj] = A[vi, vj] * 2.0

        """
        _ffi_api.ScheduleUnannotate(  # type: ignore # pylint: disable=no-member
            self, block_or_loop, ann_key
        )

    ########## Schedule: Misc ##########

    @type_checked
    def enter_postproc(self) -> None:
        """A no-op that marks the start of postprocessing phase of scheduling"""
        _ffi_api.ScheduleEnterPostproc(self)  # type: ignore # pylint: disable=no-member<|MERGE_RESOLUTION|>--- conflicted
+++ resolved
@@ -1995,11 +1995,7 @@
         self,
         block_or_loop: Union[BlockRV, LoopRV],
         ann_key: str,
-<<<<<<< HEAD
-        ann_val: Union[str, int, float, ExprRV],
-=======
         ann_val: Union[str, int, float, ExprRV, List[Union[str, int, float, ExprRV]]],
->>>>>>> 174d09ee
     ) -> None:
         """Annotate a block/loop with a key value pair
 
@@ -2009,11 +2005,7 @@
             The block/loop to be annotated
         ann_key : str
             The annotation key
-<<<<<<< HEAD
-        ann_val : Union[str, int, float, ExprRV]
-=======
         ann_val : Union[str, int, float, ExprRV, List[Union[str, int, float, ExprRV]]]
->>>>>>> 174d09ee
             The annotation value
 
         Examples
