--- conflicted
+++ resolved
@@ -72,11 +72,7 @@
     hexagon,
     edgex,
 )
-<<<<<<< HEAD
-from .virtual_device import make_virtual_device
-=======
 from .virtual_device import VirtualDevice
->>>>>>> 174d09ee
 from .compilation_config import make_compilation_config
 from .tag import list_tags
 from .generic_func import GenericFunc
