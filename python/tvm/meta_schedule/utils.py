--- conflicted
+++ resolved
@@ -131,11 +131,6 @@
 
 @register_func("meta_schedule.cpu_count")
 def _cpu_count_impl(logical: bool = True) -> int:
-<<<<<<< HEAD
-    return psutil.cpu_count(logical=logical) or 1
-
-
-=======
     """Return the number of logical or physical CPUs in the system
     Parameters
     ----------
@@ -167,7 +162,6 @@
     return error_msg
 
 
->>>>>>> 174d09ee
 def cpu_count(logical: bool = True) -> int:
     """Return the number of logical or physical CPUs in the system
 
@@ -361,35 +355,4 @@
     result : str
         The hexadecimal address of the handle.
     """
-<<<<<<< HEAD
-
-    def inner(func: Callable):
-
-        if func_name is None:
-            method = func.__name__[2:]
-        else:
-            method = func_name
-
-        if getattr(derived_class, method) is getattr(base_class, method):
-            if required:
-                raise NotImplementedError(f"{derived_class}'s {method} method is not implemented!")
-            return None
-        return func
-
-    return inner
-
-
-def _get_hex_address(handle: ctypes.c_void_p) -> str:
-    """Get the hexadecimal address of a handle.
-    Parameters
-    ----------
-    handle : ctypes.c_void_p
-        The handle to be converted.
-    Returns
-    -------
-    result : str
-        The hexadecimal address of the handle.
-    """
-=======
->>>>>>> 174d09ee
     return hex(ctypes.cast(handle, ctypes.c_void_p).value)