--- conflicted
+++ resolved
@@ -15,11 +15,7 @@
 # specific language governing permissions and limitations
 # under the License.
 """Meta Schedule builders that translate IRModule to runtime.Module, and then export"""
-<<<<<<< HEAD
-from typing import Dict, List, Optional
-=======
 from typing import Callable, Dict, List, Optional
->>>>>>> 174d09ee
 
 from tvm._ffi import register_object
 from tvm.ir import IRModule
