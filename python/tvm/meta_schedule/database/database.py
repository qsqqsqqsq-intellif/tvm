--- conflicted
+++ resolved
@@ -214,30 +214,10 @@
 
 
 @register_object("meta_schedule.PyDatabase")
-<<<<<<< HEAD
-class PyDatabase(Database):
-    """An abstract Database with customized methods on the python-side."""
-
-    def __init__(self):
-        """Constructor."""
-
-        @check_override(self.__class__, Database)
-        def f_has_workload(mod: IRModule) -> bool:
-            return self.has_workload(mod)
-
-        @check_override(self.__class__, Database)
-        def f_commit_workload(mod: IRModule) -> Workload:
-            return self.commit_workload(mod)
-
-        @check_override(self.__class__, Database)
-        def f_commit_tuning_record(record: TuningRecord) -> None:
-            self.commit_tuning_record(record)
-=======
 class _PyDatabase(Database):
     """
     A TVM object database to support customization on the python side.
     This is NOT the user facing class for function overloading inheritance.
->>>>>>> 174d09ee
 
     See also: PyDatabase
     """
