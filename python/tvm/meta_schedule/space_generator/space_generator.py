# Licensed to the Apache Software Foundation (ASF) under one
# or more contributor license agreements.  See the NOTICE file
# distributed with this work for additional information
# regarding copyright ownership.  The ASF licenses this file
# to you under the Apache License, Version 2.0 (the
# "License"); you may not use this file except in compliance
# with the License.  You may obtain a copy of the License at
#
#   http://www.apache.org/licenses/LICENSE-2.0
#
# Unless required by applicable law or agreed to in writing,
# software distributed under the License is distributed on an
# "AS IS" BASIS, WITHOUT WARRANTIES OR CONDITIONS OF ANY
# KIND, either express or implied.  See the License for the
# specific language governing permissions and limitations
# under the License.
"""
Meta Schedule design space generators that generates design
space for generation of measure candidates.
"""
from typing import TYPE_CHECKING, Callable, List, Optional

from tvm._ffi import register_object
from tvm.ir import IRModule
from tvm.runtime import Object
from tvm.tir.schedule import Schedule

from .. import _ffi_api

if TYPE_CHECKING:
    from ..tune_context import TuneContext


@register_object("meta_schedule.SpaceGenerator")
class SpaceGenerator(Object):
    """The abstract design space generator interface."""

<<<<<<< HEAD
    def initialize_with_tune_context(self, tune_context: "TuneContext") -> None:
=======
    def initialize_with_tune_context(self, context: "TuneContext") -> None:
>>>>>>> 174d09ee
        """Initialize the design space generator with tuning context.

        Parameters
        ----------
        context : TuneContext
            The tuning context for initializing the design space generator.
        """
        _ffi_api.SpaceGeneratorInitializeWithTuneContext(  # type: ignore # pylint: disable=no-member
            self, context
        )

    def generate_design_space(self, mod: IRModule) -> List[Schedule]:
        """Generate design spaces given a module.

        Parameters
        ----------
        mod : IRModule
            The module used for design space generation.

        Returns
        -------
        design_spaces : List[Schedule]
            The generated design spaces, i.e., schedules.
        """
        return _ffi_api.SpaceGeneratorGenerateDesignSpace(self, mod)  # type: ignore # pylint: disable=no-member


@register_object("meta_schedule.PySpaceGenerator")
class _PySpaceGenerator(SpaceGenerator):
    """
    A TVM object space generator to support customization on the python side.
    This is NOT the user facing class for function overloading inheritance.

    See also: PySpaceGenerator
    """

    def __init__(
        self,
        f_initialize_with_tune_context: Optional[Callable] = None,
        f_generate_design_space: Optional[Callable] = None,
    ):
        """Constructor."""

        self.__init_handle_by_constructor__(
            _ffi_api.SpaceGeneratorPySpaceGenerator,  # type: ignore # pylint: disable=no-member
            f_initialize_with_tune_context,
            f_generate_design_space,
        )


class PySpaceGenerator:
    """
    An abstract space generator with customized methods on the python-side.
    This is the user facing class for function overloading inheritance.

    Note: @derived_object is required for proper usage of any inherited class.
    """

    _tvm_metadata = {
        "cls": _PySpaceGenerator,
        "methods": ["initialize_with_tune_context", "generate_design_space"],
    }

    def initialize_with_tune_context(self, context: "TuneContext") -> None:
        """Initialize the design space generator with tuning context.

        Parameters
        ----------
        context : TuneContext
            The tuning context for initializing the design space generator.
        """
        raise NotImplementedError

    def generate_design_space(self, mod: IRModule) -> List[Schedule]:
        """Generate design spaces given a module.

        Parameters
        ----------
        mod : IRModule
            The module used for design space generation.

        Returns
        -------
        design_spaces : List[Schedule]
            The generated design spaces, i.e., schedules.
        """
        raise NotImplementedError<|MERGE_RESOLUTION|>--- conflicted
+++ resolved
@@ -35,11 +35,7 @@
 class SpaceGenerator(Object):
     """The abstract design space generator interface."""
 
-<<<<<<< HEAD
-    def initialize_with_tune_context(self, tune_context: "TuneContext") -> None:
-=======
     def initialize_with_tune_context(self, context: "TuneContext") -> None:
->>>>>>> 174d09ee
         """Initialize the design space generator with tuning context.
 
         Parameters
