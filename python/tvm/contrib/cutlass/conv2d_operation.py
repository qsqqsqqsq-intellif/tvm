--- conflicted
+++ resolved
@@ -155,10 +155,6 @@
       ${element_accumulator},
       ${element_epilogue}
     >"""
-<<<<<<< HEAD
-=======
-
->>>>>>> 174d09ee
         self.epilogue_no_beta_scaling = """
     ${epilogue_functor}<
       ${element_c},
@@ -168,8 +164,6 @@
       cutlass::epilogue::thread::ScaleType::NoBetaScaling
     >"""
 
-<<<<<<< HEAD
-=======
         self.epilogue_residual_block = """
     ${epilogue_functor}<
       ${element_c},
@@ -190,7 +184,6 @@
       float
     >"""
 
->>>>>>> 174d09ee
         self.template = """
   // Conv2d${conv_kind_name} ${iterator_algorithm_name} kernel instance "${operation_name}"
   using ${operation_name} =
@@ -220,9 +213,6 @@
   ${reduction}
 """
 
-<<<<<<< HEAD
-    def emit(self, operation, no_beta_scaling=True):
-=======
         self.reduction_template = """
 using EpilogueOutputOp = ${epilogue};
 using ReductionOp = cutlass::reduction::thread::ReduceAdd<
@@ -244,7 +234,6 @@
     def emit(
         self, operation, no_beta_scaling=False, residual_block_info=False, emit_reduction=False
     ):
->>>>>>> 174d09ee
         """Instantiate a Conv2d kernel from given `operation`."""
         warp_shape = [
             int(
@@ -332,16 +321,6 @@
             "conv_kernel_postfix": "",
         }
 
-<<<<<<< HEAD
-        template = substitute_template(
-            self.template,
-            {
-                "epilogue": self.epilogue_no_beta_scaling
-                if no_beta_scaling
-                else self.epilogue_default
-            },
-        )
-=======
         if use_split_k_wgrad:
             # Even if the output is fp16, gemm output is always fp32 for split k wgrad.
             epilogue_gemm = substitute_template(
@@ -371,5 +350,4 @@
         else:
             template = substitute_template(gemm_template, {"epilogue": self.epilogue_default})
 
->>>>>>> 174d09ee
         return substitute_template(template, values)