--- conflicted
+++ resolved
@@ -16,22 +16,11 @@
 # under the License.
 # pylint: disable=invalid-name, dangerous-default-value
 """Conv2d kernel generator and profiler for CUTLASS."""
-<<<<<<< HEAD
-import re
-from .conv2d_operation import Conv2dOperation, EmitConv2dInstance
-from .gen_gemm import CutlassGemmProfiler
-from .conv2d_profiler import Conv2dProfilerEmitter
-from .gen_tensor_op import (
-    ProfilerEngine,
-    GENERATOR_FUNC_TABLE,
-)
-=======
 from functools import partial
 from .conv2d_operation import Conv2dOperation, EmitConv2dInstance
 from .gen_gemm import CutlassGemmProfiler
 from .conv2d_profiler import Conv2dProfilerEmitter
 from .gen_tensor_op import ProfilerEngine, GENERATOR_FUNC_TABLE, EPILOGUE_MAP
->>>>>>> 174d09ee
 from .library import (
     EpilogueFunctor,
     SwizzlingFunctor,
@@ -159,48 +148,6 @@
                     split_k_slice,
                 )
 
-<<<<<<< HEAD
-                op_entry["opdef"] = kernel_emitter.emit(op)
-                op_entry["op"] = op
-                op_entry["src"] = profiler_emitter.emit(op_entry["opdef"], op.procedural_name())
-                op_entry["name"] = op.procedural_name()
-
-                # fused ops
-                for epilogue, opdef, no_bias_scaling in zip(
-                    [
-                        EpilogueFunctor.LinearCombinationBias,
-                        EpilogueFunctor.LinearCombinationRelu,
-                        EpilogueFunctor.LinearCombinationSigmoid,
-                        EpilogueFunctor.LinearCombinationSilu,
-                        EpilogueFunctor.LinearCombinationHardSwish,
-                    ],
-                    [
-                        "opdef_bias",
-                        "opdef_bias_relu",
-                        "opdef_bias_sigmoid",
-                        "opdef_bias_silu",
-                        "opdef_bias_hardswish",
-                    ],
-                    [True, True, False, False, False],
-                ):
-                    op = Conv2dOperation(
-                        ConvKind.Fprop,
-                        iterator_algorithm,
-                        tile.minimum_compute_capability,
-                        tile,
-                        A,
-                        B,
-                        C,
-                        element_epilogue,
-                        StrideSupport.Strided,
-                        epilogue,
-                        swizzling_functor_,
-                    )
-
-                    op_entry[opdef] = kernel_emitter.emit(op, no_bias_scaling)
-
-                ret.append(op_entry)
-=======
                 ret.append(
                     {
                         "src": profiler_emitter.emit(
@@ -217,7 +164,6 @@
                         "split_k_slices": split_k_slice,
                     }
                 )
->>>>>>> 174d09ee
 
     return ret
 
@@ -354,19 +300,13 @@
 
     def profile(
         self,
-<<<<<<< HEAD
-=======
         op_type,
->>>>>>> 174d09ee
         d_shape,
         w_shape,
         padding,
         stride,
         dilation,
         out_dtype,
-<<<<<<< HEAD
-        profile_all=True,
-=======
         data_dtype,
         weight_dtype,
         use_3xtf32=True,
@@ -374,57 +314,12 @@
         split_k_slices=[1],
         profile_all_alignments=False,
         find_first_valid=False,
->>>>>>> 174d09ee
         use_multiprocessing=False,
     ):
         """Profile and select the best kernel from candidate kernels.
         If find_first_valid is True, return immediately after the first applicable kernel is found.
         If use_multiprocessing is True, compile all profiler executables in parallel.
         """
-<<<<<<< HEAD
-        N, H, W, IC = d_shape
-        OC, R, S, _ = w_shape
-        workload = (
-            N,
-            H,
-            W,
-            IC,
-            OC,
-            R,
-            S,
-            padding[0],
-            padding[1],
-            stride[0],
-            stride[1],
-            dilation[0],
-            dilation[1],
-        )
-
-        if workload in self.cache:
-            return self.cache[workload]
-
-        ops = GENERATOR_FUNC_TABLE[self.sm](out_dtype, op_creator=create_conv2d_operator)
-        ops = list(filter(lambda op: self.check_align(op["name"], IC, OC), ops))
-
-        if profile_all:
-            self.engine.compile_all(ops, use_multiprocessing)
-
-        args = (
-            "--n=%d --h=%d --w=%d --c=%d --k=%d --r=%d --s=%d --pad_h=%d --pad_w=%d "
-            "--stride_h=%d --stride_w=%d --dilation_h=%d --dilation_w=%d"
-        ) % workload
-
-        for op in ops:
-            out = self.engine.evaluate(op, args.split(" "))
-            op["runtime"] = out
-            if out < float("inf") and not profile_all:
-                self.cache[workload] = op
-                return op
-
-        output = min(ops, key=lambda i: i["runtime"])
-        self.cache[workload] = output
-        return output
-=======
         # Dgrad requires Unity stride when stride == (1, 1)
         stride_support = (
             StrideSupport.Unity
@@ -461,5 +356,4 @@
             op["split_k_slices"],
         )
 
-        return name, opdef, op["runtime"]
->>>>>>> 174d09ee
+        return name, opdef, op["runtime"]