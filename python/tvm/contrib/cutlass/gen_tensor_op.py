# Licensed to the Apache Software Foundation (ASF) under one
# or more contributor license agreements.  See the NOTICE file
# distributed with this work for additional information
# regarding copyright ownership.  The ASF licenses this file
# to you under the Apache License, Version 2.0 (the
# "License"); you may not use this file except in compliance
# with the License.  You may obtain a copy of the License at
#
#   http://www.apache.org/licenses/LICENSE-2.0
#
# Unless required by applicable law or agreed to in writing,
# software distributed under the License is distributed on an
# "AS IS" BASIS, WITHOUT WARRANTIES OR CONDITIONS OF ANY
# KIND, either express or implied.  See the License for the
# specific language governing permissions and limitations
# under the License.
# pylint: disable=invalid-name
"""Common functions and classes for CUTLASS GEMM and Conv2d geneator."""
import logging
import os
import tempfile
import subprocess
import multiprocessing
from .library import (
    MathInstruction,
    DataType,
    OpcodeClass,
    MathOperation,
    TileDescription,
    EpilogueFunctor,
)

logger = logging.getLogger("cutlass")


dtype_map = {
    "int8": DataType.s8,
    "uint8": DataType.u8,
    "float32": DataType.f32,
    "float16": DataType.f16,
}


def generate_tensor_op_common(
    math_instructions, alignment_constraints, get_tile_descriptions, op_creator
):
    """Common kernel generator to be used by archtecture specific generators."""
    ops = []
    for math_inst in math_instructions:
        tile_descriptions = get_tile_descriptions(math_inst)
        data_type = [
            math_inst.element_a,
            math_inst.element_b,
            math_inst.element_c,
            math_inst.element_accumulator,
        ]

        out = op_creator(tile_descriptions, data_type, alignment_constraints)

        ops.extend(out)

    return ops


def generate_sm75_tensor_op_1688(
    out_dtype,
    arg0_dtype,
    arg1_dtype,
    op_creator,
    check_align,
    _,
    profile_all_alignments=False,
    accumlator_dtype="float32",
):
    """Generate GEMM or Conv2D kernels for Turing."""
    assert out_dtype in ["float32", "float16", "int32"]
    min_cc = 75
    max_cc = 1024

    if arg0_dtype == "float16" and arg1_dtype == "float16":
        math_instructions = [
            MathInstruction(
                [16, 8, 8],
                DataType.f16,
                DataType.f16,
                dtype_map[out_dtype],
                dtype_map[accumlator_dtype],
                OpcodeClass.TensorOp,
                MathOperation.multiply_add,
            )
        ]
        alignment_constraints = [8, 4, 2, 1]
        tile_descriptions = [
            ([256, 128, 32], 2, [4, 2, 1], min_cc, max_cc),
            ([128, 256, 32], 2, [2, 4, 1], min_cc, max_cc),
            ([128, 128, 32], 2, [2, 2, 1], min_cc, max_cc),
            ([64, 128, 32], 2, [2, 2, 1], min_cc, max_cc),
            ([128, 64, 32], 2, [2, 2, 1], min_cc, max_cc),
            ([64, 64, 32], 2, [2, 2, 1], min_cc, max_cc),
            ([64, 128, 64], 2, [1, 2, 2], min_cc, max_cc),
        ]

    else:
        assert out_dtype == "int32"
        math_instructions = [
            MathInstruction(
                [8, 8, 16],
                dtype_map[arg0_dtype],
                dtype_map[arg1_dtype],
                DataType.s32,
                DataType.s32,
                OpcodeClass.TensorOp,
                MathOperation.multiply_add_saturate,
            ),
        ]
        alignment_constraints = [16, 8, 4, 2, 1]
        tile_descriptions = [
            ([256, 128, 64], 2, [4, 2, 1], min_cc, max_cc),
            ([128, 256, 64], 2, [2, 4, 1], min_cc, max_cc),
            ([128, 128, 64], 2, [2, 2, 1], min_cc, max_cc),
            ([64, 256, 64], 2, [1, 4, 1], min_cc, max_cc),
            ([256, 64, 64], 2, [4, 1, 1], min_cc, max_cc),
            ([64, 128, 64], 2, [2, 2, 1], min_cc, max_cc),
            ([128, 64, 64], 2, [2, 2, 1], min_cc, max_cc),
            ([64, 64, 64], 2, [2, 2, 1], min_cc, max_cc),
        ]

    alignment_constraints = [align for align in alignment_constraints if check_align(align)]
    assert len(alignment_constraints) > 0

    if not profile_all_alignments:
        alignment_constraints = [alignment_constraints[0]]

    def get_tile_descriptions(math_inst):
        return [
            TileDescription(threadblock_shape, stages, warp_count, math_inst, min_cc, max_cc)
            for threadblock_shape, stages, warp_count, min_cc, max_cc in tile_descriptions
        ]

    return generate_tensor_op_common(
        math_instructions, alignment_constraints, get_tile_descriptions, op_creator
    )


def generate_sm80_tensor_op_16816(
    out_dtype,
    arg0_dtype,
    arg1_dtype,
    op_creator,
    check_align,
    use_3xtf32=True,
    profile_all_alignments=False,
    accumlator_dtype="float32",
):
    """Generate GEMM or Conv2D kernels for Ampere."""
    min_cc = 80
    max_cc = 1024
    max_cc_smem_limited = 80

    def get_default_tile_descriptions(block_k_factor):
        return [
            ([256, 128, int(32 * block_k_factor)], 3, [4, 2, 1], min_cc, max_cc),
            ([128, 256, int(32 * block_k_factor)], 3, [2, 4, 1], min_cc, max_cc),
            ([256, 64, int(32 * block_k_factor)], 4, [4, 1, 1], min_cc, max_cc),
            ([64, 256, int(32 * block_k_factor)], 4, [1, 4, 1], min_cc, max_cc),
            ([128, 128, int(32 * block_k_factor)], 3, [2, 2, 1], min_cc, max_cc),
            ([128, 128, int(32 * block_k_factor)], 4, [2, 2, 1], min_cc, max_cc),
            ([128, 128, int(32 * block_k_factor)], 5, [2, 2, 1], min_cc, max_cc),
            ([128, 64, int(32 * block_k_factor)], 6, [2, 2, 1], min_cc, max_cc),
            ([64, 128, int(32 * block_k_factor)], 6, [2, 2, 1], min_cc, max_cc),
            ([64, 64, int(32 * block_k_factor)], 10, [2, 2, 1], min_cc, max_cc),
            ([256, 128, int(64 * block_k_factor)], 3, [4, 2, 1], min_cc, max_cc_smem_limited),
            ([128, 256, int(64 * block_k_factor)], 3, [2, 4, 1], min_cc, max_cc_smem_limited),
            ([256, 64, int(64 * block_k_factor)], 4, [4, 1, 1], min_cc, max_cc_smem_limited),
            ([64, 256, int(64 * block_k_factor)], 4, [1, 4, 1], min_cc, max_cc_smem_limited),
            ([128, 128, int(64 * block_k_factor)], 4, [2, 2, 1], min_cc, max_cc),
            ([128, 64, int(64 * block_k_factor)], 3, [2, 2, 1], min_cc, max_cc),
            ([64, 128, int(64 * block_k_factor)], 3, [2, 2, 1], min_cc, max_cc),
            ([64, 64, int(64 * block_k_factor)], 5, [2, 2, 1], min_cc, max_cc),
        ]

    if arg0_dtype == "float16" and arg1_dtype == "float16":
        math_instructions = [
            MathInstruction(
                [16, 8, 16],
                DataType.f16,
                DataType.f16,
                dtype_map[out_dtype],
                dtype_map[accumlator_dtype],
                OpcodeClass.TensorOp,
                MathOperation.multiply_add,
            )
        ]
        alignment_constraints = [8, 4, 2]
        tile_descriptions = get_default_tile_descriptions(1)
    elif arg0_dtype == "float32" and arg1_dtype == "float32":
        math_instructions = [
            MathInstruction(
                [16, 8, 8],
                DataType.f32,
                DataType.f32,
                DataType.f32,
                DataType.f32,
                OpcodeClass.TensorOp,
                MathOperation.multiply_add_fast_f32 if use_3xtf32 else MathOperation.multiply_add,
            ),
        ]
        alignment_constraints = [4, 2, 1]

        if use_3xtf32:
            tile_descriptions = [
                ([128, 128, 16], 4, [4, 2, 1], min_cc, max_cc),
                ([128, 128, 16], 3, [4, 2, 1], min_cc, max_cc),
                ([256, 64, 16], 3, [4, 2, 1], min_cc, max_cc),
                ([64, 256, 16], 3, [2, 4, 1], min_cc, max_cc),
                ([128, 64, 16], 4, [2, 2, 1], min_cc, max_cc),
                ([64, 128, 16], 4, [2, 2, 1], min_cc, max_cc),
                ([64, 64, 16], 3, [2, 2, 1], min_cc, max_cc),
                ([128, 128, 32], 3, [4, 2, 1], min_cc, max_cc),
                ([256, 64, 32], 3, [4, 2, 1], min_cc, max_cc_smem_limited),
                ([64, 256, 32], 3, [2, 4, 1], min_cc, max_cc_smem_limited),
                ([128, 64, 32], 3, [2, 2, 1], min_cc, max_cc),
                ([64, 128, 32], 3, [2, 2, 1], min_cc, max_cc),
                ([64, 64, 32], 3, [2, 2, 1], min_cc, max_cc),
            ]
        else:
            tile_descriptions = get_default_tile_descriptions(0.5)
    else:
        assert out_dtype == "int32"
        math_instructions = [
            MathInstruction(
                [16, 8, 32],
                dtype_map[arg0_dtype],
                dtype_map[arg1_dtype],
                DataType.s32,
                DataType.s32,
                OpcodeClass.TensorOp,
                MathOperation.multiply_add_saturate,
            ),
        ]
        alignment_constraints = [16, 8, 4]
        tile_descriptions = get_default_tile_descriptions(2)

    def get_tile_descriptions(math_inst):
        return [
            TileDescription(threadblock_shape, stages, warp_count, math_inst, min_cc, max_cc)
            for threadblock_shape, stages, warp_count, min_cc, max_cc in tile_descriptions
        ]

<<<<<<< HEAD
    sm75_kernels = generate_sm75_tensor_op_1688(out_dtype, op_creator)
    sm80_kernels = generate_tensor_op_common(
        math_instructions, alignment_constraints, get_tile_descriptions, op_creator
    )
=======
    alignment_constraints = [align for align in alignment_constraints if check_align(align)]

    if len(alignment_constraints) > 0 and not profile_all_alignments:
        alignment_constraints = [alignment_constraints[0]]

    if arg0_dtype != "float32" and arg1_dtype != "float32":
        sm75_kernels = generate_sm75_tensor_op_1688(
            out_dtype,
            arg0_dtype,
            arg1_dtype,
            op_creator,
            check_align,
            False,
            profile_all_alignments,
            accumlator_dtype=accumlator_dtype,
        )
    else:
        # TF32 (float32 + float32 case) is only supported on sm80
        sm75_kernels = []

    if len(alignment_constraints) > 0:
        sm80_kernels = generate_tensor_op_common(
            math_instructions, alignment_constraints, get_tile_descriptions, op_creator
        )
    else:
        sm80_kernels = []

    # TODO(masahi): For int8 kernels, The CUTLASS generator modifies the output tensor alignment
    # after ops are created. Revisit how important this modification is.
    # for op in operations:
    #     if op.tile_description.threadblock_shape[1] >= 128:
    #         op.C.alignment = 16
    #     else:
    #         op.C.alignment = 8

>>>>>>> 174d09ee
    return sm75_kernels + sm80_kernels


GENERATOR_FUNC_TABLE = {
    75: generate_sm75_tensor_op_1688,
    80: generate_sm80_tensor_op_16816,
}
<<<<<<< HEAD
=======


# (Epilogue functor name, no_beta_scaling)
EPILOGUE_MAP = {
    "cutlass.dense": (EpilogueFunctor.LinearCombination, False),
    "cutlass.dense_bias": (EpilogueFunctor.LinearCombinationBias, True),
    "cutlass.dense_bias_relu": (EpilogueFunctor.LinearCombinationRelu, True),
    "cutlass.dense_bias_gelu_fp16": (EpilogueFunctor.LinearCombinationGelu, False),
    "cutlass.dense_bias_gelu_fp32": (EpilogueFunctor.LinearCombinationGelu, False),
    "cutlass.batch_matmul": (EpilogueFunctor.LinearCombination, False),
    "cutlass.conv2d_bias_hardswish": (EpilogueFunctor.LinearCombinationHardSwish, False),
    "cutlass.conv2d_bias_silu": (EpilogueFunctor.LinearCombinationSilu, False),
    "cutlass.conv2d_bias_sigmoid": (EpilogueFunctor.LinearCombinationSigmoid, False),
    "cutlass.conv2d_bias_relu": (EpilogueFunctor.LinearCombinationRelu, True),
    "cutlass.conv2d_bias": (EpilogueFunctor.LinearCombinationBias, True),
    "cutlass.conv2d": (EpilogueFunctor.LinearCombination, False),
    "cutlass.conv2d_transpose": (EpilogueFunctor.LinearCombination, False),
    "cutlass.conv2d_backward_weight": (EpilogueFunctor.LinearCombination, False),
}
>>>>>>> 174d09ee


class ProfilerEngine:
    """Compile and run a given profiler executable."""

    def __init__(self, cuda_arch, cutlass_path, binary_prefix):
        self.cuda_arch = cuda_arch
        self.binary_prefix = binary_prefix
        self.cutlass = cutlass_path
        self.cflags = "-I{cutlass}/include -I{cutlass}/tools/util/include -O3 -std=c++11".format(
            cutlass=cutlass_path
        )
        self.cflags += " -DCUTLASS_ENABLE_TENSOR_CORE_MMA=1"
        self.cflags += " -gencode=arch=compute_{arch},code=[sm_{arch},compute_{arch}]".format(
            arch=cuda_arch
        )
        self.cflags += " -Xcompiler=-Wconversion -Xcompiler=-fno-strict-aliasing"
        self.cmd = "nvcc {cflags} {src} -o {output}"

    def _compile(self, op):
        os.makedirs(self.binary_prefix, exist_ok=True)
        opath = os.path.join(self.binary_prefix, op["name"])
        if os.path.exists(opath):
            return
        fi = tempfile.NamedTemporaryFile("w", delete=False, suffix=".cu")
        fi.write(op["src"])
        fi.close()
        cmd = self.cmd.format(cflags=self.cflags, src=fi.name, output=opath)
        os.system(cmd)
        os.unlink(fi.name)

    def compile_all(self, ops, use_multiprocessing=False):
        """Compile all profiler executables."""
        if use_multiprocessing:
            pool = multiprocessing.Pool(multiprocessing.cpu_count())
            pool.map(self._compile, ops)
        else:
            for op in ops:
                self._compile(op)

    def evaluate(self, op, args):
        """Run the profiler executable corresponding to op_name with args."""
        op_name = op["name"]
        opath = os.path.join(self.binary_prefix, op_name)
        if not os.path.exists(opath):
            self._compile(op)
        if not os.path.exists(opath):
            # Bail out if compilation fails for a whatever reason (e.g. static assert failure)
            return float("inf")
        cmd = [opath]
        for arg in args:
            cmd.append(str(arg))
        try:
            sp = subprocess.run(cmd, capture_output=True, check=True)
            rt = float(sp.stdout)
            if rt == 0.0:
                # This seems to happen with split-k using invalid split-k-slices
                rt = float("inf")
            logger.info("%s, %f", op_name, rt)
        except subprocess.CalledProcessError:
            rt = float("inf")
        return rt<|MERGE_RESOLUTION|>--- conflicted
+++ resolved
@@ -247,12 +247,6 @@
             for threadblock_shape, stages, warp_count, min_cc, max_cc in tile_descriptions
         ]
 
-<<<<<<< HEAD
-    sm75_kernels = generate_sm75_tensor_op_1688(out_dtype, op_creator)
-    sm80_kernels = generate_tensor_op_common(
-        math_instructions, alignment_constraints, get_tile_descriptions, op_creator
-    )
-=======
     alignment_constraints = [align for align in alignment_constraints if check_align(align)]
 
     if len(alignment_constraints) > 0 and not profile_all_alignments:
@@ -288,7 +282,6 @@
     #     else:
     #         op.C.alignment = 8
 
->>>>>>> 174d09ee
     return sm75_kernels + sm80_kernels
 
 
@@ -296,8 +289,6 @@
     75: generate_sm75_tensor_op_1688,
     80: generate_sm80_tensor_op_16816,
 }
-<<<<<<< HEAD
-=======
 
 
 # (Epilogue functor name, no_beta_scaling)
@@ -317,7 +308,6 @@
     "cutlass.conv2d_transpose": (EpilogueFunctor.LinearCombination, False),
     "cutlass.conv2d_backward_weight": (EpilogueFunctor.LinearCombination, False),
 }
->>>>>>> 174d09ee
 
 
 class ProfilerEngine:
