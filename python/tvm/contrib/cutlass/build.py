--- conflicted
+++ resolved
@@ -61,14 +61,8 @@
     ]
     if use_fast_math:
         kwargs["options"].append("-DCUTLASS_USE_TANH_FOR_SIGMOID")
-<<<<<<< HEAD
-    cuda_path = find_cuda_path()
-    cuda_ver = get_cuda_version(cuda_path)
-    if cuda_ver >= 11.2:
-=======
     cuda_ver = get_cuda_version()
     if cuda_ver >= (11, 2):
->>>>>>> 174d09ee
         ncpu = multiprocessing.cpu_count() if threads < 0 else threads
         kwargs["options"].append("-t %d" % ncpu)
     return kwargs
@@ -283,26 +277,7 @@
         if not find_first_valid:
             logger.info("The best kernel is %s", name)
         else:
-<<<<<<< HEAD
-            logger.info("Picked the first kernel found %s", out["name"])
-
-    if op_type == "cutlass.conv2d":
-        cutlass_op_def = out["opdef"]
-    elif op_type == "cutlass.conv2d_bias":
-        cutlass_op_def = out["opdef_bias"]
-    elif op_type == "cutlass.conv2d_bias_relu":
-        cutlass_op_def = out["opdef_bias_relu"]
-    elif op_type == "cutlass.conv2d_bias_sigmoid":
-        cutlass_op_def = out["opdef_bias_sigmoid"]
-    elif op_type == "cutlass.conv2d_bias_silu":
-        cutlass_op_def = out["opdef_bias_silu"]
-    elif op_type == "cutlass.conv2d_bias_hardswish":
-        cutlass_op_def = out["opdef_bias_hardswish"]
-    else:
-        raise ValueError("%s pattern is not implemented." % op_type)
-=======
             logger.info("Picked the first kernel found %s", name)
->>>>>>> 174d09ee
 
     return {
         "cutlass_op_def": cutlass_op_def,
@@ -406,13 +381,8 @@
                     handle_conv2d(
                         conv2d_profiler,
                         op_type,
-<<<<<<< HEAD
-                        arg0_shape,
-                        arg1_shape,
-=======
                         d_shape,
                         w_shape,
->>>>>>> 174d09ee
                         annotator.op_attrs.padding,
                         annotator.op_attrs.strides,
                         annotator.op_attrs.dilation,
