--- conflicted
+++ resolved
@@ -25,12 +25,7 @@
 
 import tvm
 
-<<<<<<< HEAD
-from tvm.driver.tvmc.common import TVMCException
-from tvm.driver.tvmc.common import TVMCImportError
-=======
 from tvm.driver.tvmc import TVMCException, TVMCImportError
->>>>>>> 174d09ee
 
 
 REGISTERED_PARSER = []
