--- conflicted
+++ resolved
@@ -31,17 +31,9 @@
 from tvm.autotvm.measure import request_remote
 from tvm.contrib import graph_executor as runtime
 from tvm.contrib.debugger import debug_executor
-<<<<<<< HEAD
-from tvm.relay.param_dict import load_param_dict
-from . import common
-from .common import (
-    TVMCException,
-    TVMCSuppressedArgumentParser,
-=======
 from . import TVMCException
 from .arguments import TVMCSuppressedArgumentParser
 from .project import (
->>>>>>> 174d09ee
     get_project_options,
     get_and_check_options,
     get_project_dir,
