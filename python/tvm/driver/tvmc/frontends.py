--- conflicted
+++ resolved
@@ -31,12 +31,7 @@
 import numpy as np
 
 from tvm import relay
-<<<<<<< HEAD
-from tvm.driver.tvmc.common import TVMCException
-from tvm.driver.tvmc.common import TVMCImportError
-=======
 from tvm.driver.tvmc import TVMCException, TVMCImportError
->>>>>>> 174d09ee
 from tvm.driver.tvmc.model import TVMCModel
 
 
