# Licensed to the Apache Software Foundation (ASF) under one
# or more contributor license agreements.  See the NOTICE file
# distributed with this work for additional information
# regarding copyright ownership.  The ASF licenses this file
# to you under the Apache License, Version 2.0 (the
# "License"); you may not use this file except in compliance
# with the License.  You may obtain a copy of the License at
#
#   http://www.apache.org/licenses/LICENSE-2.0
#
# Unless required by applicable law or agreed to in writing,
# software distributed under the License is distributed on an
# "AS IS" BASIS, WITHOUT WARRANTIES OR CONDITIONS OF ANY
# KIND, either express or implied.  See the License for the
# specific language governing permissions and limitations
# under the License.


.PHONY: all \
        runtime vta cpptest crttest \
        lint pylint cpplint scalalint \
	cppdoc docs \
	web webclean \
	cython cython3 cyclean \
        clean

.SECONDEXPANSION:

# Remember the root directory, to be usable by submake invocation.
ROOTDIR = $(CURDIR)

# Specify an alternate output directory relative to ROOTDIR.  Defaults
# to "build".  Can also be a space-separated list of build
# directories, each with a different configuation.
TVM_BUILD_PATH ?= build
TVM_BUILD_PATH := $(abspath $(TVM_BUILD_PATH))

# Allow environment variables for 3rd-party libraries, default to
# packaged version.
DMLC_CORE_PATH ?= $(ROOTDIR)/3rdparty/dmlc-core
DLPACK_PATH ?= $(ROOTDIR)/3rdparty/dlpack
VTA_HW_PATH ?= $(ROOTDIR)/3rdparty/vta-hw




all: $(addsuffix /all,$(TVM_BUILD_PATH))

runtime: $(addsuffix /runtime,$(TVM_BUILD_PATH))
vta: $(addsuffix /vta,$(TVM_BUILD_PATH))
cpptest: $(addsuffix /cpptest,$(TVM_BUILD_PATH))
crttest: $(addsuffix /crttest,$(TVM_BUILD_PATH))

# If there is a config.cmake in the tvm directory, preferentially use
# it.  Otherwise, copy the default cmake/config.cmake.
ifeq ($(wildcard config.cmake),config.cmake)
%/config.cmake: | config.cmake
	@echo "No config.cmake found in $(TVM_BUILD_PATH), using config.cmake in root tvm directory"
	@mkdir -p $(@D)
else
# filter-out used to avoid circular dependency
%/config.cmake: | $$(filter-out %/config.cmake,$(ROOTDIR)/cmake/config.cmake)
	@echo "No config.cmake found in $(TVM_BUILD_PATH), using default config.cmake"
	@mkdir -p $(@D)
	@cp $| $@
endif


# Cannot use .PHONY with a pattern rule, using FORCE instead.  For
# now, force cmake to be re-run with each compile to mimic previous
# behavior.  This may be relaxed in the future with the
# CONFIGURE_DEPENDS option for GLOB (requres cmake >= 3.12).
FORCE:
%/CMakeCache.txt: %/config.cmake FORCE
	@cd $(@D) && cmake $(ROOTDIR)


# Since the pattern stem is already being used for the directory name,
# cannot also have it refer to the command passed to cmake.
# Therefore, explicitly listing out the delegated.
CMAKE_TARGETS = all runtime vta cpptest crttest clean

define GEN_CMAKE_RULE
%/$(CMAKE_TARGET): %/CMakeCache.txt FORCE
	@$$(MAKE) -C $$(@D) $(CMAKE_TARGET)
endef
$(foreach CMAKE_TARGET,$(CMAKE_TARGETS),$(eval $(GEN_CMAKE_RULE)))



# Dev tools for formatting, linting, and documenting.  NOTE: lint
# scripts that are executed in the CI should be in tests/lint. This
# allows docker/lint.sh to behave similarly to the CI.
format:
	./tests/lint/git-clang-format.sh -i origin/main
	black .
	cd rust && which cargo && cargo fmt --all

lint: cpplint pylint jnilint

cpplint:
	tests/lint/cpplint.sh

pylint:
	tests/lint/pylint.sh

jnilint:
	python3 3rdparty/dmlc-core/scripts/lint.py tvm4j-jni cpp jvm/native/src

scalalint:
	make -C $(VTA_HW_PATH)/hardware/chisel lint


mypy:
	tests/scripts/task_mypy.sh

cppdoc:
	doxygen docs/Doxyfile


# Cython build
cython cython3:
	cd python; python3 setup.py build_ext --inplace

cyclean:
	rm -rf python/tvm/*/*/*.so python/tvm/*/*/*.dylib python/tvm/*/*/*.cpp



# EMCC; Web related scripts
web:
	$(MAKE) -C $(ROOTDIR)/web

webclean:
	$(MAKE) -C $(ROOTDIR)/web clean


# JVM build rules
INCLUDE_FLAGS = -Iinclude -I$(DLPACK_PATH)/include -I$(DMLC_CORE_PATH)/include
PKG_CFLAGS = -std=c++11 -Wall -O2 $(INCLUDE_FLAGS) -fPIC
PKG_LDFLAGS =

ifeq ($(OS),Windows_NT)
  JVM_PKG_PROFILE := windows
  SHARED_LIBRARY_SUFFIX := dll
else
  UNAME_S := $(shell uname -s)
  ifeq ($(UNAME_S), Darwin)
    JVM_PKG_PROFILE := osx-x86_64
    SHARED_LIBRARY_SUFFIX := dylib
  else
    JVM_PKG_PROFILE := linux-x86_64
    SHARED_LIBRARY_SUFFIX := so
  endif
endif

JVM_TEST_ARGS ?= -DskipTests -Dcheckstyle.skip=true

# Built java docs are in jvm/core/target/site/apidocs
javadoc:
	(cd $(ROOTDIR)/jvm; \
		mvn "javadoc:javadoc" -Dnotimestamp=true)

jvmpkg:
	(cd $(ROOTDIR)/jvm; \
		mvn clean package -P$(JVM_PKG_PROFILE) -Dcxx="$(CXX)" \
			-Dcflags="$(PKG_CFLAGS)" -Dldflags="$(PKG_LDFLAGS)" \
			-Dcurrent_libdir="$(TVM_BUILD_PATH)" $(JVM_TEST_ARGS))

jvminstall:
	(cd $(ROOTDIR)/jvm; \
		mvn install -P$(JVM_PKG_PROFILE) -Dcxx="$(CXX)" \
			-Dcflags="$(PKG_CFLAGS)" -Dldflags="$(PKG_LDFLAGS)" \
			-Dcurrent_libdir="$(TVM_BUILD_PATH)" $(JVM_TEST_ARGS))

# Final cleanup rules, delegate to more specific rules.
<<<<<<< HEAD
clean: cmake_clean cyclean webclean
=======
clean: $(addsuffix /clean,$(TVM_BUILD_PATH)) cyclean webclean
>>>>>>> 174d09ee

docs:
	python3 tests/scripts/ci.py docs<|MERGE_RESOLUTION|>--- conflicted
+++ resolved
@@ -174,11 +174,7 @@
 			-Dcurrent_libdir="$(TVM_BUILD_PATH)" $(JVM_TEST_ARGS))
 
 # Final cleanup rules, delegate to more specific rules.
-<<<<<<< HEAD
-clean: cmake_clean cyclean webclean
-=======
 clean: $(addsuffix /clean,$(TVM_BUILD_PATH)) cyclean webclean
->>>>>>> 174d09ee
 
 docs:
 	python3 tests/scripts/ci.py docs