--- conflicted
+++ resolved
@@ -836,22 +836,13 @@
     compile_command = f"{make_command} aot_test_runner"
     if verbose:
         print("Compile command:\n", compile_command)
-<<<<<<< HEAD
-    ret = subprocess_log_output(compile_command, ".", compile_log_path)
-    assert ret == 0
-=======
     subprocess_check_log_output(compile_command, ".", compile_log_path)
->>>>>>> 174d09ee
 
     # Verify that runs fine
     run_log_path = os.path.join(build_path, "test_run.log")
     run_command = f"{make_command} run"
     if verbose:
         print("Run command:\n", run_command)
-<<<<<<< HEAD
-    ret = subprocess_log_output(run_command, build_path, run_log_path)
-    assert ret == 0
-=======
 
     # TODO(lhutton1) This is a quick and dirty work around to help temporarily reduce
     # the flakyness of the tests. Will remove once #10300 and #10314 are resolved.
@@ -861,7 +852,6 @@
         print("Failed to run the module, having a second attempt...", file=sys.stderr)
         print(err, file=sys.stderr)
         subprocess_check_log_output(run_command, build_path, run_log_path)
->>>>>>> 174d09ee
 
     with open(run_log_path) as run_log:
         assert AOT_SUCCESS_TOKEN in run_log.read()
@@ -891,14 +881,11 @@
     verbose: bool
         Prints commands to build and run AOT test runner
     """
-<<<<<<< HEAD
-=======
 
     if target_opts:
         for key, val in target_opts.items():
             target += f" {key}={val}"
 
->>>>>>> 174d09ee
     compiled_test_mods = compile_models(
         models=models,
         interface_api=interface_api,
