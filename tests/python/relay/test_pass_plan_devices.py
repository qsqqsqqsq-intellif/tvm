--- conflicted
+++ resolved
@@ -42,15 +42,6 @@
     tvm.tir.IntImm("int32", GPU_DEVICE.device_type): GPU_TARGET,
 }
 
-<<<<<<< HEAD
-HOST = tvm.target.make_virtual_device(HOST_DEVICE, HOST_TARGET)  # device_type=1
-CPU = tvm.target.make_virtual_device(CPU_DEVICE, CPU_TARGET)  # device_type=1
-GPU = tvm.target.make_virtual_device(GPU_DEVICE, GPU_TARGET)  # device_type=2
-DEFAULT = GPU
-
-CPU_SCOPE_A = tvm.target.make_virtual_device(CPU_DEVICE, CPU_TARGET, memory_scope="scopeA")
-CPU_SCOPE_B = tvm.target.make_virtual_device(CPU_DEVICE, CPU_TARGET, memory_scope="scopeB")
-=======
 HOST = tvm.target.VirtualDevice(HOST_DEVICE, HOST_TARGET)  # device_type=1
 CPU = tvm.target.VirtualDevice(CPU_DEVICE, CPU_TARGET)  # device_type=1
 GPU = tvm.target.VirtualDevice(GPU_DEVICE, GPU_TARGET)  # device_type=2
@@ -58,7 +49,6 @@
 
 CPU_SCOPE_A = tvm.target.VirtualDevice(CPU_DEVICE, CPU_TARGET, memory_scope="scopeA")
 CPU_SCOPE_B = tvm.target.VirtualDevice(CPU_DEVICE, CPU_TARGET, memory_scope="scopeB")
->>>>>>> 174d09ee
 
 CTXT = tvm.transform.PassContext(config={"relay.fallback_device_type": DEFAULT.device_type_int})
 
@@ -143,16 +133,9 @@
         return tvm.parser.parse(
             """
             #[version = "0.0.5"]
-<<<<<<< HEAD
-            def @main(%a: Tensor[(5, 7), float32], %b: Tensor[(5, 7), float32],
-                      %c: Tensor[(5, 7), float32], %d: Tensor[(5, 7), float32],
-                      param_virtual_devices=[meta[VirtualDevice][1], meta[VirtualDevice][1], meta[VirtualDevice][1], meta[VirtualDevice][1]],
-                      result_virtual_device=meta[VirtualDevice][1]) {
-=======
             def @main(%a {virtual_device=meta[VirtualDevice][1]}: Tensor[(5, 7), float32], %b {virtual_device=meta[VirtualDevice][1]}: Tensor[(5, 7), float32],
                       %c {virtual_device=meta[VirtualDevice][1]}: Tensor[(5, 7), float32], %d {virtual_device=meta[VirtualDevice][1]}: Tensor[(5, 7), float32],
                       virtual_device=meta[VirtualDevice][1]) {
->>>>>>> 174d09ee
               %0 = add(%a, %b);
               %1 = add(%c, %d);
               subtract(%0, %1)
@@ -194,16 +177,9 @@
         return tvm.parser.parse(
             """
             #[version = "0.0.5"]
-<<<<<<< HEAD
-            def @main(%a: Tensor[(5, 7), float32], %b: Tensor[(5, 7), float32],
-                      %c: Tensor[(5, 7), float32], %d: Tensor[(5, 7), float32],
-                      param_virtual_devices=[meta[VirtualDevice][0], meta[VirtualDevice][0], meta[VirtualDevice][1], meta[VirtualDevice][1]],
-                      result_virtual_device=meta[VirtualDevice][1]) {
-=======
             def @main(%a {virtual_device=meta[VirtualDevice][0]}: Tensor[(5, 7), float32], %b {virtual_device=meta[VirtualDevice][0]}: Tensor[(5, 7), float32],
                       %c {virtual_device= meta[VirtualDevice][1]}: Tensor[(5, 7), float32], %d {virtual_device= meta[VirtualDevice][1]}: Tensor[(5, 7), float32],
                       virtual_device=meta[VirtualDevice][1]) {
->>>>>>> 174d09ee
               %0 = add(%a, %b);
               %1 = on_device(%0, virtual_device=meta[VirtualDevice][0], constrain_result=True);
               %2 = device_copy(%1, src_virtual_device=meta[VirtualDevice][0], dst_virtual_device=meta[VirtualDevice][1]);
@@ -247,16 +223,9 @@
         return tvm.parser.parse(
             """
             #[version = "0.0.5"]
-<<<<<<< HEAD
-            def @main(%a: Tensor[(5, 7), float32], %b: Tensor[(5, 7), float32],
-                      %c: Tensor[(5, 7), float32], %d: Tensor[(5, 7), float32],
-                      param_virtual_devices=[meta[VirtualDevice][0], meta[VirtualDevice][0], meta[VirtualDevice][1], meta[VirtualDevice][1]],
-                      result_virtual_device=meta[VirtualDevice][1]) {
-=======
             def @main(%a {virtual_device=meta[VirtualDevice][0]}: Tensor[(5, 7), float32], %b {virtual_device=meta[VirtualDevice][0]}: Tensor[(5, 7), float32],
                       %c {virtual_device=meta[VirtualDevice][1]}: Tensor[(5, 7), float32], %d {virtual_device=meta[VirtualDevice][1]}: Tensor[(5, 7), float32],
                       virtual_device=meta[VirtualDevice][1]) {
->>>>>>> 174d09ee
               %0 = add(%a, %b);
               %1 = on_device(%0, virtual_device=meta[VirtualDevice][0], constrain_result=True);
               %2 = device_copy(%1, src_virtual_device=meta[VirtualDevice][0], dst_virtual_device=meta[VirtualDevice][1]);
@@ -300,16 +269,9 @@
         return tvm.parser.parse(
             """
             #[version = "0.0.5"]
-<<<<<<< HEAD
-            def @main(%a: Tensor[(5, 7), float32], %b: Tensor[(5, 7), float32],
-                      %c: Tensor[(5, 7), float32], %d: Tensor[(5, 7), float32],
-                      param_virtual_devices=[meta[VirtualDevice][0], meta[VirtualDevice][0], meta[VirtualDevice][0], meta[VirtualDevice][0]],
-                      result_virtual_device=meta[VirtualDevice][1]) {
-=======
             def @main(%a {virtual_device=meta[VirtualDevice][0]}: Tensor[(5, 7), float32], %b {virtual_device=meta[VirtualDevice][0]}: Tensor[(5, 7), float32],
                       %c {virtual_device=meta[VirtualDevice][0]}: Tensor[(5, 7), float32], %d {virtual_device=meta[VirtualDevice][0]}: Tensor[(5, 7), float32],
                       virtual_device=meta[VirtualDevice][1]) {
->>>>>>> 174d09ee
               %0 = add(%a, %b);
               %1 = on_device(%0, virtual_device=meta[VirtualDevice][0], constrain_result=True);
               %2 = add(%c, %d);
@@ -354,13 +316,8 @@
         return tvm.parser.parse(
             """
             #[version = "0.0.5"]
-<<<<<<< HEAD
-            def @main(%a: Tensor[(5, 7), float32], %b: Tensor[(5, 7), float32],
-                      param_virtual_devices=[meta[VirtualDevice][0], meta[VirtualDevice][0]], result_virtual_device=meta[VirtualDevice][1]) {
-=======
             def @main(%a {virtual_device=meta[VirtualDevice][0]}: Tensor[(5, 7), float32], %b {virtual_device=meta[VirtualDevice][0]}: Tensor[(5, 7), float32],
                       virtual_device=meta[VirtualDevice][1]) {
->>>>>>> 174d09ee
               %0 = add(%a, %b);
               %1 = on_device(%0, virtual_device=meta[VirtualDevice][0], constrain_result=True);
               %2 = on_device(%0, virtual_device=meta[VirtualDevice][0], constrain_result=True);
@@ -406,16 +363,9 @@
         return tvm.parser.parse(
             """
             #[version = "0.0.5"]
-<<<<<<< HEAD
-            def @main(%a: Tensor[(5, 7), float32], %b: Tensor[(5, 7), float32],
-                      %c: Tensor[(5, 7), float32], %d: Tensor[(5, 7), float32],
-                      param_virtual_devices=[meta[VirtualDevice][0], meta[VirtualDevice][0], meta[VirtualDevice][1], meta[VirtualDevice][1]],
-                      result_virtual_device=meta[VirtualDevice][1]) {
-=======
             def @main(%a {virtual_device=meta[VirtualDevice][0]}: Tensor[(5, 7), float32], %b {virtual_device=meta[VirtualDevice][0]}: Tensor[(5, 7), float32],
                       %c {virtual_device=meta[VirtualDevice][1]}: Tensor[(5, 7), float32], %d {virtual_device=meta[VirtualDevice][1]}: Tensor[(5, 7), float32],
                       virtual_device=meta[VirtualDevice][1]) {
->>>>>>> 174d09ee
               %0 = add(%a, %b);
               let %l = on_device(%0, virtual_device=meta[VirtualDevice][0], constrain_result=True);
               let %r = on_device(add(%c, %d), virtual_device=meta[VirtualDevice][1], constrain_result=True);
@@ -462,20 +412,11 @@
         return tvm.parser.parse(
             """
             #[version = "0.0.5"]
-<<<<<<< HEAD
-            def @main(%a: Tensor[(5, 7), float32], %b: Tensor[(5, 7), float32],
-                      %c: Tensor[(5, 7), float32], %d: Tensor[(5, 7), float32],
-                      param_virtual_devices=[meta[VirtualDevice][0], meta[VirtualDevice][0], meta[VirtualDevice][0], meta[VirtualDevice][0]],
-                      result_virtual_device=meta[VirtualDevice][0]) {
-              let %f = fn (%x, %y,
-                           param_virtual_devices=[meta[VirtualDevice][0], meta[VirtualDevice][0]], result_virtual_device=meta[VirtualDevice][0]) {
-=======
             def @main(%a {virtual_device=meta[VirtualDevice][0]}: Tensor[(5, 7), float32], %b {virtual_device=meta[VirtualDevice][0]}: Tensor[(5, 7), float32],
                       %c {virtual_device=meta[VirtualDevice][0]}: Tensor[(5, 7), float32], %d {virtual_device=meta[VirtualDevice][0]}: Tensor[(5, 7), float32],
                       virtual_device=meta[VirtualDevice][0]) {
               let %f = fn (%x {virtual_device=meta[VirtualDevice][0]}, %y {virtual_device=meta[VirtualDevice][0]},
                            virtual_device=meta[VirtualDevice][0]) {
->>>>>>> 174d09ee
                 add(%x, %y)
               };
               %0 = %f(%a, %b);
@@ -522,20 +463,11 @@
         return tvm.parser.parse(
             """
             #[version = "0.0.5"]
-<<<<<<< HEAD
-            def @main(%a: Tensor[(5, 7), float32], %b: Tensor[(5, 7), float32],
-                      %c: Tensor[(5, 7), float32], %d: Tensor[(5, 7), float32],
-                      param_virtual_devices=[meta[VirtualDevice][0], meta[VirtualDevice][0], meta[VirtualDevice][1], meta[VirtualDevice][1]],
-                      result_virtual_device=meta[VirtualDevice][1]) {
-              let %f = fn (%x, %y,
-                           param_virtual_devices=[meta[VirtualDevice][0], meta[VirtualDevice][0]], result_virtual_device=meta[VirtualDevice][0]) {
-=======
             def @main(%a {virtual_device=meta[VirtualDevice][0]}: Tensor[(5, 7), float32], %b {virtual_device=meta[VirtualDevice][0]}: Tensor[(5, 7), float32],
                       %c {virtual_device=meta[VirtualDevice][1]}: Tensor[(5, 7), float32], %d {virtual_device=meta[VirtualDevice][1]}: Tensor[(5, 7), float32],
                       virtual_device=meta[VirtualDevice][1]) {
               let %f = fn (%x {virtual_device=meta[VirtualDevice][0]}, %y {virtual_device=meta[VirtualDevice][0]},
                            virtual_device=meta[VirtualDevice][0]) {
->>>>>>> 174d09ee
                 add(%x, %y)
               };
               %1 = %f(%a, %b);
@@ -589,27 +521,16 @@
         return tvm.parser.parse(
             """
             #[version = "0.0.5"]
-<<<<<<< HEAD
-            def @main(%x: Tensor[(5, 7), float32], %y: Tensor[(5, 7), float32],
-                      param_virtual_devices=[meta[VirtualDevice][1], meta[VirtualDevice][0]], result_virtual_device=meta[VirtualDevice][1]) {
-              let %f = fn (%g, param_virtual_devices=[meta[VirtualDevice][1]], result_virtual_device=meta[VirtualDevice][1]) {
-                fn (%a, param_virtual_devices=[meta[VirtualDevice][0]], result_virtual_device=meta[VirtualDevice][1]) {
-=======
             def @main(%x {virtual_device=meta[VirtualDevice][1]}: Tensor[(5, 7), float32], %y {virtual_device=meta[VirtualDevice][0]}: Tensor[(5, 7), float32],
                       virtual_device=meta[VirtualDevice][1]) {
               let %f = fn (%g {virtual_device=meta[VirtualDevice][1]}, virtual_device=meta[VirtualDevice][1]) {
                 fn (%a {virtual_device=meta[VirtualDevice][0]}, virtual_device=meta[VirtualDevice][1]) {
->>>>>>> 174d09ee
                   %0 = device_copy(%a, src_virtual_device=meta[VirtualDevice][0], dst_virtual_device=meta[VirtualDevice][1]);
                   %1 = %g(%0);
                   add(%1, %x)
                 }
               };
-<<<<<<< HEAD
-              let %h = fn (%b, param_virtual_devices=[meta[VirtualDevice][1]], result_virtual_device=meta[VirtualDevice][1]) {
-=======
               let %h = fn (%b  {virtual_device=meta[VirtualDevice][1]}, virtual_device=meta[VirtualDevice][1]) {
->>>>>>> 174d09ee
                 negative(%b)
               };
               %2 = %f(%h);
@@ -661,19 +582,11 @@
     def expected():
         return tvm.parser.parse(
             """
-<<<<<<< HEAD
-            #[version = "0.0.5"] 
-            def @main(%x: Tensor[(5, 7), float32], %y: Tensor[(5, 7), float32],
-                      param_virtual_devices=[meta[VirtualDevice][0], meta[VirtualDevice][0]], result_virtual_device=meta[VirtualDevice][0]) {
-              let %f = fn (%a: Tensor[(5, 7), float32], %b: Tensor[(5, 7), float32],
-                           param_virtual_devices=[meta[VirtualDevice][0], meta[VirtualDevice][0]], result_virtual_device=meta[VirtualDevice][0]) {
-=======
             #[version = "0.0.5"]
             def @main(%x {virtual_device=meta[VirtualDevice][0]}: Tensor[(5, 7), float32], %y {virtual_device=meta[VirtualDevice][0]}: Tensor[(5, 7), float32],
                       virtual_device=meta[VirtualDevice][0]) {
               let %f = fn (%a {virtual_device=meta[VirtualDevice][0]}: Tensor[(5, 7), float32], %b {virtual_device=meta[VirtualDevice][0]}: Tensor[(5, 7), float32],
                            virtual_device=meta[VirtualDevice][0]) {
->>>>>>> 174d09ee
                 add(%a, %b)
               };
               let %t = on_device((%f, %x), virtual_device=meta[VirtualDevice][0], constrain_result=True);
@@ -714,15 +627,9 @@
     def expected():
         return tvm.parser.parse(
             """
-<<<<<<< HEAD
-            #[version = "0.0.5"] 
-            def @main(%x: Tensor[(5, 7), float32],
-                      param_virtual_devices=[meta[VirtualDevice][0]], result_virtual_device=meta[VirtualDevice][1]) {
-=======
             #[version = "0.0.5"]
             def @main(%x {virtual_device=meta[VirtualDevice][0]}: Tensor[(5, 7), float32],
                       virtual_device=meta[VirtualDevice][1]) {
->>>>>>> 174d09ee
               %0 = device_copy(%x, src_virtual_device=meta[VirtualDevice][0], dst_virtual_device=meta[VirtualDevice][1]);
               add(%0, meta[relay.Constant][0])
             }
@@ -762,13 +669,8 @@
         return tvm.parser.parse(
             """
             #[version = "0.0.5"]
-<<<<<<< HEAD
-            def @main(%x: Tensor[(?, ?), float32],
-                      param_virtual_devices=[meta[VirtualDevice][1]], result_virtual_device=meta[VirtualDevice][0]) {
-=======
             def @main(%x {virtual_device=meta[VirtualDevice][1]}: Tensor[(?, ?), float32],
                       virtual_device=meta[VirtualDevice][0]) {
->>>>>>> 174d09ee
               vm.shape_of(%x, dtype="int64")
             }
         """,
@@ -803,13 +705,8 @@
         return tvm.parser.parse(
             """
             #[version = "0.0.5"]
-<<<<<<< HEAD
-            def @main(%size: int64, %alignment: int64,
-                      param_virtual_devices=[meta[VirtualDevice][0], meta[VirtualDevice][0]], result_virtual_device=meta[VirtualDevice][1]) {
-=======
             def @main(%size {virtual_device=meta[VirtualDevice][0]}: int64, %alignment {virtual_device=meta[VirtualDevice][0]}: int64,
                       virtual_device=meta[VirtualDevice][1]) {
->>>>>>> 174d09ee
               memory.alloc_storage(%size, %alignment, virtual_device=meta[VirtualDevice][1])
             }
         """,
@@ -847,11 +744,7 @@
         return tvm.parser.parse(
             """
             #[version = "0.0.5"]
-<<<<<<< HEAD
-            def @main(%sto: Storage[], param_virtual_devices=[meta[VirtualDevice][1]], result_virtual_device=meta[VirtualDevice][1]) {
-=======
             def @main(%sto {virtual_device=meta[VirtualDevice][1]}: Storage[], virtual_device=meta[VirtualDevice][1]) {
->>>>>>> 174d09ee
               %0 = on_device(0, virtual_device=meta[VirtualDevice][0], constrain_result=True);
               %1 = on_device(meta[relay.Constant][0], virtual_device=meta[VirtualDevice][0], constrain_result=True);
               memory.alloc_tensor(%sto, %0, %1, const_shape=meta[relay.Constant][0], assert_shape=[])
@@ -890,13 +783,8 @@
         return tvm.parser.parse(
             """
             #[version = "0.0.5"]
-<<<<<<< HEAD
-            def @main(%x: Tensor[(2, 8), float32],
-                      param_virtual_devices=[meta[VirtualDevice][1]], result_virtual_device=meta[VirtualDevice][1]) {
-=======
             def @main(%x {virtual_device=meta[VirtualDevice][1]}: Tensor[(2, 8), float32],
                       virtual_device=meta[VirtualDevice][1]) {
->>>>>>> 174d09ee
               %0 = on_device(meta[relay.Constant][0], virtual_device=meta[VirtualDevice][0], constrain_result=True);
               vm.reshape_tensor(%x, %0, newshape=[2, 4, 2])
             }
@@ -933,13 +821,8 @@
         return tvm.parser.parse(
             """
             #[version = "0.0.5"]
-<<<<<<< HEAD
-            def @main(%x0: Tensor[(?, ?), float32], %x1: Tensor[(?, ?), float32],
-                      param_virtual_devices=[meta[VirtualDevice][0], meta[VirtualDevice][0]], result_virtual_device=meta[VirtualDevice][0]) {
-=======
             def @main(%x0 {virtual_device=meta[VirtualDevice][0]}: Tensor[(?, ?), float32], %x1 {virtual_device=meta[VirtualDevice][0]}: Tensor[(?, ?), float32],
                       virtual_device=meta[VirtualDevice][0]) {
->>>>>>> 174d09ee
               add(%x0, %x1)
             }
         """,
@@ -978,14 +861,8 @@
         return tvm.parser.parse(
             """
             #[version = "0.0.5"]
-<<<<<<< HEAD
-            def @main(%x: Tensor[(5, 7), float32], %y: Tensor[(5, 7), float32], %z: Tensor[(5, 7), float32],
-                      param_virtual_devices=[meta[VirtualDevice][0], meta[VirtualDevice][0], meta[VirtualDevice][1]],
-                      result_virtual_device=meta[VirtualDevice][1]) {
-=======
             def @main(%x {virtual_device=meta[VirtualDevice][0]}: Tensor[(5, 7), float32], %y {virtual_device=meta[VirtualDevice][0]}: Tensor[(5, 7), float32], %z {virtual_device=meta[VirtualDevice][1]}: Tensor[(5, 7), float32],
                       virtual_device=meta[VirtualDevice][1]) {
->>>>>>> 174d09ee
               %0 = add(%x, %y);
               %1 = on_device(%0, virtual_device=meta[VirtualDevice][0], constrain_result=True);
               %2 = device_copy(%1, src_virtual_device=meta[VirtualDevice][0], dst_virtual_device=meta[VirtualDevice][1]);
@@ -1030,14 +907,8 @@
         return tvm.parser.parse(
             """
             #[version = "0.0.5"]
-<<<<<<< HEAD
-            def @main(%x: Tensor[(5, 7), float32], %y: Tensor[(5, 7), float32], %z: Tensor[(5, 7), float32],
-                      param_virtual_devices=[meta[VirtualDevice][1], meta[VirtualDevice][1], meta[VirtualDevice][0]],
-                      result_virtual_device=meta[VirtualDevice][0]) {
-=======
             def @main(%x {virtual_device=meta[VirtualDevice][1]}: Tensor[(5, 7), float32], %y {virtual_device=meta[VirtualDevice][1]}: Tensor[(5, 7), float32], %z {virtual_device=meta[VirtualDevice][0]}: Tensor[(5, 7), float32],
                       virtual_device=meta[VirtualDevice][0]) {
->>>>>>> 174d09ee
               %0 = add(%x, %y);
               %1 = on_device(%0, virtual_device=meta[VirtualDevice][1], constrain_result=True);
               %2 = device_copy(%1, src_virtual_device=meta[VirtualDevice][1], dst_virtual_device=meta[VirtualDevice][0]);
@@ -1078,14 +949,8 @@
         return tvm.parser.parse(
             """
             #[version = "0.0.5"]
-<<<<<<< HEAD
-            def @main(%x: Tensor[(5, 7), float32], %y: Tensor[(5, 7), float32], %z: Tensor[(5, 7), float32],
-                      param_virtual_devices=[meta[VirtualDevice][0], meta[VirtualDevice][0], meta[VirtualDevice][0]],
-                      result_virtual_device=meta[VirtualDevice][0]) {
-=======
             def @main(%x {virtual_device=meta[VirtualDevice][0]}: Tensor[(5, 7), float32], %y {virtual_device=meta[VirtualDevice][0]}: Tensor[(5, 7), float32], %z {virtual_device=meta[VirtualDevice][0]}: Tensor[(5, 7), float32],
                       virtual_device=meta[VirtualDevice][0]) {
->>>>>>> 174d09ee
               %0 = add(%x, %y);
               subtract(%0, %z)
             }
@@ -1141,16 +1006,9 @@
         return tvm.parser.parse(
             """
             #[version = "0.0.5"]
-<<<<<<< HEAD
-            def @main(%data1: Tensor[(1, 64, 56, 56), float32], %data2: Tensor[(1, 64, 56, 56), float32],
-                      %weight: Tensor[(64, 64, 3, 3), float32],
-                      param_virtual_devices=[meta[VirtualDevice][0], meta[VirtualDevice][0], meta[VirtualDevice][0]],
-                      result_virtual_device=meta[VirtualDevice][0]) {
-=======
             def @main(%data1 {virtual_device=meta[VirtualDevice][0]}: Tensor[(1, 64, 56, 56), float32], %data2 {virtual_device=meta[VirtualDevice][0]}: Tensor[(1, 64, 56, 56), float32],
                       %weight {virtual_device=meta[VirtualDevice][0]}: Tensor[(64, 64, 3, 3), float32],
                       virtual_device=meta[VirtualDevice][0]) {
->>>>>>> 174d09ee
               %0 = nn.conv2d(%data1, %weight, padding=[1, 1, 1, 1], channels=64, kernel_size=[3, 3]);
               %1 = on_device(%0, virtual_device=meta[VirtualDevice][0], constrain_result=True);
               %2 = nn.conv2d(%data2, %weight, padding=[1, 1, 1, 1], channels=64, kernel_size=[3, 3]);
@@ -1200,13 +1058,8 @@
         return tvm.parser.parse(
             """
             #[version = "0.0.5"]
-<<<<<<< HEAD
-            def @main(%x: Tensor[(3, 3, 4), float32],
-                      param_virtual_devices=[meta[VirtualDevice][0]], result_virtual_device=meta[VirtualDevice][1]) {
-=======
             def @main(%x {virtual_device=meta[VirtualDevice][0]}: Tensor[(3, 3, 4), float32],
                       virtual_device=meta[VirtualDevice][1]) {
->>>>>>> 174d09ee
               %0 = split(%x, indices_or_sections=3);
               let %t = on_device(%0, virtual_device=meta[VirtualDevice][0], constrain_result=True);
               %1 = %t.0;
@@ -1273,13 +1126,8 @@
         return tvm.parser.parse(
             """
             #[version = "0.0.5"]
-<<<<<<< HEAD
-            def @main(%x: Tensor[(5, 7), float32],
-                      param_virtual_devices=[meta[VirtualDevice][0]], result_virtual_device=meta[VirtualDevice][0]) {
-=======
             def @main(%x {virtual_device=meta[VirtualDevice][0]}: Tensor[(5, 7), float32],
                       virtual_device=meta[VirtualDevice][0]) {
->>>>>>> 174d09ee
               %0 = negative(%x);
               %1 = on_device(%0, virtual_device=meta[VirtualDevice][0], constrain_result=True);
               %2 = device_copy(%1, src_virtual_device=meta[VirtualDevice][0], dst_virtual_device=meta[VirtualDevice][1]);
@@ -1348,13 +1196,8 @@
         return tvm.parser.parse(
             """
             #[version = "0.0.5"]
-<<<<<<< HEAD
-            def @main(%x: Tensor[(5, 7), float32], %y: Tensor[(5, 7), float32],
-                      param_virtual_devices=[meta[VirtualDevice][1], meta[VirtualDevice][1]], result_virtual_device=meta[VirtualDevice][0]) {
-=======
             def @main(%x {virtual_device=meta[VirtualDevice][1]}: Tensor[(5, 7), float32], %y {virtual_device=meta[VirtualDevice][1]}: Tensor[(5, 7), float32],
                       virtual_device=meta[VirtualDevice][0]) {
->>>>>>> 174d09ee
               %0 = add(%x, %y);
               %1 = on_device(%0, virtual_device=meta[VirtualDevice][1], constrain_result=True);
               %2 = device_copy(%1, src_virtual_device=meta[VirtualDevice][1], dst_virtual_device=meta[VirtualDevice][0]);
@@ -1419,16 +1262,9 @@
         return tvm.parser.parse(
             """
             #[version = "0.0.5"]
-<<<<<<< HEAD
-            def @main(%a: Tensor[(5, 7), float32], %b: Tensor[(5, 7), float32],
-                      %c: Tensor[(5, 7), float32], %d: Tensor[(5, 7), float32],
-                      param_virtual_devices=[meta[VirtualDevice][0], meta[VirtualDevice][0], meta[VirtualDevice][1], meta[VirtualDevice][1]],
-                      result_virtual_device=meta[VirtualDevice][0]) {
-=======
             def @main(%a {virtual_device=meta[VirtualDevice][0]}: Tensor[(5, 7), float32], %b {virtual_device=meta[VirtualDevice][0]}: Tensor[(5, 7), float32],
                       %c {virtual_device=meta[VirtualDevice][1]}: Tensor[(5, 7), float32], %d {virtual_device=meta[VirtualDevice][1]}: Tensor[(5, 7), float32],
                       virtual_device=meta[VirtualDevice][0]) {
->>>>>>> 174d09ee
               %0 = multiply(%c, %d);
               %1 = on_device(%0, virtual_device=meta[VirtualDevice][1], constrain_result=True);
               %2 = add(%a, %b);
@@ -1480,22 +1316,12 @@
         return tvm.parser.parse(
             """
             #[version = "0.0.5"]
-<<<<<<< HEAD
-            def @main(%x: bool, %y: Tensor[(5, 7), float32], %z: Tensor[(5, 7), float32],
-                      param_virtual_devices=[meta[VirtualDevice][0], meta[VirtualDevice][0], meta[VirtualDevice][0]],
-                      result_virtual_device=meta[VirtualDevice][0]) {
-              let %f = fn (%a, param_virtual_devices=[meta[VirtualDevice][0]], result_virtual_device=meta[VirtualDevice][0]) {
-                add(%a, %y)
-              };
-              let %g = fn (%a1, param_virtual_devices=[meta[VirtualDevice][0]], result_virtual_device=meta[VirtualDevice][0]) {
-=======
             def @main(%x {virtual_device=meta[VirtualDevice][0]}: bool, %y {virtual_device=meta[VirtualDevice][0]}: Tensor[(5, 7), float32], %z {virtual_device=meta[VirtualDevice][0]}: Tensor[(5, 7), float32],
                       virtual_device=meta[VirtualDevice][0]) {
               let %f = fn (%a {virtual_device=meta[VirtualDevice][0]}, virtual_device=meta[VirtualDevice][0]) {
                 add(%a, %y)
               };
               let %g = fn (%a1 {virtual_device=meta[VirtualDevice][0]}, virtual_device=meta[VirtualDevice][0]) {
->>>>>>> 174d09ee
                 subtract(%a1, %y)
               };
               let %h = on_device(if (%x) {
@@ -1549,18 +1375,6 @@
         return tvm.parser.parse(
             """
             #[version = "0.0.5"]
-<<<<<<< HEAD
-            def @f(%a: Tensor[(5, 7), float32], %b: Tensor[(5, 7), float32],
-                   param_virtual_devices=[meta[VirtualDevice][1], meta[VirtualDevice][0]],
-                   result_virtual_device=meta[VirtualDevice][1]) -> Tensor[(5, 7), float32] {
-              %0 = device_copy(%b, src_virtual_device=meta[VirtualDevice][0], dst_virtual_device=meta[VirtualDevice][1]);
-              add(%a, %0)
-            }
-            
-            def @main(%x: Tensor[(5, 7), float32], %y: Tensor[(5, 7), float32],
-                      param_virtual_devices=[meta[VirtualDevice][0], meta[VirtualDevice][1]],
-                      result_virtual_device=meta[VirtualDevice][1]) -> Tensor[(5, 7), float32] {
-=======
             def @f(%a {virtual_device=meta[VirtualDevice][1]}: Tensor[(5, 7), float32], %b {virtual_device=meta[VirtualDevice][0]}: Tensor[(5, 7), float32],
                    virtual_device=meta[VirtualDevice][1]) -> Tensor[(5, 7), float32] {
               %0 = device_copy(%b, src_virtual_device=meta[VirtualDevice][0], dst_virtual_device=meta[VirtualDevice][1]);
@@ -1569,7 +1383,6 @@
 
             def @main(%x {virtual_device=meta[VirtualDevice][0]}: Tensor[(5, 7), float32], %y {virtual_device=meta[VirtualDevice][1]}: Tensor[(5, 7), float32],
                       virtual_device=meta[VirtualDevice][1]) -> Tensor[(5, 7), float32] {
->>>>>>> 174d09ee
               @f(%y, %x)
             }
         """,
@@ -1611,13 +1424,8 @@
         return tvm.parser.parse(
             """
             #[version = "0.0.5"]
-<<<<<<< HEAD
-            def @main(%x: Tensor[(5, 7), float32], %y: Tensor[(5, 7), float32],
-                      param_virtual_devices=[meta[VirtualDevice][1], meta[VirtualDevice][0]], result_virtual_device=meta[VirtualDevice][1]) {
-=======
             def @main(%x {virtual_device=meta[VirtualDevice][1]}: Tensor[(5, 7), float32], %y {virtual_device=meta[VirtualDevice][0]}: Tensor[(5, 7), float32],
                       virtual_device=meta[VirtualDevice][1]) {
->>>>>>> 174d09ee
               let %r = on_device(ref(%x), virtual_device=meta[VirtualDevice][1], constrain_result=True);
               %0 = device_copy(%y, src_virtual_device=meta[VirtualDevice][0], dst_virtual_device=meta[VirtualDevice][1]);
               on_device(ref_write(%r, %0), virtual_device=meta[VirtualDevice][1], constrain_result=True);
@@ -1673,13 +1481,8 @@
               Cons(A, List[A]),
               Nil,
             }
-<<<<<<< HEAD
-            def @main(%x : Tensor[(5, 7), float32], %y : Tensor[(5, 7), float32],
-                      param_virtual_devices=[meta[VirtualDevice][0], meta[VirtualDevice][0]], result_virtual_device=meta[VirtualDevice][0]) {
-=======
             def @main(%x {virtual_device=meta[VirtualDevice][0]}: Tensor[(5, 7), float32], %y {virtual_device=meta[VirtualDevice][0]}: Tensor[(5, 7), float32],
                       virtual_device=meta[VirtualDevice][0]) {
->>>>>>> 174d09ee
               %0 = Nil;
               %1 = Cons(%y, %0);
               let %l = on_device(Cons(%x, %1), virtual_device=meta[VirtualDevice][0], constrain_result=True);
@@ -1717,23 +1520,12 @@
         return tvm.parser.parse(
             """
             #[version = "0.0.5"]
-<<<<<<< HEAD
-            def @on_scope_b(%x: Tensor[(5, 7), float32],
-                            param_virtual_devices=[meta[VirtualDevice][2]],
-                            result_virtual_device=meta[VirtualDevice][2]) -> Tensor[(5, 7), float32] {
-              %x                
-            }                 
-            def @main(%a: Tensor[(5, 7), float32], %b: Tensor[(5, 7), float32], %c: Tensor[(5, 7), float32],
-                      param_virtual_devices=[meta[VirtualDevice][0], meta[VirtualDevice][1], meta[VirtualDevice][2]],
-                      result_virtual_device=meta[VirtualDevice][1]) {
-=======
             def @on_scope_b(%x {virtual_device=meta[VirtualDevice][2]}: Tensor[(5, 7), float32],
                             virtual_device=meta[VirtualDevice][2]) -> Tensor[(5, 7), float32] {
               %x
             }
             def @main(%a {virtual_device=meta[VirtualDevice][0]}: Tensor[(5, 7), float32], %b {virtual_device=meta[VirtualDevice][1]}: Tensor[(5, 7), float32], %c {virtual_device=meta[VirtualDevice][2]}: Tensor[(5, 7), float32],
                       virtual_device=meta[VirtualDevice][1]) {
->>>>>>> 174d09ee
               // %a's memory scope is unconstrained, so will take on "scopeB" and on_device has no effect
               %0 = @on_scope_b(on_device(%a, virtual_device=meta[VirtualDevice][0], constrain_body=False));
               // %b's memory scope is "scopeA", so will require a "scopeA"->"scopeB" copy.
@@ -1754,33 +1546,18 @@
         return tvm.parser.parse(
             """
             #[version = "0.0.5"]
-<<<<<<< HEAD
-            def @on_scope_b(%x: Tensor[(5, 7), float32],
-                            param_virtual_devices=[meta[VirtualDevice][2]],
-                            result_virtual_device=meta[VirtualDevice][2]) -> Tensor[(5, 7), float32] {
-              %x                
-            }                 
-            def @main(%a: Tensor[(5, 7), float32], %b: Tensor[(5, 7), float32], %c: Tensor[(5, 7), float32],
-                      param_virtual_devices=[meta[VirtualDevice][2], meta[VirtualDevice][1], meta[VirtualDevice][2]],
-                      result_virtual_device=meta[VirtualDevice][1]) {
-=======
             def @on_scope_b(%x {virtual_device=meta[VirtualDevice][2]}: Tensor[(5, 7), float32],
                             virtual_device=meta[VirtualDevice][2]) -> Tensor[(5, 7), float32] {
               %x
             }
             def @main(%a {virtual_device=meta[VirtualDevice][2]}: Tensor[(5, 7), float32], %b {virtual_device=meta[VirtualDevice][1]}: Tensor[(5, 7), float32], %c {virtual_device=meta[VirtualDevice][2]}: Tensor[(5, 7), float32],
                       virtual_device=meta[VirtualDevice][1]) {
->>>>>>> 174d09ee
               %0 = @on_scope_b(%a);
               %1 = device_copy(%b, src_virtual_device=meta[VirtualDevice][1], dst_virtual_device=meta[VirtualDevice][2]);
               %2 = @on_scope_b(%1);
               %3 = @on_scope_b(%c);
               %4 = add(add(%0, %2), %3);
-<<<<<<< HEAD
-              %5 = on_device(%4, virtual_device=meta[VirtualDevice][2], constrain_result=True); 
-=======
               %5 = on_device(%4, virtual_device=meta[VirtualDevice][2], constrain_result=True);
->>>>>>> 174d09ee
               device_copy(%5, src_virtual_device=meta[VirtualDevice][2], dst_virtual_device=meta[VirtualDevice][1])
             }
         """,
@@ -1853,20 +1630,11 @@
         return tvm.parser.parse(
             """
             #[version = "0.0.5"]
-<<<<<<< HEAD
-            def @main(%x : Tensor[(128, 128), float32],
-                      %y : Tensor[(128, 128), float32],
-                      %z : Tensor[(128, 128), float32],
-                      param_virtual_devices=[meta[VirtualDevice][0], meta[VirtualDevice][2], meta[VirtualDevice][1]],
-                      result_virtual_device=meta[VirtualDevice][2]) {
-              call_lowered(@gem, (%x, %y, %z))          
-=======
             def @main(%x {virtual_device=meta[VirtualDevice][0]}: Tensor[(128, 128), float32],
                       %y {virtual_device=meta[VirtualDevice][2]}: Tensor[(128, 128), float32],
                       %z {virtual_device=meta[VirtualDevice][1]}: Tensor[(128, 128), float32],
                       virtual_device=meta[VirtualDevice][2]) {
               call_lowered(@gem, (%x, %y, %z))
->>>>>>> 174d09ee
             }
             """,
             "from_string",
@@ -1884,22 +1652,12 @@
         return tvm.parser.parse(
             """
             #[version = "0.0.5"]
-<<<<<<< HEAD
-            def @main(%x : Tensor[(128, 128), float32],
-                      %y : Tensor[(128, 128), float32],
-                      %z : Tensor[(128, 128), float32], 
-                      param_virtual_devices=[meta[VirtualDevice][1], meta[VirtualDevice][2], meta[VirtualDevice][1]],
-                      result_virtual_device=meta[VirtualDevice][2]) {
-              %0 = device_copy(%z, src_virtual_device=meta[VirtualDevice][1], dst_virtual_device=meta[VirtualDevice][2]);
-              %1 = on_device(%0, virtual_device=meta[VirtualDevice][2], constrain_result=True);      
-=======
             def @main(%x {virtual_device=meta[VirtualDevice][1]}: Tensor[(128, 128), float32],
                       %y {virtual_device=meta[VirtualDevice][2]}: Tensor[(128, 128), float32],
                       %z {virtual_device=meta[VirtualDevice][1]}: Tensor[(128, 128), float32],
                       virtual_device=meta[VirtualDevice][2]) {
               %0 = device_copy(%z, src_virtual_device=meta[VirtualDevice][1], dst_virtual_device=meta[VirtualDevice][2]);
               %1 = on_device(%0, virtual_device=meta[VirtualDevice][2], constrain_result=True);
->>>>>>> 174d09ee
               %2 = call_lowered(@gem, (%x, %y, %1));
               %3 = on_device(%2, virtual_device=meta[VirtualDevice][1], constrain_result=True);
               device_copy(%3, src_virtual_device=meta[VirtualDevice][1], dst_virtual_device=meta[VirtualDevice][2])
@@ -1913,8 +1671,6 @@
     exercise(input(), expected(), None, None)
 
 
-<<<<<<< HEAD
-=======
 def test_stack_overflow():
     metatable = {"VirtualDevice": [CPU, GPU]}
 
@@ -1949,7 +1705,6 @@
     relay.transform.InferType()(actual_mod)
 
 
->>>>>>> 174d09ee
 if __name__ == "__main__":
     import sys
     import pytest
