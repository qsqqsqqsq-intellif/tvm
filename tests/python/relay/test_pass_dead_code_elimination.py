--- conflicted
+++ resolved
@@ -19,11 +19,7 @@
 from tvm.relay.testing import inception_v3
 import pytest
 
-<<<<<<< HEAD
-cpu_scope = tvm.target.make_virtual_device(tvm.cpu(), tvm.target.Target("llvm"))
-=======
 cpu_scope = tvm.target.VirtualDevice(tvm.cpu(), tvm.target.Target("llvm"))
->>>>>>> 174d09ee
 metatable = {"VirtualDevice": [cpu_scope]}
 core = tvm.IRModule()
 core.import_from_std("core.rly")
@@ -239,10 +235,7 @@
            let %size: int64 = cast(1024, dtype="int64");
            let %alignment: int64 = cast(64, dtype="int64");
            let %x = memory.alloc_storage(%size, %alignment, virtual_device=meta[VirtualDevice][0]);
-<<<<<<< HEAD
-=======
            let %_ = memory.kill(%x);
->>>>>>> 174d09ee
            0
         }
         """,
@@ -255,16 +248,10 @@
         """
         #[version = "0.0.5"]
         def @main() {
-<<<<<<< HEAD
-           let %x = memory.alloc_storage(cast(1024, dtype="int64"),
-                                         cast(64, dtype="int64"),
-                                         virtual_device=meta[VirtualDevice][0]);
-=======
            %0 = memory.alloc_storage(cast(1024, dtype="int64"),
                                      cast(64, dtype="int64"),
                                      virtual_device=meta[VirtualDevice][0]);
            let %_ = memory.kill(%0);
->>>>>>> 174d09ee
            0
         }
         """,
@@ -287,10 +274,7 @@
            let %size: int64 = cast(1024, dtype="int64");
            let %alignment: int64 = cast(64, dtype="int64");
            let %x = memory.alloc_storage(%size, %alignment, virtual_device=meta[VirtualDevice][0]);
-<<<<<<< HEAD
-=======
            let %_ = memory.kill(%x);
->>>>>>> 174d09ee
            0
         }
         def @main() -> int {
@@ -307,16 +291,10 @@
         """
         #[version = "0.0.5"]
         def @f() -> int {
-<<<<<<< HEAD
-           let %x = memory.alloc_storage(cast(1024, dtype="int64"),
-                                         cast(64, dtype="int64"),
-                                         virtual_device=meta[VirtualDevice][0]);
-=======
            %0 = memory.alloc_storage(cast(1024, dtype="int64"),
                                      cast(64, dtype="int64"),
                                      virtual_device=meta[VirtualDevice][0]);
            let %_ = memory.kill(%0);
->>>>>>> 174d09ee
            0
         }
         def @main() -> int {
