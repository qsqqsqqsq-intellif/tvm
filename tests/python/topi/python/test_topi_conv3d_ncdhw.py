# Licensed to the Apache Software Foundation (ASF) under one
# or more contributor license agreements.  See the NOTICE file
# distributed with this work for additional information
# regarding copyright ownership.  The ASF licenses this file
# to you under the Apache License, Version 2.0 (the
# "License"); you may not use this file except in compliance
# with the License.  You may obtain a copy of the License at
#
#   http://www.apache.org/licenses/LICENSE-2.0
#
# Unless required by applicable law or agreed to in writing,
# software distributed under the License is distributed on an
# "AS IS" BASIS, WITHOUT WARRANTIES OR CONDITIONS OF ANY
# KIND, either express or implied.  See the License for the
# specific language governing permissions and limitations
# under the License.
"""Example code to do convolution."""

import numpy as np
import tvm
from tvm import te
from tvm import autotvm
from tvm import topi
import tvm.testing
import tvm.topi.testing
from tvm.contrib.pickle_memoize import memoize
from tvm.topi.nn.utils import get_pad_tuple3d
from tvm.topi.utils import get_const_tuple

_conv3d_ncdhw_implement = {
    "generic": (topi.nn.conv3d_ncdhw, topi.generic.schedule_conv3d_ncdhw),
    "cpu": (topi.x86.conv3d_ncdhw, topi.x86.schedule_conv3d_ncdhw),
    "gpu": (topi.cuda.conv3d_ncdhw, topi.cuda.schedule_conv3d_ncdhw),
}


def verify_conv3d_ncdhw(
    batch,
    in_channel,
    in_size,
    num_filter,
    kernel,
    stride,
    padding,
    dilation=1,
    groups=1,
    add_bias=False,
    add_relu=False,
):
    if isinstance(kernel, (tuple, list)):
        if len(kernel) == 3:
            kernel_d = kernel[0]
            kernel_h = kernel[1]
            kernel_w = kernel[2]
        else:
            raise ValueError("Size of kernel can only be 3")
    elif isinstance(kernel, int):
        kernel_d = kernel_h = kernel_w = kernel
    else:
        raise ValueError("Unknown kernel option %s" % kernel)
    pad_front, pad_top, pad_left, pad_back, pad_bottom, pad_right = get_pad_tuple3d(
        padding, (kernel_d, kernel_h, kernel_w)
    )
    padding_sum = pad_front + pad_back + pad_top + pad_left + pad_bottom + pad_right
    print(
        "Workload: (%d, %d, %d, %d, %d, %d, %d, %d, %d, %d)"
        % (
            batch,
            in_channel,
            in_size,
            num_filter,
            kernel_d,
            kernel_h,
            kernel_w,
            stride,
            padding_sum,
            dilation,
        )
    )

    in_depth = in_height = in_width = in_size

    A = te.placeholder((batch, in_channel, in_depth, in_height, in_width), name="A")
<<<<<<< HEAD
    W = te.placeholder((num_filter, in_channel, kernel_d, kernel_h, kernel_w), name="W")
=======
    W = te.placeholder((num_filter, in_channel // groups, kernel_d, kernel_h, kernel_w), name="W")
>>>>>>> 174d09ee
    bias = te.placeholder((num_filter, 1, 1, 1), name="bias")

    a_shape = get_const_tuple(A.shape)
    w_shape = get_const_tuple(W.shape)
    bias_shape = get_const_tuple(bias.shape)
    dtype = A.dtype

    @memoize("topi.tests.test_topi_conv3d_ncdhw.verify_conv3d_ncdhw")
    def get_ref_data():
        a_np = np.random.uniform(size=a_shape).astype(dtype)
        w_np = np.random.uniform(size=w_shape).astype(dtype)
        b_np = np.random.uniform(size=bias_shape).astype(dtype)
        dw_np = tvm.topi.testing.dilate_python(w_np, (1, 1, dilation, dilation, dilation))
        c_np = tvm.topi.testing.conv3d_ncdhw_python(a_np, dw_np, stride, padding, groups)
        if add_bias:
            c_np += b_np
        if add_relu:
            c_np = np.maximum(c_np, 0)
        return a_np, w_np, b_np, c_np

    a_np, w_np, b_np, c_np = get_ref_data()

    def check_target(target, dev):
        print("Running on target: %s" % target)
        fcompute, fschedule = tvm.topi.testing.dispatch(target, _conv3d_ncdhw_implement)
        with tvm.target.Target(target):
            C = fcompute(
                A,
                W,
                (stride, stride, stride),
                padding,
                (dilation, dilation, dilation),
                groups,
                dtype,
            )
            if add_bias:
                C = topi.add(C, bias)
            if add_relu:
                C = topi.nn.relu(C)
            s = fschedule([C])

        a = tvm.nd.array(a_np, dev)
        w = tvm.nd.array(w_np, dev)
        b = tvm.nd.array(b_np, dev)
        c = tvm.nd.array(np.zeros(get_const_tuple(C.shape), dtype=C.dtype), dev)
        if add_bias:
            func = tvm.build(
                s,
                [A, W, bias, C],
                target,
<<<<<<< HEAD
                name="relu_%d_%d_%d_%d_%d_%d_%d_%d_%d_%d"
=======
                name="relu_%d_%d_%d_%d_%d_%d_%d_%d_%d_%d_%d"
>>>>>>> 174d09ee
                % (
                    batch,
                    in_channel,
                    in_size,
                    num_filter,
                    kernel_d,
                    kernel_h,
                    kernel_w,
                    stride,
                    padding_sum,
                    dilation,
<<<<<<< HEAD
=======
                    groups,
>>>>>>> 174d09ee
                ),
            )
            func(a, w, b, c)
        else:
            func = tvm.build(
                s,
                [A, W, C],
                target,
<<<<<<< HEAD
                name="relu_%d_%d_%d_%d_%d_%d_%d_%d_%d_%d"
=======
                name="relu_%d_%d_%d_%d_%d_%d_%d_%d_%d_%d_%d"
>>>>>>> 174d09ee
                % (
                    batch,
                    in_channel,
                    in_size,
                    num_filter,
                    kernel_d,
                    kernel_h,
                    kernel_w,
                    stride,
                    padding_sum,
                    dilation,
<<<<<<< HEAD
=======
                    groups,
>>>>>>> 174d09ee
                ),
            )
            func(a, w, c)
        tvm.testing.assert_allclose(c.numpy(), c_np, rtol=1e-4, atol=1e-6)

    for target, dev in tvm.testing.enabled_targets():
        with autotvm.tophub.context(target):  # load tophub pre-tuned parameters
            check_target(target, dev)


@tvm.testing.uses_gpu
def test_conv3d_ncdhw():
    # 3DCNN  workloads
    verify_conv3d_ncdhw(1, 32, 32, 5, 1, 1, 0)
    verify_conv3d_ncdhw(1, 32, 32, 1, 1, 1, 0)
    verify_conv3d_ncdhw(1, 32, 32, 5, 1, 1, 1)
    verify_conv3d_ncdhw(1, 32, 32, 1, 1, 1, 1)

    # bias, relu
    verify_conv3d_ncdhw(1, 64, 56, 3, 1, 1, 1, add_relu=True)
    verify_conv3d_ncdhw(1, 64, 56, 3, 1, 1, 1, add_bias=True)
    verify_conv3d_ncdhw(1, 64, 56, 3, 1, 1, 1, add_bias=True, add_relu=True)

    # dilation = 2
    verify_conv3d_ncdhw(1, 64, 56, 3, 3, 1, 1, dilation=2)

    # batch size
    verify_conv3d_ncdhw(4, 64, 56, 5, 3, 1, 1)

    # weird workloads
    verify_conv3d_ncdhw(2, 2, 2, 2, 2, 2, 2)
    verify_conv3d_ncdhw(3, 3, 3, 3, 3, 3, 3)

    # Asymmetric padding
    verify_conv3d_ncdhw(1, 32, 32, 5, 1, 1, (0, 0, 0, 1, 1, 1))
    verify_conv3d_ncdhw(1, 32, 32, 1, 1, 1, (2, 1, 2, 1, 2, 1))
    verify_conv3d_ncdhw(1, 64, 56, 3, 3, 1, (2, 2, 2, 1, 1, 1), dilation=2)
    verify_conv3d_ncdhw(1, 32, 32, 5, 1, 1, (0, 1, 1))
    verify_conv3d_ncdhw(1, 32, 32, 1, 1, 1, (2, 1, 0))
    verify_conv3d_ncdhw(1, 32, 32, 1, 3, 1, "VALID")
    verify_conv3d_ncdhw(1, 32, 32, 5, 1, 1, "VALID")

    # DHW kernel layout
    verify_conv3d_ncdhw(1, 32, 56, 16, (3, 5, 7), 2, (1, 2, 3))
    verify_conv3d_ncdhw(1, 3, 56, 16, (3, 7, 7), 2, (1, 2, 3, 0, 3, 2))
    verify_conv3d_ncdhw(1, 3, 56, 16, (3, 3, 7), 2, (1, 2, 3))
    verify_conv3d_ncdhw(1, 3, 56, 16, (3, 7, 3), 2, (1, 3, 1))

<<<<<<< HEAD
=======
    # grouped workloads
    verify_conv3d_ncdhw(1, 32, 32, 8, 1, 1, 0, groups=4)
    verify_conv3d_ncdhw(1, 32, 32, 4, 1, 1, 0, groups=4)
    verify_conv3d_ncdhw(1, 32, 32, 8, 1, 1, 1, groups=4)
    verify_conv3d_ncdhw(1, 32, 32, 4, 1, 1, 1, groups=4)

>>>>>>> 174d09ee

if __name__ == "__main__":
    test_conv3d_ncdhw()<|MERGE_RESOLUTION|>--- conflicted
+++ resolved
@@ -81,11 +81,7 @@
     in_depth = in_height = in_width = in_size
 
     A = te.placeholder((batch, in_channel, in_depth, in_height, in_width), name="A")
-<<<<<<< HEAD
-    W = te.placeholder((num_filter, in_channel, kernel_d, kernel_h, kernel_w), name="W")
-=======
     W = te.placeholder((num_filter, in_channel // groups, kernel_d, kernel_h, kernel_w), name="W")
->>>>>>> 174d09ee
     bias = te.placeholder((num_filter, 1, 1, 1), name="bias")
 
     a_shape = get_const_tuple(A.shape)
@@ -136,11 +132,7 @@
                 s,
                 [A, W, bias, C],
                 target,
-<<<<<<< HEAD
-                name="relu_%d_%d_%d_%d_%d_%d_%d_%d_%d_%d"
-=======
                 name="relu_%d_%d_%d_%d_%d_%d_%d_%d_%d_%d_%d"
->>>>>>> 174d09ee
                 % (
                     batch,
                     in_channel,
@@ -152,10 +144,7 @@
                     stride,
                     padding_sum,
                     dilation,
-<<<<<<< HEAD
-=======
                     groups,
->>>>>>> 174d09ee
                 ),
             )
             func(a, w, b, c)
@@ -164,11 +153,7 @@
                 s,
                 [A, W, C],
                 target,
-<<<<<<< HEAD
-                name="relu_%d_%d_%d_%d_%d_%d_%d_%d_%d_%d"
-=======
                 name="relu_%d_%d_%d_%d_%d_%d_%d_%d_%d_%d_%d"
->>>>>>> 174d09ee
                 % (
                     batch,
                     in_channel,
@@ -180,10 +165,7 @@
                     stride,
                     padding_sum,
                     dilation,
-<<<<<<< HEAD
-=======
                     groups,
->>>>>>> 174d09ee
                 ),
             )
             func(a, w, c)
@@ -232,15 +214,12 @@
     verify_conv3d_ncdhw(1, 3, 56, 16, (3, 3, 7), 2, (1, 2, 3))
     verify_conv3d_ncdhw(1, 3, 56, 16, (3, 7, 3), 2, (1, 3, 1))
 
-<<<<<<< HEAD
-=======
     # grouped workloads
     verify_conv3d_ncdhw(1, 32, 32, 8, 1, 1, 0, groups=4)
     verify_conv3d_ncdhw(1, 32, 32, 4, 1, 1, 0, groups=4)
     verify_conv3d_ncdhw(1, 32, 32, 8, 1, 1, 1, groups=4)
     verify_conv3d_ncdhw(1, 32, 32, 4, 1, 1, 1, groups=4)
 
->>>>>>> 174d09ee
 
 if __name__ == "__main__":
     test_conv3d_ncdhw()