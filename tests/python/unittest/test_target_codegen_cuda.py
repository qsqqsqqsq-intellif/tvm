--- conflicted
+++ resolved
@@ -1037,11 +1037,7 @@
     N, C_N, A, C = get_compute_aligned()
     a_data, c, kernel_source = build(A, C, N, C_N)
     # (uint1*)(A + (2)) is a valid vector load
-<<<<<<< HEAD
-    assert "A + (2)" in kernel_source
-=======
     assert "A + 2" in kernel_source
->>>>>>> 174d09ee
 
     expected = a_data[2 : C_N + 2]
     assert np.allclose(c, expected), f"expected={expected}\nactual={c}"
