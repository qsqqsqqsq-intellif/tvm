# Licensed to the Apache Software Foundation (ASF) under one
# or more contributor license agreements.  See the NOTICE file
# distributed with this work for additional information
# regarding copyright ownership.  The ASF licenses this file
# to you under the Apache License, Version 2.0 (the
# "License"); you may not use this file except in compliance
# with the License.  You may obtain a copy of the License at
#
#   http://www.apache.org/licenses/LICENSE-2.0
#
# Unless required by applicable law or agreed to in writing,
# software distributed under the License is distributed on an
# "AS IS" BASIS, WITHOUT WARRANTIES OR CONDITIONS OF ANY
# KIND, either express or implied.  See the License for the
# specific language governing permissions and limitations
# under the License.
# pylint: disable=missing-function-docstring,missing-module-docstring
import sys

import pytest

import tvm
from tvm import tir
from tvm.script import tir as T
from tvm.tir.schedule.testing import verify_trace_roundtrip

# fmt: off
# pylint: disable=no-member,invalid-name,unused-variable,line-too-long,redefined-outer-name,unexpected-keyword-arg,too-many-nested-blocks

@T.prim_func
def two_elementwise(a: T.handle, c: T.handle) -> None:
    A = T.match_buffer(a, (128, 128), "float32")
    B = T.alloc_buffer((128, 128), "float32")
    C = T.match_buffer(c, (128, 128), "float32")
    for i, j in T.grid(128, 128):
        with T.block("B"):
            vi, vj = T.axis.remap("SS", [i, j])
            B[vi, vj] = A[vi, vj] * 2.0
    for i, j in T.grid(128, 128):
        with T.block("C"):
            vi, vj = T.axis.remap("SS", [i, j])
            C[vi, vj] = B[vi, vj] + 1.0


@T.prim_func
def two_elementwise_after_compute_at(a: T.handle, c: T.handle) -> None:
    A = T.match_buffer(a, (128, 128), "float32")
    B = T.alloc_buffer((128, 128), "float32")
    C = T.match_buffer(c, (128, 128), "float32")
    for i in range(0, 128):
        for ax0, ax1 in T.grid(1, 128):
            with T.block("B"):
                vi = T.axis.S(128, i + ax0)
                vj = T.axis.S(128, ax1)
                B[vi, vj] = A[vi, vj] * 2.0
        for j in range(0, 128):
            with T.block("B"):
                vi, vj = T.axis.remap("SS", [i, j])
                C[vi, vj] = B[vi, vj] + 1.0


@T.prim_func
def blockized_1(a: T.handle, c: T.handle) -> None:
    A = T.match_buffer(a, [128, 128], "float32")
    B = T.alloc_buffer([128, 128], "float32")
    C = T.match_buffer(c, [128, 128], "float32")
    for i, j in T.grid(128, 128):
        with T.block("B"):
            vi, vj = T.axis.remap("SS", [i, j])
            B[vi, vj] = A[vi, vj] * 2.0
    for i, j in T.grid(8, 8):
        with T.block("C_outer"):
            vi_o, vj_o = T.axis.remap("SS", [i, j])
            T.reads([B[
                vi_o * 16 : vi_o * 16 + 16,
                vj_o * 16 : vj_o * 16 + 16,
            ]])
            T.writes([C[
                vi_o * 16 : vi_o * 16 + 16,
                vj_o * 16 : vj_o * 16 + 16
            ]])
            for i_i, j_i in T.grid(16, 16):
                with T.block("C_inner"):
                    vi = T.axis.S(128, vi_o * 16 + i_i)
                    vj = T.axis.S(128, vj_o * 16 + j_i)
                    C[vi, vj] = B[vi, vj] + 1.0


@T.prim_func
def blockized_after_compute_at(a: T.handle, c: T.handle) -> None:
    A = T.match_buffer(a, [128, 128], "float32")
    B = T.alloc_buffer([128, 128], "float32")
    C = T.match_buffer(c, [128, 128], "float32")
    for i0_0, i1_0 in T.grid(8, 8):
        for ax0, ax1 in T.grid(16, 16):
            with T.block("B"):
                vi = T.axis.S(128, i0_0 * 16 + ax0)
                vj = T.axis.S(128, i1_0 * 16 + ax1)
                B[vi, vj] = A[vi, vj] * 2.0
        with T.block("C_outer"):
            vi_o, vj_o = T.axis.remap("SS", [i0_0, i1_0])
            T.reads([B[
                vi_o * 16 : vi_o * 16 + 16,
                vj_o * 16 : vj_o * 16 + 16,
            ]])
            T.writes([C[
                vi_o * 16 : vi_o * 16 + 16,
                vj_o * 16 : vj_o * 16 + 16
            ]])
            for i0_1, i1_1 in T.grid(16, 16):
                with T.block("C_inner"):
                    vi = T.axis.S(128, vi_o * 16 + i0_1)
                    vj = T.axis.S(128, vj_o * 16 + i1_1)
                    C[vi, vj] = B[vi, vj] + 1.0


@T.prim_func
def blockized_2(a: T.handle, c: T.handle) -> None:
    A = T.match_buffer(a, [128, 128], "float32")
    B = T.alloc_buffer([128, 128], "float32")
    C = T.match_buffer(c, [128, 128], "float32")
    for i_o, j_o in T.grid(8, 8):
        with T.block("B_outer"):
            vio, vjo = T.axis.remap("SS", [i_o, j_o])
            T.reads([A[
                vio * 16 : vio * 16 + 16,
                vjo * 16 : vjo * 16 + 16,
            ]])
            T.writes([B[
                vio * 16 : vio * 16 + 16,
                vjo * 16 : vjo * 16 + 16
            ]])
            for i_i, j_i in T.grid(16, 16):
                with T.block("B_inner"):
                    vi = T.axis.S(128, vio * 16 + i_i)
                    vj = T.axis.S(128, vjo * 16 + j_i)
                    B[vi, vj] = A[vi, vj] * 2.0
    for i_o, j_o, i_i, j_i in T.grid(4, 4, 32, 32):
        with T.block("C"):
            vi = T.axis.S(128, i_o * 32 + i_i)
            vj = T.axis.S(128, j_o * 32 + j_i)
            C[vi, vj] = B[vi, vj] + 1.0


@T.prim_func
def blockized_2_after_reverse_compute_at(a: T.handle, c: T.handle) -> None:
    A = T.match_buffer(a, [128, 128], "float32")
    B = T.alloc_buffer([128, 128], "float32")
    C = T.match_buffer(c, [128, 128], "float32")
    for i_o, j_o in T.grid(8, 8):
        with T.block("B_outer"):
            vio, vjo = T.axis.remap("SS", [i_o, j_o])
            T.reads([A[
                vio * 16 : vio * 16 + 16,
                vjo * 16 : vjo * 16 + 16,
            ]])
            T.writes([B[
                vio * 16 : vio * 16 + 16,
                vjo * 16 : vjo * 16 + 16
            ]])
            for i_i, j_i in T.grid(16, 16):
                with T.block("B_inner"):
                    vi = T.axis.S(128, vio * 16 + i_i)
                    vj = T.axis.S(128, vjo * 16 + j_i)
                    B[vi, vj] = A[vi, vj] * 2.0
        for ax0, ax1 in T.grid(16, 16):
            with T.block("C"):
                vi = T.axis.S(128, i_o * 16 + ax0)
                vj = T.axis.S(128, j_o * 16 + ax1)
                T.reads([B[vi, vj]])
                T.writes([C[vi, vj]])
                C[vi, vj] = B[vi, vj] + 1.0


@T.prim_func
def blockized_2_after_compute_at(a: T.handle, c: T.handle) -> None:
    A = T.match_buffer(a, [128, 128], "float32")
    B = T.alloc_buffer([128, 128], "float32")
    C = T.match_buffer(c, [128, 128], "float32")
    for i_o, j_o in T.grid(4, 4):
        for ax0, ax1 in T.grid(2, 2):
            with T.block("blockized_B"):
                vio = T.axis.S(8, i_o * 2 + ax0)
                vjo = T.axis.S(8, j_o * 2 + ax1)
                T.reads([A[
                    vio * 16 : vio * 16 + 16,
                    vjo * 16 : vjo * 16 + 16,
                ]])
                T.writes([B[
                    vio * 16 : vio * 16 + 16,
                    vjo * 16 : vjo * 16 + 16,
                ]])
                for i_i, j_i in T.grid(16, 16):
                    with T.block("B"):
                        vi = T.axis.S(128, vio * 16 + i_i)
                        vj = T.axis.S(128, vjo * 16 + j_i)
                        B[vi, vj] = A[vi, vj] * 2.0
        for i_i, j_i in T.grid(32, 32):
            with T.block("C"):
                vi = T.axis.S(128, i_o * 32 + i_i)
                vj = T.axis.S(128, j_o * 32 + j_i)
                C[vi, vj] = B[vi, vj] + 1.0

@T.prim_func
def cuda_matmul_0(a: T.handle, b: T.handle, c: T.handle) -> None:  # pylint: disable=undefined-loop-variable
    A = T.match_buffer(a, [2048, 2048], "float32")
    B = T.match_buffer(b, [2048, 2048], "float32")
    C = T.match_buffer(c, [2048, 2048], "float32")
    A_shared = T.alloc_buffer([2048, 2048], "float32", scope="shared")
    B_shared = T.alloc_buffer([2048, 2048], "float32", scope="shared")
    A_shared_local = T.alloc_buffer([2048, 2048], "float32", scope="local")
    B_shared_local = T.alloc_buffer([2048, 2048], "float32", scope="local")
    C_local = T.alloc_buffer([2048, 2048], "float32", scope="local")
    for i, j in T.grid(2048, 2048):
        with T.block("A_shared"):
            v0, v1 = T.axis.remap("SS", [i, j])
            A_shared[v0, v1] = A[v0, v1]
    for i, j in T.grid(2048, 2048):
        with T.block("B_shared"):
            v0, v1 = T.axis.remap("SS", [i, j])
            B_shared[v0, v1] = B[v0, v1]
    for i, j in T.grid(2048, 2048):
        with T.block("A_shared_local"):
            v0, v1 = T.axis.remap("SS", [i, j])
            A_shared_local[v0, v1] = A_shared[v0, v1]
    for i, j in T.grid(2048, 2048):
        with T.block("B_shared_local"):
            v0, v1 = T.axis.remap("SS", [i, j])
            B_shared_local[v0, v1] = B_shared[v0, v1]
    for i, j, k in T.grid(2048, 2048, 2048):
        with T.block("C"):
            vi, vj, vk = T.axis.remap("SSR", [i, j, k])
            with T.init():
                C_local[vi, vj] = 0.0
            C_local[vi, vj] = C_local[vi, vj] + A_shared_local[vk, vi] * B_shared_local[vk, vj]
    for by in T.thread_binding(0, 32, thread = "blockIdx.y"):
        for bx in T.thread_binding(0, 32, thread = "blockIdx.x"):
            for vy in T.thread_binding(0, 2, thread = "vthread.y"):
                for vx in T.thread_binding(0, 2, thread = "vthread.x"):
                    for ty in T.thread_binding(0, 8, thread = "threadIdx.y"):
                        for tx in T.thread_binding(0, 8, thread = "threadIdx.x"):
                            for i, j in T.grid(4, 4):
                                with T.block("C_local"):
                                    v0_4 = T.axis.S(2048, by * 64 + vy * 32 + ty * 4 + i)
                                    v1_4 = T.axis.S(2048, bx * 64 + vx * 32 + tx * 4 + j)
                                    C[v0_4, v1_4] = C_local[v0_4, v1_4]


@T.prim_func
def cuda_matmul_0_after_compute_at(a: T.handle, b: T.handle, c: T.handle) -> None:  # pylint: disable=undefined-loop-variable
    A = T.match_buffer(a, [2048, 2048], "float32")
    B = T.match_buffer(b, [2048, 2048], "float32")
    C = T.match_buffer(c, [2048, 2048], "float32")
    A_shared = T.alloc_buffer([2048, 2048], "float32", scope="shared")
    B_shared = T.alloc_buffer([2048, 2048], "float32", scope="shared")
    A_shared_local = T.alloc_buffer([2048, 2048], "float32", scope="local")
    B_shared_local = T.alloc_buffer([2048, 2048], "float32", scope="local")
    C_local = T.alloc_buffer([2048, 2048], "float32", scope="local")
    for i, j in T.grid(2048, 2048):
        with T.block("A_shared"):
            v0, v1 = T.axis.remap("SS", [i, j])
            A_shared[v0, v1] = A[v0, v1]
    for i, j in T.grid(2048, 2048):
        with T.block("B_shared"):
            v0, v1 = T.axis.remap("SS", [i, j])
            B_shared[v0, v1] = B[v0, v1]
    for i, j in T.grid(2048, 2048):
        with T.block("A_shared_local"):
            v0, v1 = T.axis.remap("SS", [i, j])
            A_shared_local[v0, v1] = A_shared[v0, v1]
    for i, j in T.grid(2048, 2048):
        with T.block("B_shared_local"):
            v0, v1 = T.axis.remap("SS", [i, j])
            B_shared_local[v0, v1] = B_shared[v0, v1]
    for by in T.thread_binding(0, 32, thread = "blockIdx.y"):
        for bx in T.thread_binding(0, 32, thread = "blockIdx.x"):
            for vy in T.thread_binding(0, 2, thread = "vthread.y"):
                for vx in T.thread_binding(0, 2, thread = "vthread.x"):
                    for ty in T.thread_binding(0, 8, thread = "threadIdx.y"):
                        for tx in T.thread_binding(0, 8, thread = "threadIdx.x"):
                            for i, j, k in T.grid(4, 4, 2048):
                                with T.block("C"):
                                    vi = T.axis.S(2048, by * 64 + vy * 32 + ty * 4 + i)
                                    vj = T.axis.S(2048, bx * 64 + vx * 32 + tx * 4 + j)
                                    vk = T.axis.R(2048, k)
                                    with T.init():
                                        C_local[vi, vj] = 0.0
                                    C_local[vi, vj] = C_local[vi, vj] + A_shared_local[vk, vi] * B_shared_local[vk, vj]
                            for i, j in T.grid(4, 4):
                                with T.block("C_local"):
                                    vi = T.axis.S(2048, by * 64 + vy * 32 + ty * 4 + i)
                                    vj = T.axis.S(2048, bx * 64 + vx * 32 + tx * 4 + j)
                                    C[vi, vj] = C_local[vi, vj]


@T.prim_func
def cuda_matmul_1(a: T.handle, b: T.handle, c: T.handle) -> None:  # pylint: disable=undefined-loop-variable
    A = T.match_buffer(a, [2048, 2048], "float32")
    B = T.match_buffer(b, [2048, 2048], "float32")
    C = T.match_buffer(c, [2048, 2048], "float32")
    A_shared = T.alloc_buffer([2048, 2048], "float32", scope="shared")
    B_shared = T.alloc_buffer([2048, 2048], "float32", scope="shared")
    A_shared_local = T.alloc_buffer([2048, 2048], "float32", scope="local")
    B_shared_local = T.alloc_buffer([2048, 2048], "float32", scope="local")
    C_local = T.alloc_buffer([2048, 2048], "float32", scope="local")
    for i, j in T.grid(2048, 2048):
        with T.block("A_shared"):
            v0, v1 = T.axis.remap("SS", [i, j])
            A_shared[v0, v1] = A[v0, v1]
    for i, j in T.grid(2048, 2048):
        with T.block("B_shared"):
            v0, v1 = T.axis.remap("SS", [i, j])
            B_shared[v0, v1] = B[v0, v1]
    for i, j in T.grid(2048, 2048):
        with T.block("A_shared_local"):
            v0, v1 = T.axis.remap("SS", [i, j])
            A_shared_local[v0, v1] = A_shared[v0, v1]
    for i, j in T.grid(2048, 2048):
        with T.block("B_shared_local"):
            v0, v1 = T.axis.remap("SS", [i, j])
            B_shared_local[v0, v1] = B_shared[v0, v1]
    for by in T.thread_binding(0, 32, thread = "blockIdx.y"):
        for bx in T.thread_binding(0, 32, thread = "blockIdx.x"):
            for vy in T.thread_binding(0, 2, thread = "vthread.y"):
                for vx in T.thread_binding(0, 2, thread = "vthread.x"):
                    for ty in T.thread_binding(0, 8, thread = "threadIdx.y"):
                        for tx in T.thread_binding(0, 8, thread = "threadIdx.x"):
                            for k_0 in T.serial(0, 256):
                                for k_1 in T.unroll(0, 8):
                                    for _, i, j in T.grid(1, 4, 4):
                                        with T.block("C"):
                                            vi = T.axis.S(2048, by * 64 + vy * 32 + ty * 4 + i)
                                            vj = T.axis.S(2048, bx * 64 + vx * 32 + tx * 4 + j)
                                            vk = T.axis.R(2048, k_0 * 8 + k_1)
                                            with T.init():
                                                C_local[vi, vj] = 0.0
                                            C_local[vi, vj] = C_local[vi, vj] + A_shared_local[vk, vi] * B_shared_local[vk, vj]
                            for i, j in T.grid(4, 4):
                                with T.block("C_local"):
                                    vi = T.axis.S(2048, by * 64 + vy * 32 + ty * 4 + i)
                                    vj = T.axis.S(2048, bx * 64 + vx * 32 + tx * 4 + j)
                                    C[vi, vj] = C_local[vi, vj]


@T.prim_func
def cuda_matmul_2(a: T.handle, b: T.handle, c: T.handle) -> None:  # pylint: disable=undefined-loop-variable
    A = T.match_buffer(a, [2048, 2048], "float32")
    B = T.match_buffer(b, [2048, 2048], "float32")
    C = T.match_buffer(c, [2048, 2048], "float32")
    A_shared = T.alloc_buffer([2048, 2048], "float32", scope="shared")
    B_shared = T.alloc_buffer([2048, 2048], "float32", scope="shared")
    A_shared_local = T.alloc_buffer([2048, 2048], "float32", scope="local")
    B_shared_local = T.alloc_buffer([2048, 2048], "float32", scope="local")
    C_local = T.alloc_buffer([2048, 2048], "float32", scope="local")
    for i, j in T.grid(2048, 2048):
        with T.block("A_shared"):
            v0, v1 = T.axis.remap("SS", [i, j])
            A_shared[v0, v1] = A[v0, v1]
    for i, j in T.grid(2048, 2048):
        with T.block("B_shared"):
            v0, v1 = T.axis.remap("SS", [i, j])
            B_shared[v0, v1] = B[v0, v1]
    for i, j in T.grid(2048, 2048):
        with T.block("B_shared_local"):
            v0, v1 = T.axis.remap("SS", [i, j])
            B_shared_local[v0, v1] = B_shared[v0, v1]
    for by in T.thread_binding(0, 32, thread = "blockIdx.y"):
        for bx in T.thread_binding(0, 32, thread = "blockIdx.x"):
            for vy in T.thread_binding(0, 2, thread = "vthread.y"):
                for vx in T.thread_binding(0, 2, thread = "vthread.x"):
                    for ty in T.thread_binding(0, 8, thread = "threadIdx.y"):
                        for tx in T.thread_binding(0, 8, thread = "threadIdx.x"):
                            for k_0 in T.serial(0, 256):
                                for k_1 in T.unroll(0, 8):
                                    for i, j in T.grid(1, 4):
                                        with T.block("A_shared_local"):
                                            v0 = T.axis.S(2048, k_0 * 8 + k_1 + i)
                                            v1 = T.axis.S(2048, by * 64 + vy * 32 + ty * 4 + j)
                                            A_shared_local[v0, v1] = A_shared[v0, v1]
                                    for _, i, j in T.grid(1, 4, 4):
                                        with T.block("C"):
                                            vi = T.axis.S(2048, by * 64 + vy * 32 + ty * 4 + i)
                                            vj = T.axis.S(2048, bx * 64 + vx * 32 + tx * 4 + j)
                                            vk = T.axis.R(2048, k_0 * 8 + k_1)
                                            with T.init():
                                                C_local[vi, vj] = T.float32(0)
                                            C_local[vi, vj] = C_local[vi, vj] + A_shared_local[vk, vi] * B_shared_local[vk, vj]
                            for i, j in T.grid(4, 4):
                                with T.block("C_local"):
                                    v0 = T.axis.S(2048, by * 64 + vy * 32 + ty * 4 + i)
                                    v1 = T.axis.S(2048, bx * 64 + vx * 32 + tx * 4 + j)
                                    C[v0, v1] = C_local[v0, v1]


@T.prim_func
def cuda_matmul_3(a: T.handle, b: T.handle, c: T.handle) -> None:  # pylint: disable=undefined-loop-variable
    A = T.match_buffer(a, [2048, 2048], "float32")
    B = T.match_buffer(b, [2048, 2048], "float32")
    C = T.match_buffer(c, [2048, 2048], "float32")
    A_shared = T.alloc_buffer([2048, 2048], "float32", scope="shared")
    B_shared = T.alloc_buffer([2048, 2048], "float32", scope="shared")
    A_shared_local = T.alloc_buffer([2048, 2048], "float32", scope="local")
    B_shared_local = T.alloc_buffer([2048, 2048], "float32", scope="local")
    C_local = T.alloc_buffer([2048, 2048], "float32", scope="local")
    for i, j in T.grid(2048, 2048):
        with T.block("A_shared"):
            v0, v1 = T.axis.remap("SS", [i, j])
            A_shared[v0, v1] = A[v0, v1]
    for i, j in T.grid(2048, 2048):
        with T.block("B_shared"):
            v0, v1 = T.axis.remap("SS", [i, j])
            B_shared[v0, v1] = B[v0, v1]
    for by in T.thread_binding(0, 32, thread = "blockIdx.y"):
        for bx in T.thread_binding(0, 32, thread = "blockIdx.x"):
            for vy in T.thread_binding(0, 2, thread = "vthread.y"):
                for vx in T.thread_binding(0, 2, thread = "vthread.x"):
                    for ty in T.thread_binding(0, 8, thread = "threadIdx.y"):
                        for tx in T.thread_binding(0, 8, thread = "threadIdx.x"):
                            for k0 in T.serial(0, 256):
                                for k1 in T.unroll(0, 8):
                                    for i, j in T.grid(1, 4):
                                        with T.block("A_shared_local"):
                                            v0 = T.axis.S(2048, k0 * 8 + k1 + i)
                                            v1 = T.axis.S(2048, by * 64 + vy * 32 + ty * 4 + j)
                                            A_shared_local[v0, v1] = A_shared[v0, v1]
                                    for i, j in T.grid(1, 4):
                                        with T.block("B_shared_local"):
                                            v0 = T.axis.S(2048, k0 * 8 + k1 + i)
                                            v1 = T.axis.S(2048, bx * 64 + vx * 32 + tx * 4 + j)
                                            B_shared_local[v0, v1] = B_shared[v0, v1]
                                    for _, i, j in T.grid(1, 4, 4):
                                        with T.block("C"):
                                            vi = T.axis.S(2048, by * 64 + vy * 32 + ty * 4 + i)
                                            vj = T.axis.S(2048, bx * 64 + vx * 32 + tx * 4 + j)
                                            vk = T.axis.R(2048, k0 * 8 + k1)
                                            with T.init():
                                                C_local[vi, vj] = T.float32(0)
                                            C_local[vi, vj] = C_local[vi, vj] + A_shared_local[vk, vi] * B_shared_local[vk, vj]
                            for i, j in T.grid(4, 4):
                                with T.block("C_local"):
                                    v0 = T.axis.S(2048, by * 64 + vy * 32 + ty * 4 + i)
                                    v1 = T.axis.S(2048, bx * 64 + vx * 32 + tx * 4 + j)
                                    C[v0, v1] = C_local[v0, v1]


@T.prim_func
def cuda_matmul_4(a: T.handle, b: T.handle, c: T.handle) -> None:  # pylint: disable=undefined-loop-variable
    A = T.match_buffer(a, [2048, 2048], "float32")
    B = T.match_buffer(b, [2048, 2048], "float32")
    C = T.match_buffer(c, [2048, 2048], "float32")
    A_shared = T.alloc_buffer([2048, 2048], "float32", scope="shared")
    B_shared = T.alloc_buffer([2048, 2048], "float32", scope="shared")
    A_shared_local = T.alloc_buffer([2048, 2048], "float32", scope="local")
    B_shared_local = T.alloc_buffer([2048, 2048], "float32", scope="local")
    C_local = T.alloc_buffer([2048, 2048], "float32", scope="local")
    for i, j in T.grid(2048, 2048):
        with T.block("B_shared"):
            v0, v1 = T.axis.remap("SS", [i, j])
            B_shared[v0, v1] = B[v0, v1]
    for by in T.thread_binding(0, 32, thread = "blockIdx.y"):
        for bx in T.thread_binding(0, 32, thread = "blockIdx.x"):
            for vy in T.thread_binding(0, 2, thread = "vthread.y"):
                for vx in T.thread_binding(0, 2, thread = "vthread.x"):
                    for ty in T.thread_binding(0, 8, thread = "threadIdx.y"):
                        for tx in T.thread_binding(0, 8, thread = "threadIdx.x"):
                            for k0 in T.serial(0, 256):
                                for i, j in T.grid(8, 64):
                                    with T.block("A_shared"):
                                        v0 = T.axis.S(2048, k0 * 8 + i)
                                        v1 = T.axis.S(2048, by * 64 + j)
                                        A_shared[v0, v1] = A[v0, v1]
                                for k1 in T.unroll(0, 8):
                                    for i, j in T.grid(1, 4):
                                        with T.block("A_shared_local"):
                                            v0 = T.axis.S(2048, k0 * 8 + k1 + i)
                                            v1 = T.axis.S(2048, by * 64 + vy * 32 + ty * 4 + j)
                                            A_shared_local[v0, v1] = A_shared[v0, v1]
                                    for i, j in T.grid(1, 4):
                                        with T.block("B_shared_local"):
                                            v0 = T.axis.S(2048, k0 * 8 + k1 + i)
                                            v1 = T.axis.S(2048, bx * 64 + vx * 32 + tx * 4 + j)
                                            B_shared_local[v0, v1] = B_shared[v0, v1]
                                    for _, i, j in T.grid(1, 4, 4):
                                        with T.block("C"):
                                            vi = T.axis.S(2048, by * 64 + vy * 32 + ty * 4 + i)
                                            vj = T.axis.S(2048, bx * 64 + vx * 32 + tx * 4 + j)
                                            vk = T.axis.R(2048, k0 * 8 + k1)
                                            with T.init():
                                                C_local[vi, vj] = 0.0
                                            C_local[vi, vj] = C_local[vi, vj] + A_shared_local[vk, vi] * B_shared_local[vk, vj]
                            for i, j in T.grid(4, 4):
                                with T.block("C_local"):
                                    v0 = T.axis.S(2048, by * 64 + vy * 32 + ty * 4 + i)
                                    v1 = T.axis.S(2048, bx * 64 + vx * 32 + tx * 4 + j)
                                    C[v0, v1] = C_local[v0, v1]


@T.prim_func
def cuda_matmul_5(a: T.handle, b: T.handle, c: T.handle) -> None:  # pylint: disable=undefined-loop-variable
    A = T.match_buffer(a, [2048, 2048], "float32")
    B = T.match_buffer(b, [2048, 2048], "float32")
    C = T.match_buffer(c, [2048, 2048], "float32")
    A_shared = T.alloc_buffer([2048, 2048], "float32", scope="shared")
    B_shared = T.alloc_buffer([2048, 2048], "float32", scope="shared")
    A_shared_local = T.alloc_buffer([2048, 2048], "float32", scope="local")
    B_shared_local = T.alloc_buffer([2048, 2048], "float32", scope="local")
    C_local = T.alloc_buffer([2048, 2048], "float32", scope="local")
    for by in T.thread_binding(0, 32, thread = "blockIdx.y"):
        for bx in T.thread_binding(0, 32, thread = "blockIdx.x"):
            for vy in T.thread_binding(0, 2, thread = "vthread.y"):
                for vx in T.thread_binding(0, 2, thread = "vthread.x"):
                    for ty in T.thread_binding(0, 8, thread = "threadIdx.y"):
                        for tx in T.thread_binding(0, 8, thread = "threadIdx.x"):
                            for k0 in T.serial(0, 256):
                                for i, j in T.grid(8, 64):
                                    with T.block("A_shared"):
                                        v0 = T.axis.S(2048, k0 * 8 + i)
                                        v1 = T.axis.S(2048, by * 64 + j)
                                        A_shared[v0, v1] = A[v0, v1]
                                for i, j in T.grid(8, 64):
                                    with T.block("B_shared"):
                                        v0 = T.axis.S(2048, k0 * 8 + i)
                                        v1 = T.axis.S(2048, bx * 64 + j)
                                        B_shared[v0, v1] = B[v0, v1]
                                for k1 in T.unroll(0, 8):
                                    for i, j in T.grid(1, 4):
                                        with T.block("A_shared_local"):
                                            v0 = T.axis.S(2048, k0 * 8 + k1 + i)
                                            v1 = T.axis.S(2048, by * 64 + vy * 32 + ty * 4 + j)
                                            A_shared_local[v0, v1] = A_shared[v0, v1]
                                    for i, j in T.grid(1, 4):
                                        with T.block("B_shared_local"):
                                            v0 = T.axis.S(2048, k0 * 8 + k1 + i)
                                            v1 = T.axis.S(2048, bx * 64 + vx * 32 + tx * 4 + j)
                                            B_shared_local[v0, v1] = B_shared[v0, v1]
                                    for _, i, j in T.grid(1, 4, 4):
                                        with T.block("C"):
                                            vi = T.axis.S(2048, by * 64 + vy * 32 + ty * 4 + i)
                                            vj = T.axis.S(2048, bx * 64 + vx * 32 + tx * 4 + j)
                                            vk = T.axis.R(2048, k0 * 8 + k1)
                                            with T.init():
                                                C_local[vi, vj] = 0.0
                                            C_local[vi, vj] = C_local[vi, vj] + A_shared_local[vk, vi] * B_shared_local[vk, vj]
                            for i, j in T.grid(4, 4):
                                with T.block("C_local"):
                                    v0 = T.axis.S(2048, by * 64 + vy * 32 + ty * 4 + i)
                                    v1 = T.axis.S(2048, bx * 64 + vx * 32 + tx * 4 + j)
                                    C[v0, v1] = C_local[v0, v1]


@T.prim_func
def tiled(a: T.handle, c: T.handle) -> None:
    A = T.match_buffer(a, [128, 128], "float32")
    B = T.alloc_buffer([128, 128], "float32")
    C = T.match_buffer(c, [128, 128], "float32")
    for i_0, j_0, i_1, j_1 in T.grid(8, 8, 16, 16):
        with T.block("B"):
            vi = T.axis.S(128, i_0 * 16 + i_1)
            vj = T.axis.S(128, j_0 * 16 + j_1)
            B[vi, vj] = A[vi, vj] * 2.0
    for i, j in T.grid(128, 128):
        with T.block("C"):
            vi, vj = T.axis.remap("SS", [i, j])
            C[vi, vj] = B[vi, vj] + 1.0


@T.prim_func
def tiled_after_reverse_compute_at(a: T.handle, c: T.handle) -> None:
    A = T.match_buffer(a, [128, 128], "float32")
    B = T.alloc_buffer([128, 128], "float32")
    C = T.match_buffer(c, [128, 128], "float32")
    for i_0, j_0, i_1 in T.grid(8, 8, 16):
        for j_1 in T.serial(0, 16):
            with T.block("B"):
                vi = T.axis.S(128, i_0 * 16 + i_1)
                vj = T.axis.S(128, j_0 * 16 + j_1)
                B[vi, vj] = A[vi, vj] * 2.0
        for j_1 in T.serial(0, 16):
            with T.block("C"):
                vi = T.axis.S(128, i_0 * 16 + i_1)
                vj = T.axis.S(128, j_0 * 16 + j_1)
                C[vi, vj] = B[vi, vj] + 1.0


@T.prim_func
def factorized(a: T.handle, b: T.handle) -> None:
    A = T.match_buffer(a, [16, 16, 16], "float32")
    B = T.match_buffer(b, [16], "float32")
    B_rf_local = T.alloc_buffer([16, 16], "float32", scope="local")
    for j in T.thread_binding(0, 16, thread = "blockIdx.x"):
        for i_o in T.thread_binding(0, 4, thread = "threadIdx.x"):
            for i_i, k in T.grid(4, 16):
                with T.block("B_rf"):
                    vi = T.axis.S(16, i_o * 4 + i_i)
                    vj, vk = T.axis.remap("SR", [j, k])
                    with T.init():
                        B_rf_local[vi, vj] = 0.0
                    B_rf_local[vi, vj] = B_rf_local[vi, vj] + A[vj, vi, vk]
    for i, k in T.grid(16, 16):
        with T.block("B"):
            vi, vk = T.axis.remap("SR", [i, k])
            with T.init():
                B[vi] = 0.0
            B[vi] = B[vi] + B_rf_local[vk, vi]


@T.prim_func
def factorized_after_reverse_compute_at(a: T.handle, b: T.handle) -> None:
    A = T.match_buffer(a, [16, 16, 16], "float32")
    B = T.match_buffer(b, [16], "float32")
    B_rf_local = T.alloc_buffer([16, 16], "float32", scope="local")
    for j in T.thread_binding(0, 16, thread = "blockIdx.x"):
        for i_o in T.thread_binding(0, 4, thread = "threadIdx.x"):
            for i_i, k in T.grid(4, 16):
                with T.block("B_rf"):
                    vi = T.axis.S(16, i_o * 4 + i_i)
                    vj = T.axis.S(16, j)
                    vk = T.axis.R(16, k)
                    with T.init():
                        B_rf_local[vi, vj] = 0.0
                    B_rf_local[vi, vj] = B_rf_local[vi, vj] + A[vj, vi, vk]
            for k in T.serial(0, 4):
                with T.block("B"):
                    vi = T.axis.S(16, j)
                    vk = T.axis.R(16, i_o * 4 + k)
                    with T.init():
                        B[vi] = 0.0
                    B[vi] = B[vi] + B_rf_local[vk, vi]

@T.prim_func
def not_all_compact_data_flow(a: T.handle, c: T.handle):
    A = T.match_buffer(a, (128, 128), "float32")
    B = T.alloc_buffer((128, 128), "float32")
    C = T.match_buffer(c, (128, 128), "float32")
    for i, j in T.grid(128, 128):
        with T.block("B"):
            vi, vj = T.axis.remap("SS", [i, j])
            B[vi, vj] = A[vi, vj]
    for i, j in T.grid(128, 64):
        with T.block("C_1"):
            vi, vj = T.axis.remap("SS", [i, j])
            C[vi, vj * 2] = B[vi, vj * 2] + 1.0
        with T.block("C_2"):
            vi, vj = T.axis.remap("SS", [i, j])
            C[vi, vj * 2 + 1] = B[vi, vj * 2 + 1] * 2.0

@T.prim_func
def not_all_compact_data_flow_after_compute_at(a: T.handle, c: T.handle):
    A = T.match_buffer(a, (128, 128), "float32")
    B = T.alloc_buffer((128, 128), "float32")
    C = T.match_buffer(c, (128, 128), "float32")
    for i, j in T.grid(128, 64):
        for t in range(2):
            with T.block("B"):
                vi = T.axis.S(128, i)
                vj = T.axis.S(128, j * 2 + t)
                B[vi, vj] = A[vi, vj]
        with T.block("C_1"):
            vi, vj = T.axis.remap("SS", [i, j])
            C[vi, vj * 2] = B[vi, vj * 2] + 1.0
        with T.block("C_2"):
            vi, vj = T.axis.remap("SS", [i, j])
            C[vi, vj * 2 + 1] = B[vi, vj * 2 + 1] * 2.0

@T.prim_func
def not_all_compact_data_flow(a: T.handle, c: T.handle):
    A = T.match_buffer(a, (128, 128), "float32")
    B = T.alloc_buffer((128, 128), "float32")
    C = T.match_buffer(c, (128, 128), "float32")
    for i, j in T.grid(128, 128):
        with T.block("B"):
            vi, vj = T.axis.remap("SS", [i, j])
            B[vi, vj] = A[vi, vj]
    for i, j in T.grid(128, 64):
        with T.block("C_1"):
            vi, vj = T.axis.remap("SS", [i, j])
            C[vi, vj * 2] = B[vi, vj * 2] + 1.0
        with T.block("C_2"):
            vi, vj = T.axis.remap("SS", [i, j])
            C[vi, vj * 2 + 1] = B[vi, vj * 2 + 1] * 2.0


@T.prim_func
def not_all_compact_data_flow_after_compute_at(a: T.handle, c: T.handle):
    A = T.match_buffer(a, (128, 128), "float32")
    B = T.alloc_buffer((128, 128), "float32")
    C = T.match_buffer(c, (128, 128), "float32")
    for i, j in T.grid(128, 64):
        for t in range(2):
            with T.block("B"):
                vi = T.axis.S(128, i)
                vj = T.axis.S(128, j * 2 + t)
                B[vi, vj] = A[vi, vj]
        with T.block("C_1"):
            vi, vj = T.axis.remap("SS", [i, j])
            C[vi, vj * 2] = B[vi, vj * 2] + 1.0
        with T.block("C_2"):
            vi, vj = T.axis.remap("SS", [i, j])
            C[vi, vj * 2 + 1] = B[vi, vj * 2 + 1] * 2.0


@T.prim_func
def fail_subtree_compact_dataflow(a: T.handle, c: T.handle) -> None:
    A = T.match_buffer(a, (128, 128), "float32")
    B = T.alloc_buffer((128, 128), "float32")
    C = T.match_buffer(c, (128, 128), "float32")
    for i in range(0, 128):
        for j in range(0, 64):
            with T.block("B_0"):
                vi = T.axis.S(128, i)
                vj = T.axis.S(128, j)
                B[vi, vj] = A[vi, vj] * 2.0
        for j in range(0, 64):
            with T.block("B_1"):
                vi = T.axis.S(128, i)
                vj = T.axis.S(128, j + 64)
                B[vi, vj] = A[vi, vj] * 2.0
    for i, j in T.grid(128, 128):
        with T.block("C"):
            vi, vj = T.axis.remap("SS", [i, j])
            C[vi, vj] = B[vi, vj] + 1.0


@T.prim_func
def fail_all_consumers_under_loop(a: T.handle, c: T.handle, d: T.handle) -> None:
    A = T.match_buffer(a, (128, 128), "float32")
    B = T.alloc_buffer((128, 128), "float32")
    C = T.match_buffer(c, (128, 128), "float32")
    D = T.match_buffer(d, (128, 128), "float32")
    for i, j in T.grid(128, 128):
        with T.block("B"):
            vi, vj = T.axis.remap("SS", [i, j])
            B[vi, vj] = A[vi, vj] * 2.0
    for i, j in T.grid(128, 128):
        with T.block("C"):
            vi, vj = T.axis.remap("SS", [i, j])
            C[vi, vj] = B[vi, vj] + 1.0
    for i, j in T.grid(128, 128):
        with T.block("D"):
            vi, vj = T.axis.remap("SS", [i, j])
            D[vi, vj] = B[vi, vj] + 1.0


@T.prim_func
def fail_all_producers_under_loop(a: T.handle, d: T.handle) -> None:
    A = T.match_buffer(a, (128, 128), "float32")
    B = T.alloc_buffer((128, 128), "float32")
    C = T.alloc_buffer((128, 128), "float32")
    D = T.match_buffer(d, (128, 128), "float32")
    for i, j in T.grid(128, 128):
        with T.block("B"):
            vi, vj = T.axis.remap("SS", [i, j])
            B[vi, vj] = A[vi, vj] * 2.0
    for i, j in T.grid(128, 128):
        with T.block("C"):
            vi, vj = T.axis.remap("SS", [i, j])
            C[vi, vj] = A[vi, vj] + 1.0
    for i, j in T.grid(128, 128):
        with T.block("D"):
            vi, vj = T.axis.remap("SS", [i, j])
            D[vi, vj] = B[vi, vj] + C[vi, vj]


@T.prim_func
def read_out_of_bound(a: T.handle, c:T.handle) -> None:
    A = T.match_buffer(a, [16], "float32")
    B = T.alloc_buffer([16], "float32")
    C = T.match_buffer(c, [16], "float32")
    for i in T.serial(0, 16):
        with T.block("B"):
            v = T.axis.S(16, i)
            B[v] = A[v]
    for j in T.serial(0, 16):
        with T.block("C"):
            v = T.axis.S(16, j)
            T.reads(B[v : v + 2])
            C[v] = T.if_then_else(v < 15, T.max(B[v], B[v + 1]), B[v], dtype="float32")


@T.prim_func
def read_out_of_bound_after_compute_at(a: T.handle, c: T.handle) -> None:
    A = T.match_buffer(a, [16], "float32")
    B = T.alloc_buffer([16], "float32")
    C = T.match_buffer(c, [16], "float32")
    for j in T.serial(0, 16):
        for i in T.serial(0, 2):
            with T.block("B"):
                v = T.axis.S(16, j + i)
                T.where(j + i < 16)
                B[v] = A[v]
        with T.block("C"):
            v = T.axis.S(16, j)
            T.reads([B[v : v + 2]])
            C[v] = T.if_then_else(v < 15, T.max(B[v], B[v + 1]), B[v], dtype="float32")


@T.prim_func
<<<<<<< HEAD
=======
def multi_reduction(A: T.Buffer[(16, 16), "float32"], C: T.Buffer[(), "float32"]):
    B = T.alloc_buffer((16, ), dtype="float32")
    for i, k in T.grid(16, 16):
        with T.block("B"):
            vi, vk = T.axis.remap("SR", [i, k])
            with T.init():
                B[vi] = 0.0
            B[vi] += A[vi, vk]
    for k in T.grid(16):
        with T.block("C"):
            vk = T.axis.remap("R", [k])
            with T.init():
                C[()] = 0.0
            C[()] += B[vk]


@T.prim_func
def multi_reduction_after_compute_at(
    A: T.Buffer[(16, 16), "float32"],
    C:T.Buffer[(), "float32"],
):
    B = T.alloc_buffer((16, ), dtype="float32")
    for k in T.grid(16):
        for kk in T.grid(16):
            with T.block("B"):
                vi, vk = T.axis.remap("SR", [k, kk])
                with T.init():
                    B[vi] = 0.0
                B[vi] += A[vi, vk]
        with T.block("C"):
            vk = T.axis.remap("R", [k])
            with T.init():
                C[()] = 0.0
            C[()] += B[vk]


@T.prim_func
>>>>>>> 174d09ee
def tiled_pooling_read_cache(a: T.handle, b: T.handle) -> None:
    X = T.match_buffer(a, [224, 224], dtype="float32")
    Y = T.match_buffer(b, [224, 224], dtype="float32")
    cache = T.alloc_buffer([224, 224], dtype="float32")
    for hh, ww in T.grid(224, 224):
        with T.block("cache"):
            h, w = T.axis.remap("SS", [hh, ww])
<<<<<<< HEAD
            T.reads([X[h, w]])
            T.writes([cache[h, w]])
=======
>>>>>>> 174d09ee
            cache[h, w] = X[h, w]
    for hh_0, ww_0, hh_1, ww_1, khh, kww in T.grid(28, 28, 8, 8, 3, 3):
        with T.block("compute"):
            h = T.axis.spatial(224, hh_0 * 8 + hh_1)
            w = T.axis.spatial(224, ww_0 * 8 + ww_1)
            kh, kw = T.axis.remap("RR", [khh, kww])
<<<<<<< HEAD
            T.reads([Y[h, w], cache[h + kh - 1, w + kw - 1]])
            T.writes([Y[h, w]])
=======
>>>>>>> 174d09ee
            with T.init():
                Y[h, w] = 0.0
            Y[h, w] = T.max(Y[h, w], T.if_then_else(
                T.likely(1 <= h + kh, dtype="bool") and \
                T.likely(h + kh < 225, dtype="bool") and \
                T.likely(1 <= w + kw, dtype="bool") and \
                T.likely(w + kw < 225, dtype="bool"),
                cache[h + kh - 1, w + kw - 1], 0.0, dtype="float32"))

@T.prim_func
def tiled_pooling_read_cache_after_compute_at(a: T.handle, b: T.handle) -> None:
    X = T.match_buffer(a, [224, 224], dtype="float32")
    Y = T.match_buffer(b, [224, 224], dtype="float32")
    cache = T.alloc_buffer([224, 224], dtype="float32")
    for hh_0, ww_0 in T.grid(28, 28):
        for ax0, ax1 in T.grid(10, 10):
            with T.block("cache"):
                h = T.axis.spatial(224, hh_0 * 8 - 1 + ax0)
                w = T.axis.spatial(224, ww_0 * 8 - 1 + ax1)
                T.where(1 <= hh_0 * 8 + ax0 and hh_0 * 8 + ax0 < 225 and 1 <= ww_0 * 8 + ax1 and ww_0 * 8 + ax1 < 225)
<<<<<<< HEAD
                T.reads([X[h, w]])
                T.writes([cache[h, w]])
=======
>>>>>>> 174d09ee
                cache[h, w] = X[h, w]
        for hh_1, ww_1, khh, kww in T.grid(8, 8, 3, 3):
            with T.block("compute"):
                h = T.axis.spatial(224, hh_0 * 8 + hh_1)
                w = T.axis.spatial(224, ww_0 * 8 + ww_1)
                kh, kw = T.axis.remap("RR", [khh, kww])
<<<<<<< HEAD
                T.reads([Y[h, w], cache[h + kh - 1, w + kw - 1]])
                T.writes([Y[h, w]])
=======
>>>>>>> 174d09ee
                with T.init():
                    Y[h, w] = 0.0
                Y[h, w] = T.max(Y[h, w], T.if_then_else(
                    T.likely(1 <= h + kh, dtype="bool") and \
                    T.likely(h + kh < 225, dtype="bool") and \
                    T.likely(1 <= w + kw, dtype="bool") and \
                    T.likely(w + kw < 225, dtype="bool"),
                    cache[h + kh - 1, w + kw - 1], 0.0, dtype="float32"))

@T.prim_func
<<<<<<< HEAD
=======
def non_uniform_tiled_conv(x: T.Buffer[(1, 3, 100, 100), "float32"],
                           w: T.Buffer[(16, 3, 3, 3), "float32"],
                           y: T.Buffer[(1, 16, 98, 98), "float32"]) -> None:
    x_global = T.alloc_buffer([1, 3, 100, 100], dtype="float32")
    for ax0, ax1, ax2, ax3 in T.grid(1, 3, 100, 100):
        with T.block("cache"):
            v0, v1, v2, v3 = T.axis.remap("SSSS", [ax0, ax1, ax2, ax3])
            x_global[v0, v1, v2, v3] = x[v0, v1, v2, v3]
    for h_o, w_o, n, c_o, h_i, w_i, c_i, kh, kw in T.grid(7, 7, 1, 16, 15, 15, 3, 3, 3):
        with T.block("compute"):
            nn = T.axis.spatial(1, 0)
            cc = T.axis.spatial(16, c_o)
            hh = T.axis.spatial(98, h_o * 15 + h_i)
            ww = T.axis.spatial(98, w_o * 15 + w_i)
            rc, rh, rw = T.axis.remap("RRR", [c_i, kh, kw])
            T.where(h_o * 15 + h_i < 98 and w_o * 15 + w_i < 98)
            with T.init():
                y[nn, cc, hh, ww] = T.float32(0)
            y[nn, cc, hh, ww] = y[nn, cc, hh, ww] + \
                x_global[nn, cc // 16 * 3 + rc, hh + rh, ww + rw] * w[cc, rc, rh, rw]

@T.prim_func
def non_uniform_tiled_conv_after_compute_at(x: T.Buffer[(1, 3, 100, 100), "float32"],
                                            w: T.Buffer[(16, 3, 3, 3), "float32"],
                                            y: T.Buffer[(1, 16, 98, 98), "float32"]) -> None:
    x_global = T.alloc_buffer([1, 3, 100, 100], dtype="float32")
    for h_o, w_o in T.grid(7, 7):
        for ax0, ax1, ax2 in T.grid(3, 17, 17):
            with T.block("cache"):
                v0 = T.axis.spatial(1, 0)
                v1 = T.axis.spatial(3, ax0)
                v2 = T.axis.spatial(100, h_o * 15 + ax1)
                v3 = T.axis.spatial(100, w_o * 15 + ax2)
                T.where(h_o * 15 + ax1 < 100 and w_o * 15 + ax2 < 100)
                x_global[v0, v1, v2, v3] = x[v0, v1, v2, v3]
        for n, c_o, h_i, w_i, c_i, kh, kw in T.grid(1, 16, 15, 15, 3, 3, 3):
            with T.block("compute"):
                nn = T.axis.spatial(1, 0)
                cc = T.axis.spatial(16, c_o)
                hh = T.axis.spatial(98, h_o * 15 + h_i)
                ww = T.axis.spatial(98, w_o * 15 + w_i)
                rc, rh, rw = T.axis.remap("RRR", [c_i, kh, kw])
                T.where(h_o * 15 + h_i < 98 and w_o * 15 + w_i < 98)
                with T.init():
                    y[nn, cc, hh, ww] = T.float32(0)
                y[nn, cc, hh, ww] = y[nn, cc, hh, ww] + \
                    x_global[nn, cc // 16 * 3 + rc, hh + rh, ww + rw] * w[cc, rc, rh, rw]

@T.prim_func
def concat_two_elemwise(x: T.Buffer[(16,), "float32"],
                        y: T.Buffer[(8,), "float32"],
                        T_concat: T.Buffer[(24,), "float32"]) -> None:
    T_add_1 = T.alloc_buffer([16], dtype="float32")
    T_add_2 = T.alloc_buffer([8], dtype="float32")
    for i in T.serial(16):
        with T.block("T_add_1"):
            ax = T.axis.spatial(16, i)
            T_add_1[ax] = x[ax] + T.float32(1)
    for i in T.serial(8):
        with T.block("T_add_2"):
            ax = T.axis.spatial(8, i)
            T_add_2[ax] = y[ax] + T.float32(2)
    for i in T.serial(24):
        with T.block("T_concat"):
            ax = T.axis.spatial(24, i)
            T_concat[ax] = T.if_then_else(16 <= ax, T_add_2[ax - 16], T_add_1[ax], dtype="float32")

@T.prim_func
def concat_two_elemwise_after_compute_at(x: T.Buffer[(16,), "float32"],
                                         y: T.Buffer[(8,), "float32"],
                                         T_concat: T.Buffer[(24,), "float32"]) -> None:
    T_add_1 = T.alloc_buffer([16], dtype="float32")
    T_add_2 = T.alloc_buffer([8], dtype="float32")
    for i in T.serial(24):
        with T.block("T_add_1"):
            ax = T.axis.spatial(16, i)
            T.where(i < 16)
            T_add_1[ax] = x[ax] + T.float32(1)
        with T.block("T_add_2"):
            ax = T.axis.spatial(8, i - 16)
            T.where(16 <= i)
            T_add_2[ax] = y[ax] + T.float32(2)
        with T.block("T_concat"):
            ax = T.axis.spatial(24, i)
            T_concat[ax] = T.if_then_else(16 <= ax, T_add_2[ax - 16], T_add_1[ax], dtype="float32")

@T.prim_func
>>>>>>> 174d09ee
def floordiv_and_floormod_indices(a: T.handle, b: T.handle) -> None:
    X = T.match_buffer(a, [16, 16])
    Y = T.match_buffer(b, [256])
    temp = T.alloc_buffer([16, 16])
    for i, j in T.grid(16, 16):
        with T.block("A"):
            v_i, v_j = T.axis.remap("SS", [i, j])
            temp[v_i, v_j] = X[v_j, v_i] + 1.0
    for i in T.serial(0, 256):
        with T.block("B"):
            v_i = T.axis.remap("S", [i])
            Y[v_i] = temp[v_i // 16, v_i % 16]

@T.prim_func
def floordiv_and_floormod_indices_after_reverse_compute_at(a: T.handle, b: T.handle) -> None:
    X = T.match_buffer(a, [16, 16], dtype="float32")
    Y = T.match_buffer(b, [256], dtype="float32")
    temp = T.alloc_buffer([16, 16], dtype="float32")
    for i in T.serial(0, 16):
        for j in T.serial(0, 16):
            with T.block("A"):
                v_i, v_j = T.axis.remap("SS", [i, j])
                temp[v_i, v_j] = X[v_j, v_i] + T.float32(1)
        for ax0 in T.serial(0, 16):
            with T.block("B"):
                v_i = T.axis.spatial(256, i * 16 + ax0)
                Y[v_i] = temp[v_i // 16, v_i % 16]

<<<<<<< HEAD
=======

@T.prim_func
def tiled_repeat_op(x: T.Buffer[(4,), "float32"], T_repeat: T.Buffer[(64,), "float32"]) -> None:
    T_add = T.alloc_buffer([4], dtype="float32")
    for i0 in T.serial(4):
        with T.block("T_add"):
            ax0 = T.axis.spatial(4, i0)
            T_add[ax0] = x[ax0] + 1.0
    for i0_0, i0_1 in T.grid(8, 8):
        with T.block("T_repeat"):
            ax0 = T.axis.spatial(64, i0_0 * 8 + i0_1)
            T_repeat[ax0] = T_add[ax0 // 16]

@T.prim_func
def tiled_repeat_op_after_compute_at(x: T.Buffer[(4,), "float32"], T_repeat: T.Buffer[(64,), "float32"]) -> None:
    T_add = T.alloc_buffer([4], dtype="float32")
    for i0_0 in T.serial(8):
        with T.block("T_add"):
            ax0 = T.axis.spatial(4, i0_0 // 2)
            T_add[ax0] = x[ax0] + T.float32(1)
        for i0_1 in T.serial(8):
            with T.block("T_repeat"):
                ax0 = T.axis.spatial(64, i0_0 * 8 + i0_1)
                T_repeat[ax0] = T_add[ax0 // 16]

@T.prim_func
def static_bound(A: T.Buffer[(32, 1), "float32"], C: T.Buffer[(32, 1), "float32"]) -> None:
    B = T.alloc_buffer((32, 1), "float32")
    for i, j in T.grid(32, 1):
        with T.block("B"):
            vi = T.axis.spatial(32, i)
            vj = T.axis.spatial(1, j)
            B[vi, vj] = A[vi, vj] * 2.0
    for i, j in T.grid(32, 32):
        with T.block("C"):
            vi = T.axis.spatial(32, i)
            vj = T.axis.spatial(1, j)
            T.where(j < 1)
            C[vi, vj] = B[vi, vj] + 1.0

@T.prim_func
def static_bound_after_compute_at(A: T.Buffer[(32, 1), "float32"], C: T.Buffer[(32, 1), "float32"]) -> None:
    B = T.alloc_buffer((32, 1), "float32")
    for i in range(32):
        for ax0, ax1 in T.grid(1, 1):
            with T.block("B"):
                vi = T.axis.spatial(32, i + ax0)
                vj = T.axis.spatial(1, ax1)
                B[vi, vj] = A[vi, vj] * 2.0
        for j in range(32):
            with T.block("C"):
                vi = T.axis.spatial(32, i)
                vj = T.axis.spatial(1, j)
                T.where(j < 1)
                C[vi, vj] = B[vi, vj] + 1.0
>>>>>>> 174d09ee
# pylint: enable=no-member,invalid-name,unused-variable,line-too-long,redefined-outer-name,unexpected-keyword-arg,too-many-nested-blocks
# fmt: on


def test_compute_at_two_elementwise():
    sch = tir.Schedule(two_elementwise, debug_mask="all")
    block = sch.get_block("B")
    loop, _ = sch.get_loops(sch.get_block("C"))
    sch.compute_at(block, loop, preserve_unit_loops=True)
    tvm.ir.assert_structural_equal(two_elementwise_after_compute_at, sch.mod["main"])
    verify_trace_roundtrip(sch=sch, mod=two_elementwise)


def test_compute_at_blockized_1():
    sch = tir.Schedule(blockized_1, debug_mask="all")
    block = sch.get_block("B")
    _, loop = sch.get_loops(sch.get_block("C_outer"))
    sch.compute_at(block, loop, preserve_unit_loops=True)
    tvm.ir.assert_structural_equal(blockized_after_compute_at, sch.mod["main"])
    verify_trace_roundtrip(sch=sch, mod=blockized_1)


def test_compute_at_blockized_2():
    sch = tir.Schedule(blockized_2, debug_mask="all")
    block = sch.get_block("B_outer")
    _, loop, _, _ = sch.get_loops(sch.get_block("C"))
    sch.compute_at(block, loop, preserve_unit_loops=True)
    tvm.ir.assert_structural_equal(blockized_2_after_compute_at, sch.mod["main"])
    verify_trace_roundtrip(sch=sch, mod=blockized_2)


def test_compute_at_cuda_matmul_0():
    sch = tir.Schedule(cuda_matmul_0, debug_mask="all")
    block = sch.get_block("C")
    _, _, _, _, _, loop, _, _ = sch.get_loops(sch.get_block("C_local"))
    sch.compute_at(block, loop, preserve_unit_loops=True)
    tvm.ir.assert_structural_equal(cuda_matmul_0_after_compute_at, sch.mod["main"])
    verify_trace_roundtrip(sch=sch, mod=cuda_matmul_0)


def test_compute_at_cuda_matmul_1():
    sch = tir.Schedule(cuda_matmul_1, debug_mask="all")
    block = sch.get_block("A_shared_local")
    _, _, _, _, _, _, _, loop, _, _, _ = sch.get_loops(sch.get_block("C"))
    sch.compute_at(block, loop, preserve_unit_loops=True)
    tvm.ir.assert_structural_equal(cuda_matmul_2, sch.mod["main"])
    verify_trace_roundtrip(sch=sch, mod=cuda_matmul_1)


def test_compute_at_cuda_matmul_2():
    sch = tir.Schedule(cuda_matmul_2, debug_mask="all")
    block = sch.get_block("B_shared_local")
    _, _, _, _, _, _, _, loop, _, _, _ = sch.get_loops(sch.get_block("C"))
    sch.compute_at(block, loop, preserve_unit_loops=True)
    tvm.ir.assert_structural_equal(cuda_matmul_3, sch.mod["main"])
    verify_trace_roundtrip(sch=sch, mod=cuda_matmul_2)


def test_compute_at_cuda_matmul_3():
    sch = tir.Schedule(cuda_matmul_3, debug_mask="all")
    block = sch.get_block("A_shared")
    _, _, _, _, _, _, loop, _, _, _, _ = sch.get_loops(sch.get_block("C"))
    sch.compute_at(block, loop, preserve_unit_loops=True)
    tvm.ir.assert_structural_equal(cuda_matmul_4, sch.mod["main"])
    verify_trace_roundtrip(sch=sch, mod=cuda_matmul_3)


def test_compute_at_cuda_matmul_4():
    sch = tir.Schedule(cuda_matmul_4, debug_mask="all")
    block = sch.get_block("B_shared")
    _, _, _, _, _, _, loop, _, _, _, _ = sch.get_loops(sch.get_block("C"))
    sch.compute_at(block, loop, preserve_unit_loops=True)
    tvm.ir.assert_structural_equal(cuda_matmul_5, sch.mod["main"])
    verify_trace_roundtrip(sch=sch, mod=cuda_matmul_4)


<<<<<<< HEAD
=======
def test_compute_at_reduction_block():
    sch = tir.Schedule(multi_reduction, debug_mask="all")
    block = sch.get_block("B")
    (loop,) = sch.get_loops(sch.get_block("C"))
    sch.compute_at(block, loop, preserve_unit_loops=False)
    tvm.ir.assert_structural_equal(multi_reduction_after_compute_at, sch.mod["main"])
    verify_trace_roundtrip(sch=sch, mod=multi_reduction)


>>>>>>> 174d09ee
def test_compute_at_tiled_pooling_read_cache():
    sch = tir.Schedule(tiled_pooling_read_cache, debug_mask="all")
    compute = sch.get_block("compute")
    _, w_o, _, _, _, _ = sch.get_loops(compute)
    cache = sch.get_block("cache")
    sch.compute_at(cache, w_o)
    tvm.ir.assert_structural_equal(tiled_pooling_read_cache_after_compute_at, sch.mod["main"])
    verify_trace_roundtrip(sch=sch, mod=tiled_pooling_read_cache)


<<<<<<< HEAD
=======
def test_compute_at_non_uniform_tiled_conv():
    sch = tir.Schedule(non_uniform_tiled_conv, debug_mask="all")
    compute = sch.get_block("compute")
    sch.compute_at(sch.get_block("cache"), sch.get_loops(compute)[1])
    tvm.ir.assert_structural_equal(non_uniform_tiled_conv_after_compute_at, sch.mod["main"])
    verify_trace_roundtrip(sch=sch, mod=non_uniform_tiled_conv)


def test_compute_at_concat():
    sch = tir.Schedule(concat_two_elemwise, debug_mask="all")
    concat = sch.get_block("T_concat")
    add1 = sch.get_block("T_add_1")
    add2 = sch.get_block("T_add_2")
    axis = sch.get_loops(concat)[0]
    sch.compute_at(add1, axis)
    sch.compute_at(add2, axis)
    tvm.ir.assert_structural_equal(concat_two_elemwise_after_compute_at, sch.mod["main"])
    verify_trace_roundtrip(sch=sch, mod=concat_two_elemwise)


def test_compute_at_tiled_repeat_op():
    sch = tir.Schedule(tiled_repeat_op, debug_mask="all")
    outer_ax, _ = sch.get_loops(sch.get_block("T_repeat"))
    sch.compute_at(sch.get_block("T_add"), outer_ax)
    tvm.ir.assert_structural_equal(tiled_repeat_op_after_compute_at, sch.mod["main"])
    verify_trace_roundtrip(sch=sch, mod=tiled_repeat_op)


>>>>>>> 174d09ee
def test_reverse_compute_at_tiled():
    sch = tir.Schedule(tiled, debug_mask="all")
    block = sch.get_block("C")
    _, _, loop, _ = sch.get_loops(sch.get_block("B"))
    sch.reverse_compute_at(block, loop, preserve_unit_loops=False)
    tvm.ir.assert_structural_equal(tiled_after_reverse_compute_at, sch.mod["main"])
    verify_trace_roundtrip(sch=sch, mod=tiled)


def test_reverse_compute_at_blockized_2():
    sch = tir.Schedule(blockized_2, debug_mask="all")
    block = sch.get_block("C")
    _, loop = sch.get_loops(sch.get_block("B_outer"))
    sch.reverse_compute_at(block, loop, preserve_unit_loops=True)
    tvm.ir.assert_structural_equal(blockized_2_after_reverse_compute_at, sch.mod["main"])
    verify_trace_roundtrip(sch=sch, mod=blockized_2)


def test_reverse_compute_at_factorized():
    sch = tir.Schedule(factorized, debug_mask="all")
    block = sch.get_block("B")
    _, loop, _, _ = sch.get_loops(sch.get_block("B_rf"))
    sch.reverse_compute_at(block, loop, preserve_unit_loops=False)
    tvm.ir.assert_structural_equal(factorized_after_reverse_compute_at, sch.mod["main"])
    verify_trace_roundtrip(sch=sch, mod=factorized)


def test_reverse_compute_at_floordiv_and_floormod_indices():
    sch = tir.Schedule(floordiv_and_floormod_indices, debug_mask="all")
    A = sch.get_block("A")
    B = sch.get_block("B")
    sch.reverse_compute_at(B, sch.get_loops(A)[0])
    tvm.ir.assert_structural_equal(
        floordiv_and_floormod_indices_after_reverse_compute_at, sch.mod["main"]
    )
    verify_trace_roundtrip(sch=sch, mod=floordiv_and_floormod_indices)


def test_read_out_of_bound():
    sch = tir.Schedule(read_out_of_bound, debug_mask="all")
    block = sch.get_block("B")
    (loop,) = sch.get_loops(sch.get_block("C"))
    sch.compute_at(block, loop)
    tvm.ir.assert_structural_equal(read_out_of_bound_after_compute_at, sch.mod["main"])
    verify_trace_roundtrip(sch=sch, mod=read_out_of_bound)


def test_compact_dataflow():
    sch = tir.Schedule(not_all_compact_data_flow, debug_mask="all")
    block = sch.get_block("B")
    _, loop = sch.get_loops(sch.get_block("C_1"))
    sch.compute_at(block, loop)
    tvm.ir.assert_structural_equal(not_all_compact_data_flow_after_compute_at, sch.mod["main"])
    verify_trace_roundtrip(sch=sch, mod=not_all_compact_data_flow)


<<<<<<< HEAD
def test_fail_subtree_compact_dataflow():
=======
def test_compute_at_simplify_static_bound():
    sch = tir.Schedule(static_bound, debug_mask="all")
    block = sch.get_block("B")
    loop, _ = sch.get_loops(sch.get_block("C"))
    sch.compute_at(block, loop, preserve_unit_loops=True)
    tvm.ir.assert_structural_equal(static_bound_after_compute_at, sch.mod["main"])
    verify_trace_roundtrip(sch=sch, mod=static_bound)


def test_fail_subtree_complete_block():
>>>>>>> 174d09ee
    sch = tir.Schedule(fail_subtree_compact_dataflow, debug_mask="all")
    block = sch.get_block("B_0")
    loop, _ = sch.get_loops(sch.get_block("C"))
    with pytest.raises(tvm.tir.ScheduleError, match="complete block"):
        sch.compute_at(block, loop)


def test_fail_not_in_same_scope():
    sch = tir.Schedule(blockized_1, debug_mask="all")
    block = sch.get_block("B")
    loop, _ = sch.get_loops(sch.get_block("C_inner"))
    with pytest.raises(tvm.tir.ScheduleError, match="same block scope"):
        sch.compute_at(block, loop)


def test_fail_loop_is_ancestor_of_block():
    sch = tir.Schedule(two_elementwise, debug_mask="all")
    block = sch.get_block("B")
    loop, _ = sch.get_loops(sch.get_block("B"))
    with pytest.raises(tvm.tir.ScheduleError, match="ancestor of block"):
        sch.compute_at(block, loop)


def test_fail_output_block():
    sch = tir.Schedule(tiled, debug_mask="all")
    block = sch.get_block("C")
    loop, _, _, _ = sch.get_loops(sch.get_block("B"))
    with pytest.raises(tvm.tir.ScheduleError, match="output block"):
        sch.compute_at(block, loop)


def test_fail_all_consumers_under_loop():
    sch = tir.Schedule(fail_all_consumers_under_loop, debug_mask="all")
    block = sch.get_block("B")
    loop, _ = sch.get_loops(sch.get_block("C"))
    with pytest.raises(tvm.tir.ScheduleError, match="requires all the consumer"):
        sch.compute_at(block, loop)


def test_fail_all_producers_under_loop():
    sch = tir.Schedule(fail_all_producers_under_loop, debug_mask="all")
    block = sch.get_block("D")
    loop, _ = sch.get_loops(sch.get_block("C"))
    with pytest.raises(tvm.tir.ScheduleError, match="requires all the producer"):
        sch.reverse_compute_at(block, loop)


if __name__ == "__main__":
    sys.exit(pytest.main([__file__] + sys.argv[1:]))<|MERGE_RESOLUTION|>--- conflicted
+++ resolved
@@ -795,8 +795,6 @@
 
 
 @T.prim_func
-<<<<<<< HEAD
-=======
 def multi_reduction(A: T.Buffer[(16, 16), "float32"], C: T.Buffer[(), "float32"]):
     B = T.alloc_buffer((16, ), dtype="float32")
     for i, k in T.grid(16, 16):
@@ -834,7 +832,6 @@
 
 
 @T.prim_func
->>>>>>> 174d09ee
 def tiled_pooling_read_cache(a: T.handle, b: T.handle) -> None:
     X = T.match_buffer(a, [224, 224], dtype="float32")
     Y = T.match_buffer(b, [224, 224], dtype="float32")
@@ -842,22 +839,12 @@
     for hh, ww in T.grid(224, 224):
         with T.block("cache"):
             h, w = T.axis.remap("SS", [hh, ww])
-<<<<<<< HEAD
-            T.reads([X[h, w]])
-            T.writes([cache[h, w]])
-=======
->>>>>>> 174d09ee
             cache[h, w] = X[h, w]
     for hh_0, ww_0, hh_1, ww_1, khh, kww in T.grid(28, 28, 8, 8, 3, 3):
         with T.block("compute"):
             h = T.axis.spatial(224, hh_0 * 8 + hh_1)
             w = T.axis.spatial(224, ww_0 * 8 + ww_1)
             kh, kw = T.axis.remap("RR", [khh, kww])
-<<<<<<< HEAD
-            T.reads([Y[h, w], cache[h + kh - 1, w + kw - 1]])
-            T.writes([Y[h, w]])
-=======
->>>>>>> 174d09ee
             with T.init():
                 Y[h, w] = 0.0
             Y[h, w] = T.max(Y[h, w], T.if_then_else(
@@ -878,22 +865,12 @@
                 h = T.axis.spatial(224, hh_0 * 8 - 1 + ax0)
                 w = T.axis.spatial(224, ww_0 * 8 - 1 + ax1)
                 T.where(1 <= hh_0 * 8 + ax0 and hh_0 * 8 + ax0 < 225 and 1 <= ww_0 * 8 + ax1 and ww_0 * 8 + ax1 < 225)
-<<<<<<< HEAD
-                T.reads([X[h, w]])
-                T.writes([cache[h, w]])
-=======
->>>>>>> 174d09ee
                 cache[h, w] = X[h, w]
         for hh_1, ww_1, khh, kww in T.grid(8, 8, 3, 3):
             with T.block("compute"):
                 h = T.axis.spatial(224, hh_0 * 8 + hh_1)
                 w = T.axis.spatial(224, ww_0 * 8 + ww_1)
                 kh, kw = T.axis.remap("RR", [khh, kww])
-<<<<<<< HEAD
-                T.reads([Y[h, w], cache[h + kh - 1, w + kw - 1]])
-                T.writes([Y[h, w]])
-=======
->>>>>>> 174d09ee
                 with T.init():
                     Y[h, w] = 0.0
                 Y[h, w] = T.max(Y[h, w], T.if_then_else(
@@ -904,8 +881,6 @@
                     cache[h + kh - 1, w + kw - 1], 0.0, dtype="float32"))
 
 @T.prim_func
-<<<<<<< HEAD
-=======
 def non_uniform_tiled_conv(x: T.Buffer[(1, 3, 100, 100), "float32"],
                            w: T.Buffer[(16, 3, 3, 3), "float32"],
                            y: T.Buffer[(1, 16, 98, 98), "float32"]) -> None:
@@ -993,7 +968,6 @@
             T_concat[ax] = T.if_then_else(16 <= ax, T_add_2[ax - 16], T_add_1[ax], dtype="float32")
 
 @T.prim_func
->>>>>>> 174d09ee
 def floordiv_and_floormod_indices(a: T.handle, b: T.handle) -> None:
     X = T.match_buffer(a, [16, 16])
     Y = T.match_buffer(b, [256])
@@ -1022,8 +996,6 @@
                 v_i = T.axis.spatial(256, i * 16 + ax0)
                 Y[v_i] = temp[v_i // 16, v_i % 16]
 
-<<<<<<< HEAD
-=======
 
 @T.prim_func
 def tiled_repeat_op(x: T.Buffer[(4,), "float32"], T_repeat: T.Buffer[(64,), "float32"]) -> None:
@@ -1079,7 +1051,6 @@
                 vj = T.axis.spatial(1, j)
                 T.where(j < 1)
                 C[vi, vj] = B[vi, vj] + 1.0
->>>>>>> 174d09ee
 # pylint: enable=no-member,invalid-name,unused-variable,line-too-long,redefined-outer-name,unexpected-keyword-arg,too-many-nested-blocks
 # fmt: on
 
@@ -1156,8 +1127,6 @@
     verify_trace_roundtrip(sch=sch, mod=cuda_matmul_4)
 
 
-<<<<<<< HEAD
-=======
 def test_compute_at_reduction_block():
     sch = tir.Schedule(multi_reduction, debug_mask="all")
     block = sch.get_block("B")
@@ -1167,7 +1136,6 @@
     verify_trace_roundtrip(sch=sch, mod=multi_reduction)
 
 
->>>>>>> 174d09ee
 def test_compute_at_tiled_pooling_read_cache():
     sch = tir.Schedule(tiled_pooling_read_cache, debug_mask="all")
     compute = sch.get_block("compute")
@@ -1178,8 +1146,6 @@
     verify_trace_roundtrip(sch=sch, mod=tiled_pooling_read_cache)
 
 
-<<<<<<< HEAD
-=======
 def test_compute_at_non_uniform_tiled_conv():
     sch = tir.Schedule(non_uniform_tiled_conv, debug_mask="all")
     compute = sch.get_block("compute")
@@ -1208,7 +1174,6 @@
     verify_trace_roundtrip(sch=sch, mod=tiled_repeat_op)
 
 
->>>>>>> 174d09ee
 def test_reverse_compute_at_tiled():
     sch = tir.Schedule(tiled, debug_mask="all")
     block = sch.get_block("C")
@@ -1265,9 +1230,6 @@
     verify_trace_roundtrip(sch=sch, mod=not_all_compact_data_flow)
 
 
-<<<<<<< HEAD
-def test_fail_subtree_compact_dataflow():
-=======
 def test_compute_at_simplify_static_bound():
     sch = tir.Schedule(static_bound, debug_mask="all")
     block = sch.get_block("B")
@@ -1278,7 +1240,6 @@
 
 
 def test_fail_subtree_complete_block():
->>>>>>> 174d09ee
     sch = tir.Schedule(fail_subtree_compact_dataflow, debug_mask="all")
     block = sch.get_block("B_0")
     loop, _ = sch.get_loops(sch.get_block("C"))
