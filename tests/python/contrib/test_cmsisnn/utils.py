--- conflicted
+++ resolved
@@ -115,16 +115,6 @@
     This is TFLu's "SAME" padding case.
     """
     dilated_kernel_h = dilation[0] * (kernel[0] - 1) + 1
-<<<<<<< HEAD
-    dilated_kernel_w = dilation[1] * (kernel[1] - 1) + 1
-    out = int(math.ceil(float(in_shape[0]) / float(stride[0])))
-    pad = max(0, (out - 1) * stride[0] + dilated_kernel_h - in_shape[0])
-    pad_top, pad_bottom = (pad, 0)
-
-    out = int(math.ceil(float(in_shape[1]) / float(stride[1])))
-    pad = max(0, (out - 1) * stride[1] + dilated_kernel_w - in_shape[1])
-    pad_left, pad_right = (pad, 0)
-=======
     out = int(math.ceil(float(in_shape[0]) / float(stride[0])))
     pad = max(0, (out - 1) * stride[0] + dilated_kernel_h - in_shape[0])
     pad_top = pad // 2
@@ -135,7 +125,6 @@
     pad = max(0, (out - 1) * stride[1] + dilated_kernel_w - in_shape[1])
     pad_left = pad // 2
     pad_right = pad - pad_left
->>>>>>> 174d09ee
     return [pad_top, pad_left, pad_bottom, pad_right]
 
 
