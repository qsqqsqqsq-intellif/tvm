# Licensed to the Apache Software Foundation (ASF) under one
# or more contributor license agreements.  See the NOTICE file
# distributed with this work for additional information
# regarding copyright ownership.  The ASF licenses this file
# to you under the Apache License, Version 2.0 (the
# "License"); you may not use this file except in compliance
# with the License.  You may obtain a copy of the License at
#
#   http://www.apache.org/licenses/LICENSE-2.0
#
# Unless required by applicable law or agreed to in writing,
# software distributed under the License is distributed on an
# "AS IS" BASIS, WITHOUT WARRANTIES OR CONDITIONS OF ANY
# KIND, either express or implied.  See the License for the
# specific language governing permissions and limitations
# under the License.
import logging
import math
import pytest
import tvm
from tvm import relay
from tvm.contrib.cudnn import conv_output_shape
import numpy as np
from tvm.runtime.vm import VirtualMachine
from tvm.relay.op.contrib.cutlass import partition_for_cutlass
from tvm.relay.transform import FirstOrderGradient, ToMixedPrecision, InferType
from tvm.contrib.cutlass import (
    tune_cutlass_kernels,
    build_cutlass_kernels,
    build_cutlass_kernels_vm,
)

logging.basicConfig(level=logging.INFO)


def has_cublas():
    return tvm.get_global_func("tvm.contrib.cublas.matmul", True) != None


def has_cutlass():
    return tvm.get_global_func("relay.ext.cutlass", True) != None


def get_ref_rt_mod(mod, params, target="cuda"):
    with tvm.transform.PassContext(opt_level=3):
        lib = relay.build(mod, target=target, params=params)
    dev = tvm.device(target, 0)
    rt_mod = tvm.contrib.graph_executor.GraphModule(lib["default"](dev))
    return rt_mod, dev


def get_ref_vm(mod, params, target="cuda"):
    with tvm.transform.PassContext(opt_level=3):
        vm_exec = relay.vm.compile(mod, target=target, params=params)
        code, lib = vm_exec.save()
    dev = tvm.device(target, 0)
    vm_exec = tvm.runtime.vm.Executable.load_exec(code, lib)
    return VirtualMachine(vm_exec, dev), dev


def get_output(rt_mod, names, inputs):
    for name, inp in zip(names, inputs):
        rt_mod.set_input(name, inp)
    rt_mod.run()
    return rt_mod.get_output(0).asnumpy()


def get_output_vm(vm, names, inputs):
    params = dict(zip(names, inputs))
    return vm.invoke("main", **params).numpy()


def get_dense_with_shape(
    data_shape, weight_shape, out_dtype="float16", data_dtype="float16", weight_dtype="float16"
):
    data = relay.var("data", shape=data_shape, dtype=data_dtype)
    weight = relay.var("weight", shape=weight_shape, dtype=weight_dtype)
    return relay.nn.dense(data, weight, out_dtype=out_dtype)


def get_dense(M, N, K, out_dtype="float16", data_dtype="float16", weight_dtype="float16"):
    return get_dense_with_shape((M, K), (N, K), out_dtype, data_dtype, weight_dtype)


def get_dense_bias(M, N, K, out_dtype="float16"):
    dense = get_dense(M, N, K, out_dtype=out_dtype)
    bias = relay.var("bias", shape=(N,), dtype=out_dtype)
    return relay.nn.bias_add(dense, bias)


def get_dense_bias_relu(M, N, K, out_dtype="float16"):
    return relay.nn.relu(get_dense_bias(M, N, K, out_dtype=out_dtype))


def get_dense_bias_gelu(M, N, K, out_dtype="float16"):
    bias_add = get_dense_bias(M, N, K, out_dtype)
    mul = bias_add * relay.const((1.0 / math.sqrt(2.0)), dtype=out_dtype)
    if out_dtype == "float16":
        erf = relay.cast(relay.op.erf(relay.cast(mul, "float32")), "float16")
    else:
        erf = relay.op.erf(mul)
    mul_half = erf * relay.const(0.5, dtype=out_dtype)
    add = mul_half + relay.const(0.5, dtype=out_dtype)
    return add * bias_add


def get_batch_matmul_with_shape(x_shape, y_shape, out_dtype="float16"):
    x = relay.var("x", shape=x_shape, dtype="float16")
    y = relay.var("y", shape=y_shape, dtype="float16")
    return relay.nn.batch_matmul(x, y, out_dtype=out_dtype)


def get_batch_matmul(batch, M, N, K, out_dtype="float16"):
    return get_batch_matmul_with_shape((batch, M, K), (batch, N, K), out_dtype="float16")


<<<<<<< HEAD
def get_conv2d_nchw(d_shape, w_shape, padding, out_dtype="float16"):
=======
def get_conv2d_nchw(
    d_shape,
    w_shape,
    padding,
    strides=(1, 1),
    out_dtype="float16",
    data_dtype="float16",
    weight_dtype="float16",
):
    data = relay.var("data", shape=d_shape, dtype=data_dtype)
    weight = relay.var("weight", shape=w_shape, dtype=weight_dtype)
    out_channel = w_shape[0]
    return relay.nn.conv2d(
        data=data,
        weight=weight,
        kernel_size=w_shape[2:],
        channels=out_channel,
        padding=padding,
        strides=strides,
        out_dtype=out_dtype,
    )


def get_conv2d_nchw_bias(d_shape, w_shape, padding, out_dtype="float16"):
    conv2d = get_conv2d_nchw(d_shape, w_shape, padding, out_dtype=out_dtype)
    bias = relay.var("bias", shape=(w_shape[0],), dtype=out_dtype)
    return relay.nn.bias_add(conv2d, bias)


def silu(x):
    return x * relay.sigmoid(x)


def hardswish(x, out_dtype="float16"):
    return x * (
        relay.clip(x + relay.const(3, dtype=out_dtype), a_min=0, a_max=6)
        / relay.const(6, dtype=out_dtype)
    )


def get_conv2d_nchw_bias_relu(d_shape, w_shape, padding, out_dtype="float16"):
    return relay.nn.relu(get_conv2d_nchw_bias(d_shape, w_shape, padding, out_dtype=out_dtype))


def get_conv2d_nchw_bias_sigmoid(d_shape, w_shape, padding, out_dtype="float16"):
    return relay.sigmoid(get_conv2d_nchw_bias(d_shape, w_shape, padding, out_dtype=out_dtype))


def get_conv2d_nchw_bias_silu(d_shape, w_shape, padding, out_dtype="float16"):
    conv_out = get_conv2d_nchw_bias(d_shape, w_shape, padding, out_dtype=out_dtype)
    return silu(conv_out)


def get_conv2d_nchw_bias_hardswish(d_shape, w_shape, padding, out_dtype="float16"):
    conv_out = get_conv2d_nchw_bias(d_shape, w_shape, padding, out_dtype=out_dtype)
    return hardswish(conv_out, out_dtype)


def get_conv2d_nchw_bias_residual(d_shape, w_shape, padding, out_dtype="float16"):
>>>>>>> 174d09ee
    data = relay.var("data", shape=d_shape, dtype="float16")
    weight = relay.var("weight", shape=w_shape, dtype="float16")
    bias = relay.var("bias", shape=(w_shape[0],), dtype=out_dtype)
    out_channel = w_shape[0]
<<<<<<< HEAD
    return relay.nn.conv2d(
=======
    conv2d = relay.nn.conv2d(
>>>>>>> 174d09ee
        data=data,
        weight=weight,
        kernel_size=w_shape[2:],
        channels=out_channel,
        padding=padding,
        out_dtype=out_dtype,
<<<<<<< HEAD
    )


def get_conv2d_nchw_bias(d_shape, w_shape, padding, out_dtype="float16"):
    conv2d = get_conv2d_nchw(d_shape, w_shape, padding, out_dtype=out_dtype)
    bias = relay.var("bias", shape=(w_shape[0],), dtype=out_dtype)
    return relay.nn.bias_add(conv2d, bias)


def get_conv2d_nchw_bias_relu(d_shape, w_shape, padding, out_dtype="float16"):
    return relay.nn.relu(get_conv2d_nchw_bias(d_shape, w_shape, padding, out_dtype=out_dtype))


def get_conv2d_nchw_bias_sigmoid(d_shape, w_shape, padding, out_dtype="float16"):
    return relay.sigmoid(get_conv2d_nchw_bias(d_shape, w_shape, padding, out_dtype=out_dtype))


def get_conv2d_nchw_bias_silu(d_shape, w_shape, padding, out_dtype="float16"):
    conv_out = get_conv2d_nchw_bias(d_shape, w_shape, padding, out_dtype=out_dtype)
    return conv_out * relay.sigmoid(conv_out)


def get_conv2d_nchw_bias_hardswish(d_shape, w_shape, padding, out_dtype="float16"):
    conv2d_out = get_conv2d_nchw_bias(d_shape, w_shape, padding, out_dtype=out_dtype)
    return conv2d_out * (
        relay.clip(conv2d_out + relay.const(3, dtype=out_dtype), a_min=0, a_max=6)
        / relay.const(6, dtype=out_dtype)
    )


def profile_and_build(mod, params, sm, tmp_dir="./tmp", lib_path="compile.so", use_fast_math=False):
=======
    )
    bias_add = relay.nn.bias_add(conv2d, bias)
    return bias_add, data


def get_conv2d_transpose_nchw(
    d_shape,
    w_shape,
    padding,
    output_padding,
    strides,
    out_dtype="float32",
    data_dtype="float32",
    weight_dtype="float32",
):
    data = relay.var("data", shape=d_shape, dtype=data_dtype)
    weight = relay.var("weight", shape=w_shape, dtype=weight_dtype)
    out_channel = w_shape[1]
    return relay.nn.conv2d_transpose(
        data=data,
        weight=weight,
        kernel_size=w_shape[2:],
        channels=out_channel,
        padding=padding,
        output_padding=output_padding,
        strides=strides,
        out_dtype=out_dtype,
    )


def get_conv2d_backward_weight(
    d_shape,
    w_shape,
    o_shape,
    padding,
    strides,
    out_dtype="float32",
    data_dtype="float32",
    weight_dtype="float32",
):
    grad = relay.var("grad", shape=o_shape, dtype=weight_dtype)
    data = relay.var("data", shape=d_shape, dtype=data_dtype)
    out_channel = o_shape[1]
    return relay.nn.conv2d_backward_weight(
        grad=grad,
        data=data,
        kernel_size=w_shape[2:],
        channels=out_channel,
        padding=padding,
        strides=strides,
        out_dtype=out_dtype,
    )


def convert_conv2d_layout(mod, desired_layouts):
    with tvm.transform.PassContext(opt_level=3):
        seq = tvm.transform.Sequential([relay.transform.ConvertLayout(desired_layouts)])
        return seq(mod)


def get_random_ndarray(shape, dtype):
    if dtype == "int8":
        return np.random.randint(-128, 128, shape).astype(dtype)
    elif dtype == "uint8":
        return np.random.randint(0, 256, shape).astype(dtype)
    return np.random.uniform(-1, 1, shape).astype(dtype)


def profile_and_build(
    mod,
    params,
    sm,
    split_k_slices=[1],
    tmp_dir="./tmp",
    lib_path="compile.so",
    use_fast_math=False,
    use_3xtf32=True,
):
>>>>>>> 174d09ee
    mod = partition_for_cutlass(mod)
    mod, num_cutlass_partition = tune_cutlass_kernels(
        mod,
        sm,
        use_3xtf32=use_3xtf32,
        split_k_slices=split_k_slices,
        profile_all_alignments=False,
        find_first_valid=True,
        use_multiprocessing=True,
        tmp_dir=tmp_dir,
    )
    with tvm.transform.PassContext(opt_level=3):
        lib = relay.build(mod, target="cuda", params=params)
    lib = build_cutlass_kernels(lib, sm, tmp_dir, lib_path, use_fast_math=use_fast_math)
    dev = tvm.device("cuda", 0)
    rt_mod = tvm.contrib.graph_executor.GraphModule(lib["default"](dev))
    return rt_mod, dev, num_cutlass_partition


def profile_and_build_vm(
    mod,
    params,
    sm,
<<<<<<< HEAD
=======
    split_k_slices=[1],
>>>>>>> 174d09ee
    tmp_dir="./tmp",
    lib_path="compile.so",
    vmcode_path="vmcode.ro",
    use_fast_math=False,
<<<<<<< HEAD
=======
    use_3xtf32=True,
>>>>>>> 174d09ee
):
    mod = partition_for_cutlass(mod)
    mod, num_cutlass_partition = tune_cutlass_kernels(
        mod,
        sm,
        split_k_slices=split_k_slices,
        use_3xtf32=use_3xtf32,
        profile_all_alignments=False,
        find_first_valid=True,
        tmp_dir=tmp_dir,
    )
    with tvm.transform.PassContext(opt_level=3):
        vm_exec = relay.vm.compile(mod, target="cuda", params=params)
    vm_exec = build_cutlass_kernels_vm(
        vm_exec, sm, tmp_dir, lib_path, vmcode_path, use_fast_math=use_fast_math
    )
    dev = tvm.device("cuda", 0)
    return VirtualMachine(vm_exec, dev), dev, num_cutlass_partition


def verify_dense(
    func,
    M,
    N,
    K,
    ref_target="cuda",
    sm=80,
    atol=1e-5,
    rtol=1e-5,
    run_benchmark=False,
    data_dtype="float16",
    weight_dtype="float16",
    use_3xtf32=True,
):
    if not has_cutlass():
        return
    if sm < 80 and data_dtype == "float32":
        return

    mod = tvm.IRModule.from_expr(func)
    typ = relay.transform.InferType()(mod)["main"].body.checked_type
    out_dtype = typ.dtype
    use_vm = any(isinstance(s, tvm.tir.Any) for s in typ.shape)
    np_data = get_random_ndarray((M, K), data_dtype)
    np_weight = get_random_ndarray((N, K), weight_dtype)
    np_bias = get_random_ndarray((N,), out_dtype)

    params = {"weight": np_weight, "bias": np_bias}

    if use_vm:
        if ref_target == "cuda" and out_dtype == "float16":
            # Uncomment "return" below to see the accuracy difference of static vs dynamic TVM native fp16 dense
            # The static one can use a tensorcore schedule, but the dynamic one cannot
            rt_mod, dev = get_ref_vm(tvm.IRModule.from_expr(get_dense(M, N, K)), params)
            num_partition = 1
            logging.warning(
                "The reference fp16 dense with dynamic shape using fp16 accumulation has accuracy issues."
            )
            return
        else:
            rt_mod, dev, num_partition = profile_and_build_vm(
                mod, params, sm, use_3xtf32=use_3xtf32
            )

        rt_mod_ref, dev = get_ref_vm(mod, params, target=ref_target)
        x = tvm.nd.array(np_data, device=dev)
        out = get_output_vm(rt_mod, ["data"], [x])
        ref_out = get_output_vm(rt_mod_ref, ["data"], [x])
    else:
        rt_mod_ref, dev = get_ref_rt_mod(mod, params, target=ref_target)
        rt_mod, dev, num_partition = profile_and_build(mod, params, sm, use_3xtf32=use_3xtf32)
        x = tvm.nd.array(np_data, device=dev)
        out = get_output(rt_mod, ["data"], [x])
        ref_out = get_output(rt_mod_ref, ["data"], [x])

    assert num_partition > 0
    np.testing.assert_allclose(out, ref_out, atol=atol, rtol=rtol)

    if run_benchmark:
        print("CUTLASS:", rt_mod.benchmark(dev, number=1, repeat=600))
        print("TVM with target %s:" % ref_target, rt_mod_ref.benchmark(dev, number=1, repeat=600))


def verify_batch_matmul(
    func, batch, M, N, K, ref_target="cuda", sm=80, atol=1e-5, rtol=1e-5, run_benchmark=False
):
    if not has_cutlass():
        return
    mod = tvm.IRModule.from_expr(func)
    typ = relay.transform.InferType()(mod)["main"].body.checked_type
    use_vm = any(isinstance(s, tvm.tir.Any) for s in typ.shape)
    x_np = np.random.uniform(-1, 1, (batch, M, K)).astype("float16")
    y_np = np.random.uniform(-1, 1, (batch, N, K)).astype("float16")

    if use_vm:
        rt_mod, dev, num_partition = profile_and_build_vm(mod, {}, sm)
        rt_mod_ref, dev = get_ref_vm(mod, {}, target=ref_target)
        assert num_partition > 0
        x = tvm.nd.array(x_np, device=dev)
        y = tvm.nd.array(y_np, device=dev)
        out = get_output_vm(rt_mod, ["x", "y"], [x, y])
        ref_out = get_output_vm(rt_mod_ref, ["x", "y"], [x, y])
    else:
        rt_mod, dev, num_partition = profile_and_build(mod, {}, sm)
        rt_mod_ref, dev = get_ref_rt_mod(mod, {})
        assert num_partition > 0

        x = tvm.nd.array(x_np, device=dev)
        y = tvm.nd.array(y_np, device=dev)
        out = get_output(rt_mod, ["x", "y"], [x, y])
        ref_out = get_output(rt_mod_ref, ["x", "y"], [x, y])

    np.testing.assert_allclose(out, ref_out, atol=atol, rtol=rtol)

    if run_benchmark:
        print("CUTLASS:", rt_mod.benchmark(dev, number=1, repeat=600))
        print("TVM Tensorcore (no tuning):", rt_mod_ref.benchmark(dev, number=1, repeat=600))


M = 96
N = 64
K = 64


def test_dense():
    verify_dense(get_dense(M, N, K), M, N, K)
    verify_dense(get_dense(M, N, K, out_dtype="float32"), M, N, K)
    # Test align1 case
    verify_dense(get_dense_bias(M, N + 1, K), M, N + 1, K)
<<<<<<< HEAD
=======
    # int8
    verify_dense(
        get_dense(M, N, K, "int32", "int8", "int8"), M, N, K, data_dtype="int8", weight_dtype="int8"
    )

    dense_fp32 = get_dense(M, N, K, "float32", "float32", "float32")
    # tf32
    verify_dense(
        dense_fp32,
        M,
        N,
        K,
        data_dtype="float32",
        weight_dtype="float32",
        use_3xtf32=False,
        atol=1e-2,
        rtol=1e-2,
    )
    # 3xtf32
    verify_dense(
        dense_fp32,
        M,
        N,
        K,
        data_dtype="float32",
        weight_dtype="float32",
    )
>>>>>>> 174d09ee


def test_dense_bias():
    verify_dense(get_dense_bias(M, N, K), M, N, K)
    verify_dense(get_dense_bias(M, N, K, out_dtype="float32"), M, N, K)


def test_dense_bias_relu():
    verify_dense(get_dense_bias_relu(M, N, K), M, N, K)
    verify_dense(get_dense_bias_relu(M, N, K, out_dtype="float32"), M, N, K)


def test_dense_bias_gelu():
    verify_dense(get_dense_bias_gelu(M, N, K), M, N, K, atol=1e-3, rtol=1e-3)
    verify_dense(get_dense_bias_gelu(M, N, K, out_dtype="float32"), M, N, K, atol=1e-3, rtol=1e-3)


def test_dense_dynamic():
    data_shape = (relay.Any(), K)
    weight_shape = (relay.Any(), K)

    if has_cublas():
        # TVM native fp16 dense (without tensorcore), using fp16 accum, seems to have accuracy issues
        # Use cublas as a reference

        verify_dense(
            get_dense_with_shape(data_shape, weight_shape),
            M,
            N,
            K,
            ref_target="cuda -libs=cublas",
        )

    verify_dense(
        get_dense_with_shape(data_shape, weight_shape, out_dtype="float32"),
        M,
        N,
        K,
        atol=1e-4,
        rtol=1e-4,
    )


def test_batch_matmul():
    batch = 8
    verify_batch_matmul(get_batch_matmul(batch, M, N, K), batch, M, N, K)
    verify_batch_matmul(get_batch_matmul(batch, M, N, K, out_dtype="float32"), batch, M, N, K)

    if has_cublas():
        # Test dynamic shape batch_matmul
        # AutoTVM does not seem to support it
        x_shape = (relay.Any(), relay.Any(), K)
        y_shape = (relay.Any(), relay.Any(), K)

        verify_batch_matmul(
            get_batch_matmul_with_shape(x_shape, y_shape),
            batch,
            M,
            N,
            K,
            ref_target="cuda -libs=cublas",
        )


<<<<<<< HEAD
def convert_conv2d_layout(mod, desired_layouts):
    with tvm.transform.PassContext(opt_level=3):
        seq = tvm.transform.Sequential([relay.transform.ConvertLayout(desired_layouts)])
        return seq(mod)


def verify_conv2d(
    expr_nchw,  # can be dynamic batch
    expr_ref,  # always static batch
    d_shape,
    w_shape,
=======
def verify_conv2d_common(
    expr_nchw,  # can be dynamic batch
    expr_ref,  # always static batch
    input_names,
    inputs,
    params,
>>>>>>> 174d09ee
    sm=80,
    split_k_slices=[1],
    atol=1e-5,
    rtol=1e-5,
    use_cudnn_ref=False,
    run_benchmark=False,
    use_fast_math=False,
<<<<<<< HEAD
=======
    ref_target="cuda",
    use_vm=False,
>>>>>>> 174d09ee
):
    if not has_cutlass():
        return
    if sm < 80 and inputs[0].dtype == "float32":
        return

    mod_nchw = tvm.IRModule.from_expr(expr_nchw)
    mod_ref = tvm.IRModule.from_expr(expr_ref)
<<<<<<< HEAD

    typ = relay.transform.InferType()(mod_nchw)["main"].body.checked_type
    out_dtype = typ.dtype

    np_data = np.random.uniform(-1, 1, d_shape).astype("float16")
    np_weight = np.random.uniform(-1, 1, w_shape).astype("float16")
    np_bias = np.random.uniform(-1, 1, (w_shape[0],)).astype(out_dtype)

    params = {"weight": np_weight, "bias": np_bias}
=======

    if use_vm:
        profile_and_build_func = profile_and_build_vm
        get_output_func = get_output_vm
        ref_build_func = get_ref_vm
    else:
        profile_and_build_func = profile_and_build
        get_output_func = get_output
        ref_build_func = get_ref_rt_mod
>>>>>>> 174d09ee

    mod_weight_ohwi = convert_conv2d_layout(
        mod_nchw,
        {
            "nn.conv2d": ["NHWC", "OHWI"],
            "nn.conv2d_transpose": ["NHWC", "IHWO"],
            "nn.conv2d_backward_weight": ["NHWC", "OHWI"],
        },
    )

<<<<<<< HEAD
    mod_weight_ohwi = convert_conv2d_layout(mod_nchw, {"nn.conv2d": ["NHWC", "OHWI"]})

    if use_vm:
        rt_mod, _, num_cutlass_partition = profile_and_build_vm(
            mod_weight_ohwi, params, sm, use_fast_math=use_fast_math
=======
    rt_mod, _, num_cutlass_partition = profile_and_build_func(
        mod_weight_ohwi, params, sm, split_k_slices, use_fast_math=use_fast_math
    )
    out = get_output_func(rt_mod, input_names, inputs)

    assert num_cutlass_partition > 0

    if use_cudnn_ref:
        rt_mod_ref, dev = ref_build_func(
            convert_conv2d_layout(mod_ref, {"nn.conv2d": ["NHWC", "OHWI"]}),
            params,
            target="cuda -libs=cudnn",
>>>>>>> 174d09ee
        )
    else:
<<<<<<< HEAD
        rt_mod, _, num_cutlass_partition = profile_and_build(
            mod_weight_ohwi, params, sm, use_fast_math=use_fast_math
=======
        rt_mod_ref, dev = ref_build_func(
            convert_conv2d_layout(mod_ref, {"nn.conv2d": ["NHWC", "HWIO"]}),
            params,
            target=ref_target,
>>>>>>> 174d09ee
        )

    ref_out = get_output_func(rt_mod_ref, input_names, inputs)

    if run_benchmark:
        print("CUTLASS:", rt_mod.benchmark(dev, number=1, repeat=600))
        print("TVM Tensorcore (no tuning):", rt_mod_ref.benchmark(dev, number=1, repeat=600))

    np.testing.assert_allclose(out, ref_out, atol=atol, rtol=rtol)


def verify_conv2d(
    expr_nchw,  # can be dynamic batch
    expr_ref,  # always static batch
    d_shape,
    w_shape,
    sm=80,
    atol=1e-5,
    rtol=1e-5,
    use_cudnn_ref=False,
    run_benchmark=False,
    use_fast_math=False,
    data_dtype="float16",
    weight_dtype="float16",
    ref_target="cuda",
    use_vm=False,
):
    mod_nchw = tvm.IRModule.from_expr(expr_nchw)
    typ = relay.transform.InferType()(mod_nchw)["main"].body.checked_type

    use_vm = use_vm or any(isinstance(s, tvm.tir.Any) for s in typ.shape)

    np_data = get_random_ndarray(d_shape, data_dtype)
    np_weight = get_random_ndarray(w_shape, weight_dtype)
    np_bias = get_random_ndarray((w_shape[0],), typ.dtype)
    params = {"weight": np_weight, "bias": np_bias}

<<<<<<< HEAD
    if use_cudnn_ref:
        rt_mod_ref, dev = get_ref_rt_mod(
            convert_conv2d_layout(mod_ref, {"nn.conv2d": ["NHWC", "OHWI"]}),
            params,
            target="cuda -libs=cudnn",
        )
    else:
        rt_mod_ref, dev = get_ref_rt_mod(
            convert_conv2d_layout(mod_ref, {"nn.conv2d": ["NHWC", "HWIO"]}),
            params,
            target="cuda",
        )

    ref_out = get_output(rt_mod_ref, ["data"], [np_data])
=======
    split_k_slices = [1]

    return verify_conv2d_common(
        expr_nchw,
        expr_ref,
        ["data"],
        [np_data],
        params,
        sm,
        split_k_slices,
        atol,
        rtol,
        use_cudnn_ref,
        run_benchmark,
        use_fast_math,
        ref_target,
        use_vm,
    )

>>>>>>> 174d09ee

def verify_conv2d_backward_weight(
    expr_nchw,  # can be dynamic batch
    expr_ref,  # always static batch
    grad_shape,
    data_shape,
    sm=80,
    split_k_slices=[1],
    atol=1e-5,
    rtol=1e-5,
    use_cudnn_ref=False,
    use_fast_math=False,
    grad_dtype="float16",
    data_dtype="float16",
    ref_target="cuda",
    use_vm=False,
):
    np_grad = get_random_ndarray(grad_shape, grad_dtype)
    np_data = get_random_ndarray(data_shape, data_dtype)
    params = {}
    input_names = ["grad", "data"]
    return verify_conv2d_common(
        expr_nchw,
        expr_ref,
        input_names,
        [np_grad, np_data],
        params,
        sm,
        split_k_slices,
        atol,
        rtol,
        use_cudnn_ref,
        False,
        use_fast_math,
        ref_target,
        use_vm,
    )

    np.testing.assert_allclose(out, ref_out, atol=atol, rtol=rtol)


def test_conv2d():
    padding = (1, 1)
    for IC in [3, 16]:
        d_shape = (16, IC, 32, 32)
        w_shape = (32, IC, 3, 3)
        mod_nchw = get_conv2d_nchw(d_shape, w_shape, padding)

        verify_conv2d(
            mod_nchw,
            mod_nchw,
            d_shape,
            w_shape,
            sm=80,
            atol=1e-5,
            rtol=1e-5,
            use_cudnn_ref=(IC == 3),  # The autotvm kernel has an accuracy issue with IC == 3 case
            run_benchmark=False,
        )

    d_shape = (16, 16, 32, 32)
    w_shape = (32, 16, 3, 3)
    padding = (1, 1)
    dyn_batch_shape = (relay.Any(),) + d_shape[1:]

    mod_nchw = get_conv2d_nchw(d_shape, w_shape, padding)
    mod_dyn = get_conv2d_nchw(dyn_batch_shape, w_shape, padding)

    verify_conv2d(
        mod_dyn, mod_nchw, d_shape, w_shape, sm=80, atol=1e-5, rtol=1e-5, run_benchmark=False
    )

<<<<<<< HEAD
=======
    for data_dtype, weight_dtype, out_dtype in [
        ("float32", "float32", "float32"),  # 3xtf32
        ("int8", "int8", "int32"),
        ("uint8", "int8", "int32"),
    ]:
        expr = get_conv2d_nchw(
            d_shape,
            w_shape,
            padding,
            out_dtype=out_dtype,
            data_dtype=data_dtype,
            weight_dtype=weight_dtype,
        )

        verify_conv2d(
            expr,
            expr,
            d_shape,
            w_shape,
            sm=80,
            atol=1e-5,
            rtol=1e-5,
            run_benchmark=False,
            data_dtype=data_dtype,
            weight_dtype=weight_dtype,
            ref_target="llvm",
        )

>>>>>>> 174d09ee

def test_conv2d_fusion():
    d_shape = (16, 16, 32, 32)
    w_shape = (32, 16, 3, 3)
    padding = (1, 1)

    mod_nchw = get_conv2d_nchw_bias(d_shape, w_shape, padding)
    verify_conv2d(
        mod_nchw, mod_nchw, d_shape, w_shape, sm=80, atol=1e-5, rtol=1e-5, run_benchmark=False
    )

    mod_nchw = get_conv2d_nchw_bias_relu(d_shape, w_shape, padding)
    verify_conv2d(
        mod_nchw, mod_nchw, d_shape, w_shape, sm=80, atol=1e-5, rtol=1e-5, run_benchmark=False
    )

    mod_nchw = get_conv2d_nchw_bias_sigmoid(d_shape, w_shape, padding, out_dtype="float16")
    verify_conv2d(
        mod_nchw, mod_nchw, d_shape, w_shape, sm=80, atol=1e-5, rtol=1e-5, run_benchmark=False
    )
    verify_conv2d(
        mod_nchw,
        mod_nchw,
        d_shape,
        w_shape,
        sm=80,
        atol=1e-3,
        rtol=1e-3,
        run_benchmark=False,
        use_fast_math=True,
    )

    mod_nchw = get_conv2d_nchw_bias_sigmoid(d_shape, w_shape, padding, out_dtype="float32")
    verify_conv2d(
        mod_nchw, mod_nchw, d_shape, w_shape, sm=80, atol=1e-5, rtol=1e-5, run_benchmark=False
    )

    mod_nchw = get_conv2d_nchw_bias_silu(d_shape, w_shape, padding, out_dtype="float32")
    verify_conv2d(
        mod_nchw, mod_nchw, d_shape, w_shape, sm=80, atol=1e-5, rtol=1e-5, run_benchmark=False
    )

    mod_nchw = get_conv2d_nchw_bias_hardswish(d_shape, w_shape, padding, out_dtype="float16")
    verify_conv2d(
        mod_nchw, mod_nchw, d_shape, w_shape, sm=80, atol=1e-5, rtol=1e-5, run_benchmark=False
<<<<<<< HEAD
=======
    )


def test_conv2d_residual_block():
    d_shape = (16, 16, 32, 32)
    w_shape = (16, 16, 3, 3)
    padding = (1, 1)

    bias_add, residual_input = get_conv2d_nchw_bias_residual(d_shape, w_shape, padding)

    for func, tol in [
        (relay.nn.relu(bias_add + residual_input), 1e-5),
        (relay.nn.relu(bias_add) + residual_input, 1e-5),
        (relay.sigmoid(bias_add) * residual_input, 1e-5),
        (relay.nn.relu(silu(bias_add) * residual_input), 1e-5),
        # HardSwish requires higher tolerance since vectoring the residual block epilogue
        # in cutlass.
        # TODO(masahi): Invesitigate this issue
        (relay.nn.relu(hardswish(bias_add) + residual_input), 1e-3),
    ]:
        verify_conv2d(func, func, d_shape, w_shape, sm=80, atol=tol, rtol=tol, run_benchmark=False)


def test_conv2d_transpose():
    OC = 8
    IC = 16
    d_shape = (16, IC, 32, 32)
    w_shape = (OC, IC, 3, 3)
    padding = (1, 1)
    dtype = "float32"

    for strides in [(1, 1), (2, 2)]:
        o_shape = conv_output_shape(
            0, padding, strides, (1, 1), d_shape, (OC, IC, 3, 3), "float32", "float32"
        )
        output_padding = (1, 1) if strides[0] > 1 else (0, 0)
        mod_nchw = get_conv2d_transpose_nchw(
            o_shape,
            w_shape,
            padding,
            output_padding,
            strides,
            out_dtype=dtype,
            data_dtype=dtype,
            weight_dtype=dtype,
        )

        verify_conv2d(
            mod_nchw,
            mod_nchw,
            o_shape,
            w_shape,
            sm=80,
            atol=1e-3,
            rtol=1e-3,
            use_cudnn_ref=False,
            run_benchmark=False,
            data_dtype=dtype,
            weight_dtype=dtype,
        )


def test_conv2d_backward_weight():
    OC = 8
    IC = 16
    d_shape = (16, IC, 32, 32)
    w_shape = (OC, IC, 3, 3)
    dtype = "float16"

    for strides in [(1, 1), (2, 2)]:
        o_shape = (16, OC, 32 // strides[0], 32 // strides[1])
        padding = (1, 1)

        mod_nchw = get_conv2d_backward_weight(
            d_shape,
            w_shape,
            o_shape,
            padding,
            strides,
            out_dtype="float32",
            data_dtype=dtype,
            weight_dtype=dtype,
        )

        for split_k_slices in [1, 8]:
            verify_conv2d_backward_weight(
                mod_nchw,
                mod_nchw,
                o_shape,
                d_shape,
                sm=80,
                split_k_slices=[split_k_slices],
                atol=1e-3,
                rtol=1e-3,
                use_cudnn_ref=False,
                grad_dtype=dtype,
                data_dtype=dtype,
            )


def test_conv2d_bwd():
    IC = 16
    OC = 8
    dshape = (16, IC, 32, 32)
    wshape = (OC, IC, 3, 3)
    padding = (0, 0)
    strides = (1, 1)

    conv = get_conv2d_nchw(
        dshape,
        wshape,
        padding,
        strides=strides,
        out_dtype="float32",
        data_dtype="float32",
        weight_dtype="float32",
    )
    fwd_mod = InferType()(tvm.IRModule.from_expr(conv))

    # Note: large difference in tvm and cutlass Wgrad results if use fp16.
    # Cutlass wgrad uses fp32 accumulation even if the output is fp16.
    use_fp16 = False
    verify_dgrad = False  # False to verify wgrad
    tol = 1e-5 if verify_dgrad else 1e-4  # Wgrad slightly less accurate

    if use_fp16:
        fwd_mod = ToMixedPrecision("float16")(fwd_mod)

    fwd_bwd_func = FirstOrderGradient()(fwd_mod)["main"]

    bwd_func = relay.Function(
        fwd_bwd_func.params,
        relay.TupleGetItem(relay.TupleGetItem(fwd_bwd_func.body, 1), 0 if verify_dgrad else 1),
    )

    verify_conv2d(
        bwd_func,
        bwd_func,
        dshape,
        wshape,
        sm=80,
        atol=1e-2 if use_fp16 else tol,
        rtol=1e-2 if use_fp16 else tol,
        use_cudnn_ref=False,
        data_dtype="float32",
        weight_dtype="float32",
        use_vm=True,
>>>>>>> 174d09ee
    )


if __name__ == "__main__":
    pytest.main([__file__])<|MERGE_RESOLUTION|>--- conflicted
+++ resolved
@@ -114,9 +114,6 @@
     return get_batch_matmul_with_shape((batch, M, K), (batch, N, K), out_dtype="float16")
 
 
-<<<<<<< HEAD
-def get_conv2d_nchw(d_shape, w_shape, padding, out_dtype="float16"):
-=======
 def get_conv2d_nchw(
     d_shape,
     w_shape,
@@ -176,55 +173,17 @@
 
 
 def get_conv2d_nchw_bias_residual(d_shape, w_shape, padding, out_dtype="float16"):
->>>>>>> 174d09ee
     data = relay.var("data", shape=d_shape, dtype="float16")
     weight = relay.var("weight", shape=w_shape, dtype="float16")
     bias = relay.var("bias", shape=(w_shape[0],), dtype=out_dtype)
     out_channel = w_shape[0]
-<<<<<<< HEAD
-    return relay.nn.conv2d(
-=======
     conv2d = relay.nn.conv2d(
->>>>>>> 174d09ee
         data=data,
         weight=weight,
         kernel_size=w_shape[2:],
         channels=out_channel,
         padding=padding,
         out_dtype=out_dtype,
-<<<<<<< HEAD
-    )
-
-
-def get_conv2d_nchw_bias(d_shape, w_shape, padding, out_dtype="float16"):
-    conv2d = get_conv2d_nchw(d_shape, w_shape, padding, out_dtype=out_dtype)
-    bias = relay.var("bias", shape=(w_shape[0],), dtype=out_dtype)
-    return relay.nn.bias_add(conv2d, bias)
-
-
-def get_conv2d_nchw_bias_relu(d_shape, w_shape, padding, out_dtype="float16"):
-    return relay.nn.relu(get_conv2d_nchw_bias(d_shape, w_shape, padding, out_dtype=out_dtype))
-
-
-def get_conv2d_nchw_bias_sigmoid(d_shape, w_shape, padding, out_dtype="float16"):
-    return relay.sigmoid(get_conv2d_nchw_bias(d_shape, w_shape, padding, out_dtype=out_dtype))
-
-
-def get_conv2d_nchw_bias_silu(d_shape, w_shape, padding, out_dtype="float16"):
-    conv_out = get_conv2d_nchw_bias(d_shape, w_shape, padding, out_dtype=out_dtype)
-    return conv_out * relay.sigmoid(conv_out)
-
-
-def get_conv2d_nchw_bias_hardswish(d_shape, w_shape, padding, out_dtype="float16"):
-    conv2d_out = get_conv2d_nchw_bias(d_shape, w_shape, padding, out_dtype=out_dtype)
-    return conv2d_out * (
-        relay.clip(conv2d_out + relay.const(3, dtype=out_dtype), a_min=0, a_max=6)
-        / relay.const(6, dtype=out_dtype)
-    )
-
-
-def profile_and_build(mod, params, sm, tmp_dir="./tmp", lib_path="compile.so", use_fast_math=False):
-=======
     )
     bias_add = relay.nn.bias_add(conv2d, bias)
     return bias_add, data
@@ -303,7 +262,6 @@
     use_fast_math=False,
     use_3xtf32=True,
 ):
->>>>>>> 174d09ee
     mod = partition_for_cutlass(mod)
     mod, num_cutlass_partition = tune_cutlass_kernels(
         mod,
@@ -327,18 +285,12 @@
     mod,
     params,
     sm,
-<<<<<<< HEAD
-=======
     split_k_slices=[1],
->>>>>>> 174d09ee
     tmp_dir="./tmp",
     lib_path="compile.so",
     vmcode_path="vmcode.ro",
     use_fast_math=False,
-<<<<<<< HEAD
-=======
     use_3xtf32=True,
->>>>>>> 174d09ee
 ):
     mod = partition_for_cutlass(mod)
     mod, num_cutlass_partition = tune_cutlass_kernels(
@@ -468,8 +420,6 @@
     verify_dense(get_dense(M, N, K, out_dtype="float32"), M, N, K)
     # Test align1 case
     verify_dense(get_dense_bias(M, N + 1, K), M, N + 1, K)
-<<<<<<< HEAD
-=======
     # int8
     verify_dense(
         get_dense(M, N, K, "int32", "int8", "int8"), M, N, K, data_dtype="int8", weight_dtype="int8"
@@ -497,7 +447,6 @@
         data_dtype="float32",
         weight_dtype="float32",
     )
->>>>>>> 174d09ee
 
 
 def test_dense_bias():
@@ -562,26 +511,12 @@
         )
 
 
-<<<<<<< HEAD
-def convert_conv2d_layout(mod, desired_layouts):
-    with tvm.transform.PassContext(opt_level=3):
-        seq = tvm.transform.Sequential([relay.transform.ConvertLayout(desired_layouts)])
-        return seq(mod)
-
-
-def verify_conv2d(
-    expr_nchw,  # can be dynamic batch
-    expr_ref,  # always static batch
-    d_shape,
-    w_shape,
-=======
 def verify_conv2d_common(
     expr_nchw,  # can be dynamic batch
     expr_ref,  # always static batch
     input_names,
     inputs,
     params,
->>>>>>> 174d09ee
     sm=80,
     split_k_slices=[1],
     atol=1e-5,
@@ -589,11 +524,8 @@
     use_cudnn_ref=False,
     run_benchmark=False,
     use_fast_math=False,
-<<<<<<< HEAD
-=======
     ref_target="cuda",
     use_vm=False,
->>>>>>> 174d09ee
 ):
     if not has_cutlass():
         return
@@ -602,17 +534,6 @@
 
     mod_nchw = tvm.IRModule.from_expr(expr_nchw)
     mod_ref = tvm.IRModule.from_expr(expr_ref)
-<<<<<<< HEAD
-
-    typ = relay.transform.InferType()(mod_nchw)["main"].body.checked_type
-    out_dtype = typ.dtype
-
-    np_data = np.random.uniform(-1, 1, d_shape).astype("float16")
-    np_weight = np.random.uniform(-1, 1, w_shape).astype("float16")
-    np_bias = np.random.uniform(-1, 1, (w_shape[0],)).astype(out_dtype)
-
-    params = {"weight": np_weight, "bias": np_bias}
-=======
 
     if use_vm:
         profile_and_build_func = profile_and_build_vm
@@ -622,7 +543,6 @@
         profile_and_build_func = profile_and_build
         get_output_func = get_output
         ref_build_func = get_ref_rt_mod
->>>>>>> 174d09ee
 
     mod_weight_ohwi = convert_conv2d_layout(
         mod_nchw,
@@ -633,13 +553,6 @@
         },
     )
 
-<<<<<<< HEAD
-    mod_weight_ohwi = convert_conv2d_layout(mod_nchw, {"nn.conv2d": ["NHWC", "OHWI"]})
-
-    if use_vm:
-        rt_mod, _, num_cutlass_partition = profile_and_build_vm(
-            mod_weight_ohwi, params, sm, use_fast_math=use_fast_math
-=======
     rt_mod, _, num_cutlass_partition = profile_and_build_func(
         mod_weight_ohwi, params, sm, split_k_slices, use_fast_math=use_fast_math
     )
@@ -652,18 +565,12 @@
             convert_conv2d_layout(mod_ref, {"nn.conv2d": ["NHWC", "OHWI"]}),
             params,
             target="cuda -libs=cudnn",
->>>>>>> 174d09ee
         )
     else:
-<<<<<<< HEAD
-        rt_mod, _, num_cutlass_partition = profile_and_build(
-            mod_weight_ohwi, params, sm, use_fast_math=use_fast_math
-=======
         rt_mod_ref, dev = ref_build_func(
             convert_conv2d_layout(mod_ref, {"nn.conv2d": ["NHWC", "HWIO"]}),
             params,
             target=ref_target,
->>>>>>> 174d09ee
         )
 
     ref_out = get_output_func(rt_mod_ref, input_names, inputs)
@@ -701,22 +608,6 @@
     np_bias = get_random_ndarray((w_shape[0],), typ.dtype)
     params = {"weight": np_weight, "bias": np_bias}
 
-<<<<<<< HEAD
-    if use_cudnn_ref:
-        rt_mod_ref, dev = get_ref_rt_mod(
-            convert_conv2d_layout(mod_ref, {"nn.conv2d": ["NHWC", "OHWI"]}),
-            params,
-            target="cuda -libs=cudnn",
-        )
-    else:
-        rt_mod_ref, dev = get_ref_rt_mod(
-            convert_conv2d_layout(mod_ref, {"nn.conv2d": ["NHWC", "HWIO"]}),
-            params,
-            target="cuda",
-        )
-
-    ref_out = get_output(rt_mod_ref, ["data"], [np_data])
-=======
     split_k_slices = [1]
 
     return verify_conv2d_common(
@@ -736,7 +627,6 @@
         use_vm,
     )
 
->>>>>>> 174d09ee
 
 def verify_conv2d_backward_weight(
     expr_nchw,  # can be dynamic batch
@@ -809,8 +699,6 @@
         mod_dyn, mod_nchw, d_shape, w_shape, sm=80, atol=1e-5, rtol=1e-5, run_benchmark=False
     )
 
-<<<<<<< HEAD
-=======
     for data_dtype, weight_dtype, out_dtype in [
         ("float32", "float32", "float32"),  # 3xtf32
         ("int8", "int8", "int32"),
@@ -839,7 +727,6 @@
             ref_target="llvm",
         )
 
->>>>>>> 174d09ee
 
 def test_conv2d_fusion():
     d_shape = (16, 16, 32, 32)
@@ -885,8 +772,6 @@
     mod_nchw = get_conv2d_nchw_bias_hardswish(d_shape, w_shape, padding, out_dtype="float16")
     verify_conv2d(
         mod_nchw, mod_nchw, d_shape, w_shape, sm=80, atol=1e-5, rtol=1e-5, run_benchmark=False
-<<<<<<< HEAD
-=======
     )
 
 
@@ -1034,7 +919,6 @@
         data_dtype="float32",
         weight_dtype="float32",
         use_vm=True,
->>>>>>> 174d09ee
     )
 
 
