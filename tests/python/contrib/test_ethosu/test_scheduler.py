--- conflicted
+++ resolved
@@ -156,17 +156,10 @@
     sch = te.create_schedule([te_graph.outputs[0].op])
     copy_constants()(te_graph, const_dict, sch)
     copy_luts()(te_graph, const_dict, sch)
-<<<<<<< HEAD
-    assert len(sch.stages) == 16
-    assert ".global" in sch.stages[5].op.name
-    assert ".global" in sch.stages[7].op.name
-    assert ".local" in sch.stages[9].op.name
-=======
     assert len(sch.stages) == 17
     assert ".global" in sch.stages[6].op.name
     assert ".global" in sch.stages[8].op.name
     assert ".local" in sch.stages[10].op.name
->>>>>>> 174d09ee
 
 
 def test_schedule_cache_reads():
@@ -187,29 +180,6 @@
 @tvm.script.ir_module
 class DiamondGraphTir:
     @T.prim_func
-<<<<<<< HEAD
-    def main(placeholder_1: T.handle, placeholder_2: T.handle, placeholder_3: T.handle, placeholder_4: T.handle, placeholder_5: T.handle, ethosu_write_1: T.handle):
-        T.func_attr({"from_legacy_te_schedule": True, "global_symbol": "main", "tir.noalias": True})
-        input_buffer = T.match_buffer(placeholder_1, [1, 56, 56, 96], "int8")
-        weight_buffer = T.match_buffer(placeholder_2, [2608], "uint8")
-        bias_buffer = T.match_buffer(placeholder_3, [240], "uint8")
-        weight_buffer2 = T.match_buffer(placeholder_4, [736], "uint8")
-        bias_buffer2 = T.match_buffer(placeholder_5, [240], "uint8")
-        output_buffer = T.match_buffer(ethosu_write_1, [1, 56, 56, 24], "int8")
-
-        placeholder_global = T.allocate([2608], "uint8", "global", annotations={"disable_lower_builtin":True})
-        placeholder_d_global = T.allocate([240], "uint8", "global", annotations={"disable_lower_builtin":True})
-        featuremap_buffer = T.allocate([75264], "int8", "global", annotations={"disable_lower_builtin": True})
-        featuremap_buffer2 = T.allocate([75264], "int8", "global", annotations={"disable_lower_builtin": True})
-
-        T.evaluate(T.call_extern("ethosu_copy", T.load("uint8", weight_buffer.data, 0), 2608, T.load("uint8", placeholder_global, 0), dtype="handle"))
-        T.evaluate(T.call_extern("ethosu_copy", T.load("uint8", bias_buffer.data, 0), 240, T.load("uint8", placeholder_d_global, 0), dtype="handle"))
-        T.evaluate(T.call_extern("ethosu_conv2d", "int8", 56, 56, 96, 56, 0, 56, T.load("int8", input_buffer.data, 0), 0, 0, 0, T.float32(0.5), 10, "NHWC", 5376, 96, 1, "int8", 56, 56, 24, 56, 0, 56, T.load("int8", featuremap_buffer, 0), 0, 0, 0, T.float32(0.25), 14, "NHWC", 1344, 24, 1, 1, 1, 1, 1, 1, 1, T.load("uint8", placeholder_global, 0), 2608, 12, T.load("uint8", placeholder_d_global, 0), 240, 0, 0, 0, 0, "NONE", 0, 0, "TFL", "NONE", dtype="handle"))
-        T.evaluate(T.call_extern("ethosu_copy", T.load("uint8", weight_buffer2.data, 0), 736, T.load("uint8", placeholder_global, 0), dtype="handle"))
-        T.evaluate(T.call_extern("ethosu_copy", T.load("uint8", bias_buffer2.data, 0), 240, T.load("uint8", placeholder_d_global, 0), dtype="handle"))
-        T.evaluate(T.call_extern("ethosu_conv2d", "int8", 56, 56, 24, 56, 0, 56, T.load("int8", featuremap_buffer, 0), 0, 0, 0, T.float32(0.5), 10, "NHWC", 1344, 24, 1, "int8", 56, 56, 24, 56, 0, 56, T.load("int8", featuremap_buffer2, 0), 0, 0, 0, T.float32(0.25), 14, "NHWC", 1344, 24, 1, 1, 1, 1, 1, 1, 1, T.load("uint8", placeholder_global, 0), 736, 12, T.load("uint8", placeholder_d_global, 0), 240, 0, 0, 0, 0, "NONE", 0, 0, "TFL", "NONE", dtype="handle"))
-        T.evaluate(T.call_extern("ethosu_binary_elementwise", "int8", 56, 56, 24, 56, 0, 56, T.load("int8", featuremap_buffer, 0), 0, 0, 0, T.float32(1), 0, "NHWC", 1344, 24, 1, "int8", 56, 56, 24, 56, 0, 56, T.load("int8", featuremap_buffer2, 0), 0, 0, 0, T.float32(1), 0, "NHWC", 1344, 24, 1, "int8", 56, 56, 24, 56, 0, 56, T.load("int8", output_buffer.data, 0), 0, 0, 0, T.float32(1), 0, "NHWC", 1344, 24, 1, "ADD", 0, "NONE", 0, 0, "TFL", dtype="handle"))
-=======
     def main(input_buffer: T.Buffer[(301056,), "int8"], output_buffer: T.Buffer[(75264,), "int8"]) -> None:
         T.func_attr({"from_legacy_te_schedule": True, "global_symbol": "main", "tir.noalias": True})
         T.preflattened_buffer(input_buffer, [1, 56, 56, 96], dtype='int8', data=input_buffer.data)
@@ -233,7 +203,6 @@
         T.evaluate(T.call_extern("ethosu_copy", bias_buffer2[0], 240, bias_global[0], dtype="handle"))
         T.evaluate(T.call_extern("ethosu_conv2d", "int8", 56, 56, 24, 56, 0, 56, featuremap_buffer[0], 0, 0, 0, T.float32(0.5), 10, "NHWC", 1344, 24, 1, "int8", 56, 56, 24, 56, 0, 56, featuremap_buffer2[0], 0, 0, 0, T.float32(0.25), 14, "NHWC", 1344, 24, 1, 1, 1, 1, 1, 1, 1, weight_global2[0], 736, 12, bias_global[0], 240, 0, 0, 0, 0, "NONE", 0, 0, "TFL", "NONE", dtype="handle"))
         T.evaluate(T.call_extern("ethosu_binary_elementwise", "int8", 56, 56, 24, 56, 0, 56, featuremap_buffer[0], 0, 0, 0, T.float32(1), 0, "NHWC", 1344, 24, 1, "int8", 56, 56, 24, 56, 0, 56, featuremap_buffer2[0], 0, 0, 0, T.float32(1), 0, "NHWC", 1344, 24, 1, "int8", 56, 56, 24, 56, 0, 56, output_buffer[0], 0, 0, 0, T.float32(1), 0, "NHWC", 1344, 24, 1, "ADD", 0, "NONE", 0, 0, "TFL", dtype="handle"))
->>>>>>> 174d09ee
     __tvm_meta__ = None
 # fmt: on
 
