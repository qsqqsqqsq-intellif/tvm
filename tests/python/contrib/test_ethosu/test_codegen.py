# Licensed to the Apache Software Foundation (ASF) under one
# or more contributor license agreements.  See the NOTICE file
# distributed with this work for additional information
# regarding copyright ownership.  The ASF licenses this file
# to you under the Apache License, Version 2.0 (the
# "License"); you may not use this file except in compliance
# with the License.  You may obtain a copy of the License at
#
#   http://www.apache.org/licenses/LICENSE-2.0
#
# Unless required by applicable law or agreed to in writing,
# software distributed under the License is distributed on an
# "AS IS" BASIS, WITHOUT WARRANTIES OR CONDITIONS OF ANY
# KIND, either express or implied.  See the License for the
# specific language governing permissions and limitations
# under the License.
# pylint: disable=invalid-name, unused-argument
import pytest

pytest.importorskip("ethosu.vela")

import numpy as np
import tflite.Model

import tvm
import tensorflow as tf
from tvm import relay

from tvm.relay.expr_functor import ExprMutator
from tvm.relay.op.annotation import compiler_begin, compiler_end
from tvm.relay.backend.contrib.ethosu import util
from tvm.relay.backend.contrib.ethosu import preprocess

from tvm.relay.op.contrib.ethosu import partition_for_ethosu
from tests.python.relay.aot.aot_test_utils import generate_ref_data

from . import infra


<<<<<<< HEAD
ACCEL_TYPES = ["ethos-u55-256", "ethos-u55-128", "ethos-u55-64", "ethos-u55-32"]
=======
ACCEL_TYPES = ["ethos-u55-256", "ethos-u55-128", "ethos-u55-64", "ethos-u55-32", "ethos-u65-256"]
>>>>>>> 174d09ee


def infer_type_function_pass(func):
    mod = tvm.IRModule()
    mod["test"] = func
    mod = relay.transform.InferType()(mod)
    return mod["test"]


def get_shape_expr(in_expr, out_expr):
    main_f = relay.Function([in_expr], out_expr)
    main_f = infer_type_function_pass(main_f)
    shape = [int(i) for i in main_f.body.checked_type.shape]
    return shape


@pytest.mark.parametrize("ifm_shape", [(1, 299, 299, 3), (1, 55, 55, 3)])
@pytest.mark.parametrize("kernel_shape", [(3, 2), (1, 3)])
@pytest.mark.parametrize("strides, dilation", [((1, 1), (2, 1)), ((3, 2), (1, 1))])
@pytest.mark.parametrize("padding", ["SAME", "VALID"])
@pytest.mark.parametrize("accel_type", ACCEL_TYPES)
@pytest.mark.parametrize("activation", ["NONE", "RELU"])
def test_ethosu_conv2d_single(
    ifm_shape,
    kernel_shape,
    strides,
    dilation,
    padding,
    accel_type,
    activation,
):
    dtype = "int8"

    def create_tflite_graph_single():
        class Model(tf.Module):
            @tf.function
            def tf_function(self, x):
                # Use tf.nn API to create the model
                tf_strides = [1, strides[0], strides[1], 1]
                op = tf.nn.conv2d(
                    x,
                    filters=tf.constant(
                        np.random.uniform(size=[kernel_shape[0], kernel_shape[1], 3, 3]),
                        dtype=tf.float32,
                    ),
                    strides=tf_strides,
                    padding=padding,
                    dilations=dilation,
                )
                if activation:
                    op = tf.nn.relu(op)
                return op

        model = Model()
        concrete_func = model.tf_function.get_concrete_function(
            tf.TensorSpec(ifm_shape, dtype=tf.float32)
        )

        # Convert the model
        def representative_dataset():
            for _ in range(100):
                data = np.random.rand(*tuple(ifm_shape))
                yield [data.astype(np.float32)]

        converter = tf.lite.TFLiteConverter.from_concrete_functions([concrete_func])
        converter.optimizations = [tf.lite.Optimize.DEFAULT]
        converter.representative_dataset = representative_dataset
        converter.target_spec.supported_ops = [tf.lite.OpsSet.TFLITE_BUILTINS_INT8]
        converter.inference_input_type = tf.int8
        converter.inference_output_type = tf.int8
        tflite_model = converter.convert()
        return tflite_model

    tflite_graph = create_tflite_graph_single()
    tflite_model = tflite.Model.Model.GetRootAsModel(tflite_graph, 0)

    relay_module, params = relay.frontend.from_tflite(
        tflite_model,
        shape_dict={"input": ifm_shape},
        dtype_dict={"input": dtype},
    )
    mod = partition_for_ethosu(relay_module, params)

    # Generate reference data
    input_data, output_data = infra.generate_ref_data_tflite(tflite_graph)

    compiled_models = infra.build_source(
        mod,
        input_data,
        output_data,
        accel_type,
    )

    # Assumes only two runtime.Modules are created -- i.e. single offload module
    ethosu_module = compiled_models[0].executor_factory.lib.imported_modules[0].imported_modules[0]

    # Verify generated C source
    get_artifacts = tvm._ffi.get_global_func("runtime.module.ethos-u.get_artifacts")
    compilation_artifacts = get_artifacts(ethosu_module)
    cmms = bytes.fromhex(compilation_artifacts[0].command_stream)
    infra.print_payload(cmms)
    infra.verify_source(compiled_models, accel_type)


@pytest.mark.parametrize("ifm_shape", [(1, 214, 227, 3), (1, 27, 42, 3)])
@pytest.mark.parametrize("kernel_shape", [(3, 2), (1, 3)])
@pytest.mark.parametrize("strides, dilation", [((1, 1), (2, 1)), ((3, 2), (1, 1))])
@pytest.mark.parametrize("padding", ["SAME", "VALID"])
@pytest.mark.parametrize("accel_type", ACCEL_TYPES)
@pytest.mark.parametrize("activation", ["NONE", "RELU"])
def test_ethosu_conv2d_double(
    ifm_shape,
    kernel_shape,
    strides,
    dilation,
    padding,
    accel_type,
    activation,
):
    dtype = "int8"

    def create_tflite_graph_double():
        class Model(tf.Module):
            @tf.function
            def tf_function_double(self, x):
                # Use tf.nn API to create the model with two convolutions
                op = tf.nn.conv2d(
                    x,
                    filters=tf.constant(
                        np.random.uniform(size=[kernel_shape[0], kernel_shape[1], 3, 3]),
                        dtype=tf.float32,
                    ),
                    strides=strides,
                    padding=padding,
                    data_format="NHWC",
                    dilations=dilation,
                )
                # Second convolution
                op2 = tf.nn.conv2d(
                    op,
                    filters=tf.constant(
                        np.random.uniform(size=(kernel_shape[0], kernel_shape[1], 3, 3)),
                        dtype=tf.float32,
                    ),
                    strides=strides,
                    padding=padding,
                    data_format="NHWC",
                    dilations=dilation,
                )
                if activation:
                    op2 = tf.nn.relu(op2)
                return op2

        model = Model()
        concrete_func = model.tf_function_double.get_concrete_function(
            tf.TensorSpec(ifm_shape, dtype=tf.float32)
        )

        # Convert the model
        def representative_dataset():
            for _ in range(100):
                data = np.random.rand(*tuple(ifm_shape))
                yield [data.astype(np.float32)]

        converter = tf.lite.TFLiteConverter.from_concrete_functions([concrete_func])
        converter.optimizations = [tf.lite.Optimize.DEFAULT]
        converter.representative_dataset = representative_dataset
        converter.target_spec.supported_ops = [tf.lite.OpsSet.TFLITE_BUILTINS_INT8]
        converter.inference_input_type = tf.int8
        converter.inference_output_type = tf.int8
        tflite_model = converter.convert()
        return tflite_model

    tflite_graph = create_tflite_graph_double()
    tflite_model = tflite.Model.Model.GetRootAsModel(tflite_graph, 0)

    relay_module, params = relay.frontend.from_tflite(
        tflite_model,
        shape_dict={"input": ifm_shape},
        dtype_dict={"input": dtype},
    )
    mod = partition_for_ethosu(relay_module, params)

    # Generate reference data
    input_data, output_data = infra.generate_ref_data_tflite(tflite_graph)

    compiled_models = infra.build_source(
        mod,
        input_data,
        output_data,
        accel_type,
    )

    # Assumes only two runtime.Modules are created -- i.e. single offload module
    ethosu_module = compiled_models[0].executor_factory.lib.imported_modules[0].imported_modules[0]

    # Verify generated C source
    get_artifacts = tvm._ffi.get_global_func("runtime.module.ethos-u.get_artifacts")
    compilation_artifacts = get_artifacts(ethosu_module)
    cmms = bytes.fromhex(compilation_artifacts[0].command_stream)
    infra.print_payload(cmms)
    infra.verify_source(compiled_models, accel_type)


@pytest.mark.parametrize("weight_min, weight_max", [(0.0, 1e-11), (-1e10, 1e10)])
def test_out_of_range_scaling(weight_min, weight_max):
    ifm_shape = (1, 6, 6, 2)
    strides = (1, 1)
    kernel_shape = (1, 1)
    dilation = (1, 1)
    padding = "SAME"
    activation = "RELU"
    accel_type = "ethos-u55-128"

    @tf.function
    def conv_invalid_scale(x):
        # Use tf.nn API to create the model
        tf_strides = [1, strides[0], strides[1], 1]
        weights = np.random.uniform(size=[kernel_shape[0], kernel_shape[1], 2, 2])
        # Overwrite to force quantization that produces out of range shift values
        weights[0][0][0][0] = weight_min
        weights[0][0][1][0] = weight_max
        op = tf.nn.conv2d(
            x,
            filters=tf.constant(
                weights,
                dtype=tf.float32,
            ),
            strides=tf_strides,
            padding=padding,
            dilations=dilation,
        )
        if activation:
            op = tf.nn.relu(op)
        return op

    _compare_tvm_with_tflite(conv_invalid_scale, [ifm_shape], accel_type)


def _compare_ethosu_with_reference(
    mod, input_data, output_data, accel_type, output_tolerance=0, print_cmm=False
):
    compiled_models = infra.build_source(
        mod,
        input_data,
        output_data,
        accel_type,
        output_tolerance=output_tolerance,
    )

    # Assumes only two runtime.Modules are created -- i.e. single offload module
    ethosu_module = compiled_models[0].executor_factory.lib.imported_modules[0].imported_modules[0]

    # Verify generated C source
    if print_cmm:
        get_artifacts = tvm._ffi.get_global_func("runtime.module.ethos-u.get_artifacts")
        compilation_artifacts = get_artifacts(ethosu_module)
        cmms = bytes.fromhex(compilation_artifacts[0].command_stream)
        infra.print_payload(cmms)

    infra.verify_source(compiled_models, accel_type)


def _compare_tvm_with_tflite(
    tf_func, shapes, accel_type, ranges=None, output_tolerance=0, print_cmm=False
):
    mod, tflite_graph = _get_tflite_graph(tf_func, shapes, ranges)

    # Generate reference data
    input_data, output_data = infra.generate_ref_data_tflite(tflite_graph)

    _compare_ethosu_with_reference(
        mod,
        input_data,
        output_data,
        accel_type,
        output_tolerance=output_tolerance,
        print_cmm=print_cmm,
    )


def _get_tflite_graph(tf_func, shapes, ranges=None):
    tensor_specs = [tf.TensorSpec(shape, dtype=tf.float32) for shape in shapes]
    if not ranges:
        ranges = [(0, 1) for _ in shapes]
    concrete_func = tf_func.get_concrete_function(*tensor_specs)

    # Convert the model
    def representative_dataset():
        for _ in range(100):
            inputs = []
            for i, shape in enumerate(shapes):
                data = np.random.uniform(
                    low=ranges[i][0], high=ranges[i][1], size=tuple(shape)
                ).astype("float32")
                inputs.append(data)

            yield inputs

    converter = tf.lite.TFLiteConverter.from_concrete_functions([concrete_func])
    converter.optimizations = [tf.lite.Optimize.DEFAULT]
    converter.representative_dataset = representative_dataset
    converter.target_spec.supported_ops = [tf.lite.OpsSet.TFLITE_BUILTINS_INT8]
    converter.inference_input_type = tf.int8
    converter.inference_output_type = tf.int8
    tflite_graph = converter.convert()

    tflite_model = tflite.Model.Model.GetRootAsModel(tflite_graph, 0)

    relay_module, params = relay.frontend.from_tflite(tflite_model)
    mod = partition_for_ethosu(relay_module, params)
    return mod, tflite_graph


class EthosUAnnotator(ExprMutator):
    """Annotate entire graph for Ethos-U offload"""

    def __init__(self):
        super(EthosUAnnotator, self).__init__()
        self.compiler = "ethos-u"
        self.last_call = True

    def visit_call(self, call):
        curr_last = self.last_call
        self.last_call = False

        params = []
        for arg in call.args:
            param = super().visit(arg)
            if isinstance(param, relay.expr.Var):
                param = compiler_begin(param, self.compiler)
            params.append(param)

        new_call = relay.Call(call.op, params, call.attrs)
        if curr_last:
            new_call = compiler_end(new_call, self.compiler)
        return new_call

    def visit_constant(self, constant):
        new_constant = compiler_begin(constant, self.compiler)
        return new_constant


def _create_ethosu_partition(mod):
    mod["main"] = EthosUAnnotator().visit(mod["main"])
    mod = relay.transform.MergeCompilerRegions()(mod)
    mod = relay.transform.InferType()(mod)
    mod = relay.transform.PartitionGraph()(mod)
    mod = relay.transform.InferType()(mod)
    mod = preprocess.preprocess_ext_io()(mod)
    return mod


@pytest.mark.parametrize("accel_type", ACCEL_TYPES)
@pytest.mark.parametrize("ifm_shape", [(1, 55, 55, 3), (1, 23, 32, 7)])
@pytest.mark.parametrize(
    "kernel_shape, activation_function",
    [((3, 3), "RELU"), ((1, 2), "NONE")],
)
@pytest.mark.parametrize("padding", ["SAME", "VALID"])
@pytest.mark.parametrize("strides, dilation", [((1, 1), (2, 2)), ((3, 2), (1, 1))])
def test_tflite_depthwise_conv2d(
    accel_type,
    ifm_shape,
    kernel_shape,
    padding,
    strides,
    dilation,
    activation_function,
):
    @tf.function
    def depthwise_conv2d(x):
        weight_shape = [kernel_shape[0], kernel_shape[1], ifm_shape[3], 1]
        weight = tf.constant(np.random.uniform(size=weight_shape), dtype=tf.float32)
        # The input strides to the TensorFlow API needs to be of shape 1x4
        tf_strides = [1, strides[0], strides[1], 1]
        op = tf.nn.depthwise_conv2d(
            x, weight, strides=tf_strides, padding=padding, dilations=dilation
        )
        if activation_function:
            op = tf.nn.relu(op)
        return op

    _compare_tvm_with_tflite(depthwise_conv2d, [ifm_shape], accel_type)


@pytest.mark.parametrize(
    "accel_type",
    ACCEL_TYPES,
)
@pytest.mark.parametrize("pooling_type", ["MAX", "AVG"])
@pytest.mark.parametrize("ifm_shape", [[1, 3, 4, 3], [1, 4, 5, 2]])
@pytest.mark.parametrize(
    "pool_shape, strides, activation_function, padding",
    [([1, 2], [1, 2], "NONE", "SAME"), ([2, 3], [2, 3], "RELU", "VALID")],
)
def test_ethosu_pooling(
    accel_type,
    ifm_shape,
    pooling_type,
    strides,
    pool_shape,
    activation_function,
    padding,
):
    @tf.function
    def pooling(x):
        if pooling_type == "MAX":
            op = tf.nn.max_pool(x, pool_shape, strides, padding)
        elif pooling_type == "AVG":
            op = tf.nn.avg_pool(x, pool_shape, strides, padding)
        if activation_function == "RELU":
            op = tf.nn.relu(op)
        return op

    _compare_tvm_with_tflite(pooling, [ifm_shape], accel_type)


@pytest.mark.parametrize("accel_type", ACCEL_TYPES)
@pytest.mark.parametrize("operator_type", ["ADD", "SUB", "MUL", "MIN", "MAX"])
@pytest.mark.parametrize(
    "ifm_shape, ifm2_shape",
    [
        ([1, 2, 3, 4], [1, 2, 3, 4]),
        ([1, 2, 3, 4], [1, 1, 1, 1]),
        ([1, 1, 1, 1], [1, 2, 3, 4]),
        ([1, 4, 4], [4, 1]),
    ],
)
@pytest.mark.parametrize("activation_function", ["NONE", "RELU"])
def test_ethosu_binary_elementwise(
    accel_type,
    operator_type,
    ifm_shape,
    ifm2_shape,
    activation_function,
):
    @tf.function
    def binary_elementwise(lhs, rhs):
        if operator_type == "ADD":
            op = tf.math.add(lhs, rhs)
        elif operator_type == "SUB":
            op = tf.math.subtract(lhs, rhs)
        elif operator_type == "MUL":
            op = tf.math.multiply(lhs, rhs)
        elif operator_type == "MIN":
            op = tf.math.minimum(lhs, rhs)
        elif operator_type == "MAX":
            op = tf.math.maximum(lhs, rhs)
        if activation_function == "RELU":
            op = tf.nn.relu(op)
        return op

    _compare_tvm_with_tflite(
        binary_elementwise,
        shapes=[ifm_shape, ifm2_shape],
        ranges=[(0, 1), (0, 2)],
        accel_type=accel_type,
        output_tolerance=1 if operator_type == "MAX" else 0,
    )


@pytest.mark.parametrize("accel_type", ACCEL_TYPES)
@pytest.mark.parametrize(
    "ifm_shape, ifm2_shape",
    [
        ([4], [4]),
        ([4], [1, 2, 3, 4]),
        ([1, 4, 4], [4, 1]),
    ],
)
def test_binary_add_with_non_4d_shapes(
    accel_type,
    ifm_shape,
    ifm2_shape,
):
    @tf.function
    def binary_elementwise(lhs, rhs):
        return tf.math.add(lhs, rhs)

    _compare_tvm_with_tflite(
        binary_elementwise,
        shapes=[ifm_shape, ifm2_shape],
        ranges=[(0, 1), (0, 2)],
        accel_type=accel_type,
    )


<<<<<<< HEAD
=======
@pytest.mark.xfail(strict=False, reason="See https://github.com/apache/tvm/issues/10487")
>>>>>>> 174d09ee
@pytest.mark.parametrize(
    "accel_type",
    ACCEL_TYPES,
)
@pytest.mark.parametrize(
    "ifm_shape, axis, keep_dims, use_same_quantization",
    [
        # mean to depthwise + multiply
        [(1, 8, 16, 16), (1, 2), True, False],
        [(1, 3, 4), (0, 1), True, False],
        [(1, 65, 2, 1), (1, 2), True, False],  # special case when h > 64
        # mean to average pool
        [(1, 8, 16, 16), (2,), False, True],
        [(3, 3, 4), (0,), True, True],
        [(8, 5), (0,), False, True],
        # mean to depthwise
        [(1, 8, 16, 16), (2,), True, False],
        [(1, 8, 16, 16), (2, 1), False, False],
        [(8, 4), (0,), False, False],
    ],
)
def test_mean(accel_type, ifm_shape, axis, keep_dims, use_same_quantization):
    dtype = "int8"

    def create_mod_from_tflite():
        class Model(tf.Module):
            @tf.function
            def tf_function(self, x):
                op = tf.math.reduce_mean(x, axis=axis, keepdims=keep_dims)
                return op

        model = Model()
        concrete_func = model.tf_function.get_concrete_function(
            tf.TensorSpec(ifm_shape, dtype=tf.float32)
        )

        # Convert the model
        def representative_dataset():
            for _ in range(100):
                data = np.random.rand(*tuple(ifm_shape))
                yield [data.astype(np.float32)]

        converter = tf.lite.TFLiteConverter.from_concrete_functions([concrete_func])
        converter.optimizations = [tf.lite.Optimize.DEFAULT]
        converter.representative_dataset = representative_dataset
        converter.target_spec.supported_ops = [tf.lite.OpsSet.TFLITE_BUILTINS_INT8]
        converter.inference_input_type = tf.int8
        converter.inference_output_type = tf.int8
        tflite_graph = converter.convert()
        tflite_model = tflite.Model.Model.GetRootAsModel(tflite_graph, 0)

        mod, _ = relay.frontend.from_tflite(
            tflite_model,
            shape_dict={"ifm": ifm_shape},
            dtype_dict={"ifm": dtype},
        )
        input_data, output_data = infra.generate_ref_data_tflite(tflite_graph)
        return mod, input_data, output_data

    def create_mod_from_relay():
        ifm = relay.var("input", shape=ifm_shape, dtype=dtype)
        cast = relay.cast(ifm, dtype="int32")
        mean = relay.mean(cast, axis=axis, keepdims=keep_dims)
        requantize = relay.qnn.op.requantize(
            mean,
            input_scale=relay.const(1.0, dtype="float32"),
            input_zero_point=relay.const(0, dtype="int32"),
            output_scale=relay.const(1.0, dtype="float32"),
            output_zero_point=relay.const(0, dtype="int32"),
        )

        func = relay.Function(relay.analysis.free_vars(requantize), requantize)
        mod = tvm.IRModule.from_expr(func)

        input_data = {"input": np.random.randint(low=-127, high=128, size=ifm_shape, dtype=dtype)}
        output_data = generate_ref_data(mod, input_data)
        return mod, input_data, output_data

    mod, input_data, output_data = (
        create_mod_from_relay() if use_same_quantization else create_mod_from_tflite()
    )
    mod = partition_for_ethosu(mod)

    # TODO(lhutton1) For now output is not bit exact with TFLite.
    # This is because TFLite reference kernels are not being used.
    # For this, TFLite will need upgrading to 2.6.
    compiled_models = infra.build_source(
        mod, input_data, output_data, accel_type, output_tolerance=1
    )

    # Assumes only two runtime.Modules are created -- i.e. single offload module
    ethosu_module = compiled_models[0].executor_factory.lib.imported_modules[0].imported_modules[0]

    # Verify generated C source
    get_artifacts = tvm._ffi.get_global_func("runtime.module.ethos-u.get_artifacts")
    compilation_artifacts = get_artifacts(ethosu_module)
    cmms = bytes.fromhex(compilation_artifacts[0].command_stream)
    infra.print_payload(cmms)
    infra.verify_source(compiled_models, accel_type)


@pytest.mark.parametrize("accel_type", ACCEL_TYPES)
@pytest.mark.parametrize("dtype", ["int8", "uint8"])
<<<<<<< HEAD
def test_elementwise_add_from_constant_scalar(accel_type, dtype):
=======
@pytest.mark.parametrize("constant", [np.ones((1, 1, 1, 1)), np.array(1)])
def test_elementwise_add_from_constant_scalar(accel_type, dtype, constant):
>>>>>>> 174d09ee
    ifm_shape = (1, 4, 4, 8)

    def create_relay_graph():
        inp = relay.var("input", shape=ifm_shape, dtype=dtype)
        scalar = relay.const(constant, dtype=dtype)
        add = relay.qnn.op.add(
            inp,
            scalar,
            relay.const(1.0, dtype="float32"),
            relay.const(0, dtype="int32"),
            relay.const(1.0, dtype="float32"),
            relay.const(0, dtype="int32"),
            relay.const(1.0, dtype="float32"),
            relay.const(0, dtype="int32"),
        )
        return tvm.IRModule.from_expr(relay.Function(relay.analysis.free_vars(add), add))

    cpu_mod = create_relay_graph()
    ethosu_mod = partition_for_ethosu(cpu_mod)

    # Generate reference data
    input_data = {
        "input": np.random.randint(
            low=np.iinfo(dtype).min, high=np.iinfo(dtype).max, size=ifm_shape, dtype=dtype
        ),
    }
    output_data = generate_ref_data(cpu_mod, input_data)

    _compare_ethosu_with_reference(
        ethosu_mod, input_data, output_data, accel_type, output_tolerance=0
    )


@pytest.mark.parametrize("accel_type", ACCEL_TYPES)
@pytest.mark.parametrize(
    "ifm_shape, ifm2_shape",
    [
        ([1, 2, 3, 4], [1, 2, 3, 4]),
        ([1, 2, 3, 4], [1, 1, 3, 1]),
        ([1, 1, 3, 1], [1, 2, 3, 4]),
    ],
)
def test_ethosu_left_shift_binary_elemwise(
    accel_type,
    ifm_shape,
    ifm2_shape,
):
    dtype = "int32"

    def create_model():
        ifm = relay.var("ifm", shape=ifm_shape, dtype=dtype)
        ifm2 = relay.var("ifm2", shape=ifm2_shape, dtype=dtype)
        c1 = relay.left_shift(ifm, ifm2)
        return tvm.IRModule.from_expr(relay.Function([ifm, ifm2], c1))

    cpu_mod = create_model()

    # Generate reference data
    in_min, in_max = util.get_range_for_dtype_str(dtype)
    input_data = {
        "ifm": np.random.randint(in_min, high=in_max, size=ifm_shape, dtype=dtype),
        "ifm2": np.random.randint(0, high=32, size=ifm2_shape, dtype=dtype),
    }
    output_data = generate_ref_data(cpu_mod, input_data)
    ethosu_mod = partition_for_ethosu(cpu_mod)

    _compare_ethosu_with_reference(
        ethosu_mod, input_data, output_data, accel_type, output_tolerance=0
    )


@pytest.mark.parametrize("accel_type", ACCEL_TYPES)
@pytest.mark.parametrize(
    "ifm_shape, ifm2_shape, reversed_operands, ofm_dtype",
    [
        ([1, 2, 3, 4], [1, 2, 3, 4], False, "int8"),
        ([1, 2, 3, 1], [1, 1, 3, 1], False, "int32"),
        ([1, 1, 3, 1], [1, 2, 3, 1], True, "int32"),
    ],
)
def test_ethosu_right_shift_binary_elemwise(
    ifm_shape, ifm2_shape, reversed_operands, accel_type, ofm_dtype
):
    dtype = "int32"

    def create_model():
        ifm = relay.var("ifm", shape=ifm_shape, dtype=dtype)
        ifm2 = relay.var("ifm2", shape=ifm2_shape, dtype=dtype)
        shr_op = infra.make_ethosu_binary_elementwise(
            ifm, ifm2, ifm_shape[3], ifm2_shape[3], "SHR", ofm_dtype, reversed_operands
        )
        return tvm.IRModule.from_expr(relay.Function([ifm, ifm2], shr_op))

    def generate_output_data(input_data):
        lhs = input_data["ifm"]
        rhs = input_data["ifm2"]
        if reversed_operands:
            lhs = np.broadcast_to(lhs, ifm2_shape)
            lhs, rhs = rhs, lhs
        else:
            rhs = np.broadcast_to(rhs, ifm_shape)

        def rounding_right_shift(lhs, rhs):
            r = 1 << (rhs - 1)
            return (lhs + r) >> rhs

        return [
            np.array([rounding_right_shift(x[0], x[1]) for x in zip(lhs.flat, rhs.flat)]).astype(
                ofm_dtype
            )
        ]

    cpu_mod = create_model()

    # Generate reference data
    in_min, in_max = util.get_range_for_dtype_str(dtype)
    in_min, in_max = 18, 19
    lhs = np.random.randint(in_min, high=in_max, size=ifm_shape, dtype=dtype)
    rhs = np.random.randint(1, high=2, size=ifm2_shape, dtype=dtype)
    input_data = {
        "ifm": lhs,
        "ifm2": rhs,
    }
<<<<<<< HEAD
    output_data = generate_output_data(input_data)
=======
    output_data = {"output": generate_output_data(input_data)[0]}
>>>>>>> 174d09ee
    ethosu_mod = _create_ethosu_partition(cpu_mod)

    _compare_ethosu_with_reference(ethosu_mod, input_data, output_data, accel_type)


@pytest.mark.parametrize("accel_type", ACCEL_TYPES)
@pytest.mark.parametrize("ifm_shape", [(3, 2), (1, 15, 11, 7), (3, 1, 12), (400,)])
@pytest.mark.parametrize("ifm_scale, ifm_zp, ofm_scale, ofm_zp", [(1, 0, 1, 0), (0.015, 3, 0.2, 5)])
def test_ethosu_identity_codegen(ifm_shape, ifm_scale, ifm_zp, ofm_scale, ofm_zp, accel_type):
    def create_model():
        ifm = relay.var("ifm", shape=ifm_shape, dtype="int8")
        identity = infra.make_ethosu_identity(
            ifm,
            ifm_scale=ifm_scale,
            ifm_zero_point=ifm_zp,
            ofm_scale=ofm_scale,
            ofm_zero_point=ofm_zp,
        )
        return tvm.IRModule.from_expr(relay.Function([ifm], identity))

    def generate_output_data(input_data):
        requant_data = (ifm_scale * (input_data["ifm"] - ifm_zp)) / ofm_scale + ofm_zp
        return [np.round(np.clip(requant_data, -128, 127)).astype("int8")]

    cpu_mod = create_model()
    input_data = {"ifm": np.random.randint(-120, high=120, size=ifm_shape, dtype="int8")}
<<<<<<< HEAD
    output_data = generate_output_data(input_data)
=======
    output_data = {"output": generate_output_data(input_data)[0]}
>>>>>>> 174d09ee
    ethosu_mod = _create_ethosu_partition(cpu_mod)

    _compare_ethosu_with_reference(
        ethosu_mod, input_data, output_data, accel_type, output_tolerance=1
    )


@pytest.mark.parametrize("accel_type", ACCEL_TYPES)
@pytest.mark.parametrize(
    "ifm_shape, new_shape",
    [
        ((1, 4, 1, 2), (1, 1, 1, 8)),
        ((12, 20), (1, 6, 4, 10)),
        ((12, 20), (6, 4, 10)),
        ((20,), (4, 5)),
        ((12, 2, 10), (0, -3)),
        ((11, 3, 25), (-1,)),
        ((8, 7, 3), (-4, 1, 8, -2)),
    ],
)
def test_relay_reshape_codegen(ifm_shape, new_shape, accel_type):
    def create_model():
        ifm = relay.var("ifm", shape=ifm_shape, dtype="int8")
        reshape = relay.op.reshape(ifm, newshape=new_shape)
        return tvm.IRModule.from_expr(relay.Function([ifm], reshape))

    cpu_mod = create_model()
    input_data = {"ifm": np.random.randint(-128, high=127, size=ifm_shape, dtype="int8")}
    output_data = generate_ref_data(cpu_mod, input_data)
    ethosu_mod = _create_ethosu_partition(cpu_mod)

    _compare_ethosu_with_reference(ethosu_mod, input_data, output_data, accel_type)


@pytest.mark.parametrize("accel_type", ACCEL_TYPES)
@pytest.mark.parametrize(
    "ifm_shape, begin, size",
    [
        ([1, 10, 50, 4], [0, 5, 11, 2], [1, 5, 11, 1]),
        ([15, 17, 3], [3, 0, 1], [8, 17, 2]),
        ([7, 6043], [0, 704], [1, 2860]),
        ([5000], [123], [2151]),
    ],
)
<<<<<<< HEAD
def test_relay_strided_slice_codegen(ifm_shape, begin, end, accel_type):
    def create_model():
        ifm = relay.var("ifm", shape=ifm_shape, dtype="int8")
        strided_slice = relay.op.strided_slice(ifm, begin, end)
        return tvm.IRModule.from_expr(relay.Function([ifm], strided_slice))

    cpu_mod = create_model()
    input_data = {"ifm": np.random.randint(-128, high=127, size=ifm_shape, dtype="int8")}
    output_data = generate_ref_data(cpu_mod, input_data)
    ethosu_mod = _create_ethosu_partition(cpu_mod)

    _compare_ethosu_with_reference(ethosu_mod, input_data, output_data, accel_type)
=======
def test_tflite_slice(accel_type, ifm_shape, begin, size):
    @tf.function
    def slice_func(x):
        return tf.slice(x, begin, size)

    _compare_tvm_with_tflite(slice_func, [ifm_shape], accel_type)
>>>>>>> 174d09ee


@pytest.mark.parametrize("accel_type", ACCEL_TYPES)
@pytest.mark.parametrize("operator_type", ["ABS"])
@pytest.mark.parametrize(
    "ifm_shape",
    [[1, 5, 12, 4], [1, 1, 2], [4, 3, 2], [10, 20], [345]],
)
def test_ethosu_unary_elementwise(
    accel_type,
    operator_type,
    ifm_shape,
):
    @tf.function
    def abs_func(x):
        if operator_type == "ABS":
            op = tf.math.abs(x)
        return op

    _compare_tvm_with_tflite(abs_func, [ifm_shape], accel_type)


def test_ethosu_section_name():
    @tf.function
    def depthwise_conv2d(x):
        weight_shape = [3, 3, 3, 1]
        weight = tf.constant(np.random.uniform(size=weight_shape), dtype=tf.float32)
        tf_strides = [1, 1, 1, 1]
        op = tf.nn.depthwise_conv2d(x, weight, strides=tf_strides, padding="SAME", dilations=(2, 2))
        return op

    mod, tflite_graph = _get_tflite_graph(depthwise_conv2d, [(1, 55, 55, 3)])

    # Generate reference data
    input_data, output_data = infra.generate_ref_data_tflite(tflite_graph)

    compiled_models = infra.build_source(mod, input_data, output_data)

    # Assumes only two runtime.Modules are created -- i.e. single offload module
    ethosu_module = compiled_models[0].executor_factory.lib.imported_modules[0].imported_modules[0]

    # Verify generated C source
    source = ethosu_module.get_source()
    assert (
        '__attribute__((section(".rodata.tvm"), aligned(16))) static int8_t tvmgen_default_ethos_u_main_0_cms_data_data'
        in source
    )
    assert (
        '__attribute__((section(".rodata.tvm"), aligned(16))) static int8_t tvmgen_default_ethos_u_main_0_weights'
        in source
    )


@pytest.mark.xfail(strict=False, reason="See https://github.com/apache/tvm/issues/10487")
@pytest.mark.parametrize("accel_type", ACCEL_TYPES)
def test_ethosu_clz(accel_type):
    ifm_shape = (1, 42, 5, 4)

    def create_model():
        ifm = relay.var("ifm", shape=ifm_shape, dtype="int32")
        clz = infra.make_ethosu_unary_elementwise(ifm, 4, "CLZ")
        return tvm.IRModule.from_expr(relay.Function([ifm], clz))
<<<<<<< HEAD

    def generate_output_data(input_data):
        def clz_comp(n):
            n_bin = np.binary_repr(n)
            if n_bin[0] == "-":
                return 0
            else:
                return 32 - len(n_bin)

        return [
            np.array([clz_comp(i) for i in input_data["ifm"].ravel()])
            .reshape(ifm_shape)
            .astype("int32")
        ]

    cpu_mod = create_model()
    input_data = {"ifm": np.random.randint(-500000, high=500000, size=ifm_shape, dtype="int32")}
    output_data = generate_output_data(input_data)
    ethosu_mod = _create_ethosu_partition(cpu_mod)

=======

    def generate_output_data(input_data):
        def clz_comp(n):
            n_bin = np.binary_repr(n)
            if n_bin[0] == "-":
                return 0
            else:
                return 32 - len(n_bin)

        return [
            np.array([clz_comp(i) for i in input_data["ifm"].ravel()])
            .reshape(ifm_shape)
            .astype("int32")
        ]

    cpu_mod = create_model()
    input_data = {"ifm": np.random.randint(-500000, high=500000, size=ifm_shape, dtype="int32")}
    output_data = {"output": generate_output_data(input_data)[0]}
    ethosu_mod = _create_ethosu_partition(cpu_mod)

>>>>>>> 174d09ee
    _compare_ethosu_with_reference(ethosu_mod, input_data, output_data, accel_type)


@pytest.mark.parametrize("accel_type", ACCEL_TYPES)
def test_tflite_tanh(accel_type):
    ifm_shape = [1, 115, 32, 7]

    @tf.function
    def tanh_func(x):
        op = tf.nn.tanh(x)
        return op

    _compare_tvm_with_tflite(tanh_func, [ifm_shape], accel_type)
<<<<<<< HEAD


@pytest.mark.parametrize("accel_type", ACCEL_TYPES)
@pytest.mark.parametrize(
    "shapes, axis",
    [
        ([(2, 3), (4, 3)], 0),
        ([(3, 2, 1), (3, 1, 1)], 1),
        ([(10,), (13,), (14,)], 0),
        ([(1, 5, 2, 1), (1, 5, 7, 1), (1, 5, 3, 1)], 2),
    ],
)
def test_tflite_concat(shapes, axis, accel_type):
    @tf.function
    def concat_func(*inputs):
        op = tf.concat(list(inputs), axis)
        return op

    _compare_tvm_with_tflite(concat_func, shapes, accel_type)


@pytest.mark.parametrize("accel_type", ACCEL_TYPES)
def test_tflite_sigmoid(accel_type):
    ifm_shape = [1, 135, 41, 6]

    @tf.function
    def sigmoid_function(x):
        op = tf.nn.sigmoid(x)
        return op

    _compare_tvm_with_tflite(sigmoid_function, [ifm_shape], accel_type)


# This codegen test checks both, split and split_v
@pytest.mark.parametrize("accel_type", ACCEL_TYPES)
@pytest.mark.parametrize(
    "ifm_shape, num_or_size_splits, axis",
    [
        ((1, 4, 6, 8), (1, 3, 4), 3),
        ((4, 6, 8), 2, 0),
        ((50,), 25, 0),
        ((5, 11), 1, 1),
        ((13,), (13,), 0),
        ((22, 7), (4, -1), 1),
    ],
)
def test_tflite_split(accel_type, ifm_shape, num_or_size_splits, axis):
    @tf.function
    def split_func(x):
        op = tf.split(x, num_or_size_splits, axis=axis)
        return op

    _compare_tvm_with_tflite(split_func, [ifm_shape], accel_type)
=======


@pytest.mark.parametrize("accel_type", ACCEL_TYPES)
@pytest.mark.parametrize(
    "shapes, axis",
    [
        ([(2, 3), (4, 3)], 0),
        ([(3, 2, 1), (3, 1, 1)], 1),
        ([(10,), (13,), (14,)], 0),
        ([(1, 5, 2, 1), (1, 5, 7, 1), (1, 5, 3, 1)], 2),
    ],
)
def test_tflite_concat(shapes, axis, accel_type):
    @tf.function
    def concat_func(*inputs):
        op = tf.concat(list(inputs), axis)
        return op

    # TODO(lhutton1) For now output is not bit exact with TFLite.
    # This is because TFLite reference kernels are not being used.
    # For this, TFLite will need upgrading to 2.6.
    _compare_tvm_with_tflite(concat_func, shapes, accel_type, output_tolerance=1)


@pytest.mark.xfail(strict=False, reason="See https://github.com/apache/tvm/issues/10300")
@pytest.mark.parametrize("accel_type", ACCEL_TYPES)
def test_tflite_sigmoid(accel_type):
    ifm_shape = [1, 135, 41, 6]

    @tf.function
    def sigmoid_function(x):
        op = tf.nn.sigmoid(x)
        return op

    _compare_tvm_with_tflite(sigmoid_function, [ifm_shape], accel_type)


# This codegen test checks both, split and split_v
@pytest.mark.parametrize("accel_type", ACCEL_TYPES)
@pytest.mark.parametrize(
    "ifm_shape, num_or_size_splits, axis",
    [
        ((1, 4, 6, 8), (1, 3, 4), 3),
        ((4, 6, 8), 2, 0),
        ((50,), 25, 0),
        ((5, 11), 1, 1),
        ((13,), (13,), 0),
        ((22, 7), (4, -1), 1),
    ],
)
def test_tflite_split(accel_type, ifm_shape, num_or_size_splits, axis):
    @tf.function
    def split_func(x):
        op = tf.split(x, num_or_size_splits, axis=axis)
        return op

    _compare_tvm_with_tflite(split_func, [ifm_shape], accel_type)


@pytest.mark.parametrize("accel_type", ACCEL_TYPES)
@pytest.mark.parametrize(
    "ifm_shape,ifm_scale,ifm_zp,ofm_scale,ofm_zp",
    [
        [(1, 8, 8, 3), 1.0, 0, 1.0, 0],
        [(1, 20, 30, 3), 1.345, 34, 0.32, -23],
    ],
)
def test_ethosu_requantize(accel_type, ifm_shape, ifm_scale, ifm_zp, ofm_scale, ofm_zp):
    dtype = "int8"

    def create_model():
        ifm = relay.var("ifm", shape=ifm_shape, dtype="int8")
        requantize = relay.qnn.op.requantize(
            ifm,
            relay.const(ifm_scale, dtype="float32"),
            relay.const(ifm_zp, dtype="int32"),
            relay.const(ofm_scale, dtype="float32"),
            relay.const(ofm_zp, dtype="int32"),
        )
        return tvm.IRModule.from_expr(relay.Function([ifm], requantize))

    cpu_mod = create_model()
    input_data = {"ifm": np.random.randint(-128, high=127, size=ifm_shape, dtype=dtype)}
    output_data = generate_ref_data(cpu_mod, input_data)
    ethosu_mod = partition_for_ethosu(cpu_mod)

    _compare_ethosu_with_reference(ethosu_mod, input_data, output_data, accel_type)


@pytest.mark.xfail(strict=False, reason="See https://github.com/apache/tvm/issues/10300")
@pytest.mark.parametrize("accel_type", ACCEL_TYPES)
@pytest.mark.parametrize("ifm_shape,axis", [((2,), 0), ((1, 3, 3), 2)])
def test_tflite_expand_dims(accel_type, ifm_shape, axis):
    @tf.function
    def expand_dims_func(x):
        return tf.expand_dims(x, axis=axis)

    _compare_tvm_with_tflite(expand_dims_func, [ifm_shape], accel_type)


@pytest.mark.parametrize("accel_type", ACCEL_TYPES)
@pytest.mark.parametrize(
    "ifm_shape,axis", [((1, 1, 2, 1), 0), ((1, 3, 3, 1), 3), ((1, 1, 2, 1), None)]
)
def test_tflite_squeeze(accel_type, ifm_shape, axis):
    @tf.function
    def squeeze_func(x):
        return tf.squeeze(x, axis=axis)

    _compare_tvm_with_tflite(squeeze_func, [ifm_shape], accel_type)


@pytest.mark.parametrize("accel_type", ACCEL_TYPES)
@pytest.mark.parametrize(
    "ifm_shape,size",
    [[(1, 2, 2, 1), (4, 4)], [(1, 4, 7, 3), (8, 14)], [(1, 3, 5, 3), (3, 5)]],
)
def test_tflite_resize2d_nearest_neighbor(accel_type, ifm_shape, size):
    align_corners = False

    @tf.function
    def resize_model(x):
        return tf.compat.v1.image.resize_nearest_neighbor(
            x, size, align_corners=align_corners, half_pixel_centers=False
        )

    _compare_tvm_with_tflite(resize_model, [ifm_shape], accel_type)


@pytest.mark.xfail(strict=False, reason="See https://github.com/apache/tvm/issues/10300")
@pytest.mark.parametrize("accel_type", ACCEL_TYPES)
@pytest.mark.parametrize(
    "ifm_shape,size,align_corners",
    [
        [(1, 2, 2, 1), (4, 4), False],
        [(1, 4, 7, 3), (8, 14), False],
        [(1, 2, 2, 1), (3, 3), True],
        [(1, 4, 7, 3), (7, 13), True],
        [(1, 3, 5, 3), (3, 5), False],
    ],
)
def test_tflite_resize2d_bilinear(accel_type, ifm_shape, size, align_corners):
    @tf.function
    def resize_model(x):
        return tf.compat.v1.image.resize_bilinear(
            x, size, align_corners=align_corners, half_pixel_centers=False
        )

    # TODO(lhutton1) For now output is not bit exact with TFLite.
    # This is because TFLite reference kernels are not being used.
    # For this, TFLite will need upgrading to 2.6.
    _compare_tvm_with_tflite(resize_model, [ifm_shape], accel_type, output_tolerance=1)


@pytest.mark.xfail(strict=False, reason="See https://github.com/apache/tvm/issues/10300")
@pytest.mark.parametrize("accel_type", ACCEL_TYPES)
@pytest.mark.parametrize(
    "ifm_shape,ofm_shape,kernel_shape,padding",
    [
        [(1, 2, 2, 1), (1, 4, 4, 1), (3, 3), "SAME"],
        [(1, 2, 2, 1), (1, 9, 9, 1), (7, 7), "VALID"],
        [(1, 2, 4, 3), (1, 4, 8, 3), (5, 3), "SAME"],
        [(1, 10, 5, 3), (1, 21, 13, 3), (3, 5), "VALID"],
    ],
)
@pytest.mark.parametrize("has_bias", [False, True])
def test_tflite_transpose_convolution(
    accel_type, ifm_shape, ofm_shape, kernel_shape, padding, has_bias
):
    dilations = (1, 1)
    strides = (2, 2)

    @tf.function
    def conv2d_transpose(x):
        weight_shape = [kernel_shape[0], kernel_shape[1], ifm_shape[3], ofm_shape[3]]
        weight = tf.constant(np.random.uniform(size=weight_shape), dtype=tf.float32)
        bias_shape = ofm_shape[3]
        bias = tf.constant(np.random.uniform(size=bias_shape), dtype=tf.float32)
        tf_strides = [1, strides[0], strides[1], 1]
        op = tf.nn.conv2d_transpose(
            x,
            weight,
            output_shape=ofm_shape,
            strides=tf_strides,
            padding=padding,
            dilations=dilations,
        )
        if has_bias:
            op = tf.nn.bias_add(op, bias)
        return op

    _compare_tvm_with_tflite(conv2d_transpose, [ifm_shape], accel_type=accel_type)


@pytest.mark.xfail(strict=False, reason="See https://github.com/apache/tvm/issues/10300")
@pytest.mark.parametrize("accel_type", ACCEL_TYPES)
@pytest.mark.parametrize(
    "ifm_shapes,axis",
    [
        ([(1, 2, 2), (1, 2, 2), (1, 2, 2)], 2),
        ([(5, 4), (5, 4)], 1),
        ([(1,), (1,)], 0),
        ([(3, 1), (3, 1), (3, 1), (3, 1)], 0),
    ],
)
def test_tflite_pack(accel_type, ifm_shapes, axis):
    @tf.function
    def pack_func(*inputs):
        return tf.stack(inputs, axis=axis)

    # TODO(lhutton1) For now output is not bit exact with TFLite.
    # This is because TFLite reference kernels are not being used.
    # For this, TFLite will need upgrading to 2.6.
    _compare_tvm_with_tflite(pack_func, ifm_shapes, accel_type, output_tolerance=1)


@pytest.mark.parametrize("accel_type", ACCEL_TYPES)
@pytest.mark.parametrize(
    "ifm_shape,axis",
    [[(1, 2, 3, 4), 1], [(2, 3), 1], [(5, 6, 7), 2]],
)
def test_tflite_unpack(accel_type, ifm_shape, axis):
    @tf.function
    def unpack_func(x):
        return tf.unstack(x, axis=axis)

    _compare_tvm_with_tflite(unpack_func, [ifm_shape], accel_type)


@pytest.mark.xfail(strict=False, reason="See https://github.com/apache/tvm/issues/10300")
@pytest.mark.parametrize("accel_type", ACCEL_TYPES)
@pytest.mark.parametrize("ifm_shape", [(1, 15, 15, 3), (1, 8, 9, 1)])
@pytest.mark.parametrize("alpha", [0.2, 0.634])
def test_tflite_leaky_relu(accel_type, ifm_shape, alpha):
    @tf.function
    def leaky_relu_func(x):
        return tf.nn.leaky_relu(x, alpha=alpha)

    _compare_tvm_with_tflite(leaky_relu_func, [ifm_shape], accel_type)
>>>>>>> 174d09ee


if __name__ == "__main__":
    pytest.main([__file__])<|MERGE_RESOLUTION|>--- conflicted
+++ resolved
@@ -37,11 +37,7 @@
 from . import infra
 
 
-<<<<<<< HEAD
-ACCEL_TYPES = ["ethos-u55-256", "ethos-u55-128", "ethos-u55-64", "ethos-u55-32"]
-=======
 ACCEL_TYPES = ["ethos-u55-256", "ethos-u55-128", "ethos-u55-64", "ethos-u55-32", "ethos-u65-256"]
->>>>>>> 174d09ee
 
 
 def infer_type_function_pass(func):
@@ -530,10 +526,7 @@
     )
 
 
-<<<<<<< HEAD
-=======
 @pytest.mark.xfail(strict=False, reason="See https://github.com/apache/tvm/issues/10487")
->>>>>>> 174d09ee
 @pytest.mark.parametrize(
     "accel_type",
     ACCEL_TYPES,
@@ -637,12 +630,8 @@
 
 @pytest.mark.parametrize("accel_type", ACCEL_TYPES)
 @pytest.mark.parametrize("dtype", ["int8", "uint8"])
-<<<<<<< HEAD
-def test_elementwise_add_from_constant_scalar(accel_type, dtype):
-=======
 @pytest.mark.parametrize("constant", [np.ones((1, 1, 1, 1)), np.array(1)])
 def test_elementwise_add_from_constant_scalar(accel_type, dtype, constant):
->>>>>>> 174d09ee
     ifm_shape = (1, 4, 4, 8)
 
     def create_relay_graph():
@@ -766,11 +755,7 @@
         "ifm": lhs,
         "ifm2": rhs,
     }
-<<<<<<< HEAD
-    output_data = generate_output_data(input_data)
-=======
     output_data = {"output": generate_output_data(input_data)[0]}
->>>>>>> 174d09ee
     ethosu_mod = _create_ethosu_partition(cpu_mod)
 
     _compare_ethosu_with_reference(ethosu_mod, input_data, output_data, accel_type)
@@ -797,11 +782,7 @@
 
     cpu_mod = create_model()
     input_data = {"ifm": np.random.randint(-120, high=120, size=ifm_shape, dtype="int8")}
-<<<<<<< HEAD
-    output_data = generate_output_data(input_data)
-=======
     output_data = {"output": generate_output_data(input_data)[0]}
->>>>>>> 174d09ee
     ethosu_mod = _create_ethosu_partition(cpu_mod)
 
     _compare_ethosu_with_reference(
@@ -846,27 +827,12 @@
         ([5000], [123], [2151]),
     ],
 )
-<<<<<<< HEAD
-def test_relay_strided_slice_codegen(ifm_shape, begin, end, accel_type):
-    def create_model():
-        ifm = relay.var("ifm", shape=ifm_shape, dtype="int8")
-        strided_slice = relay.op.strided_slice(ifm, begin, end)
-        return tvm.IRModule.from_expr(relay.Function([ifm], strided_slice))
-
-    cpu_mod = create_model()
-    input_data = {"ifm": np.random.randint(-128, high=127, size=ifm_shape, dtype="int8")}
-    output_data = generate_ref_data(cpu_mod, input_data)
-    ethosu_mod = _create_ethosu_partition(cpu_mod)
-
-    _compare_ethosu_with_reference(ethosu_mod, input_data, output_data, accel_type)
-=======
 def test_tflite_slice(accel_type, ifm_shape, begin, size):
     @tf.function
     def slice_func(x):
         return tf.slice(x, begin, size)
 
     _compare_tvm_with_tflite(slice_func, [ifm_shape], accel_type)
->>>>>>> 174d09ee
 
 
 @pytest.mark.parametrize("accel_type", ACCEL_TYPES)
@@ -929,7 +895,6 @@
         ifm = relay.var("ifm", shape=ifm_shape, dtype="int32")
         clz = infra.make_ethosu_unary_elementwise(ifm, 4, "CLZ")
         return tvm.IRModule.from_expr(relay.Function([ifm], clz))
-<<<<<<< HEAD
 
     def generate_output_data(input_data):
         def clz_comp(n):
@@ -947,31 +912,9 @@
 
     cpu_mod = create_model()
     input_data = {"ifm": np.random.randint(-500000, high=500000, size=ifm_shape, dtype="int32")}
-    output_data = generate_output_data(input_data)
-    ethosu_mod = _create_ethosu_partition(cpu_mod)
-
-=======
-
-    def generate_output_data(input_data):
-        def clz_comp(n):
-            n_bin = np.binary_repr(n)
-            if n_bin[0] == "-":
-                return 0
-            else:
-                return 32 - len(n_bin)
-
-        return [
-            np.array([clz_comp(i) for i in input_data["ifm"].ravel()])
-            .reshape(ifm_shape)
-            .astype("int32")
-        ]
-
-    cpu_mod = create_model()
-    input_data = {"ifm": np.random.randint(-500000, high=500000, size=ifm_shape, dtype="int32")}
     output_data = {"output": generate_output_data(input_data)[0]}
     ethosu_mod = _create_ethosu_partition(cpu_mod)
 
->>>>>>> 174d09ee
     _compare_ethosu_with_reference(ethosu_mod, input_data, output_data, accel_type)
 
 
@@ -985,61 +928,6 @@
         return op
 
     _compare_tvm_with_tflite(tanh_func, [ifm_shape], accel_type)
-<<<<<<< HEAD
-
-
-@pytest.mark.parametrize("accel_type", ACCEL_TYPES)
-@pytest.mark.parametrize(
-    "shapes, axis",
-    [
-        ([(2, 3), (4, 3)], 0),
-        ([(3, 2, 1), (3, 1, 1)], 1),
-        ([(10,), (13,), (14,)], 0),
-        ([(1, 5, 2, 1), (1, 5, 7, 1), (1, 5, 3, 1)], 2),
-    ],
-)
-def test_tflite_concat(shapes, axis, accel_type):
-    @tf.function
-    def concat_func(*inputs):
-        op = tf.concat(list(inputs), axis)
-        return op
-
-    _compare_tvm_with_tflite(concat_func, shapes, accel_type)
-
-
-@pytest.mark.parametrize("accel_type", ACCEL_TYPES)
-def test_tflite_sigmoid(accel_type):
-    ifm_shape = [1, 135, 41, 6]
-
-    @tf.function
-    def sigmoid_function(x):
-        op = tf.nn.sigmoid(x)
-        return op
-
-    _compare_tvm_with_tflite(sigmoid_function, [ifm_shape], accel_type)
-
-
-# This codegen test checks both, split and split_v
-@pytest.mark.parametrize("accel_type", ACCEL_TYPES)
-@pytest.mark.parametrize(
-    "ifm_shape, num_or_size_splits, axis",
-    [
-        ((1, 4, 6, 8), (1, 3, 4), 3),
-        ((4, 6, 8), 2, 0),
-        ((50,), 25, 0),
-        ((5, 11), 1, 1),
-        ((13,), (13,), 0),
-        ((22, 7), (4, -1), 1),
-    ],
-)
-def test_tflite_split(accel_type, ifm_shape, num_or_size_splits, axis):
-    @tf.function
-    def split_func(x):
-        op = tf.split(x, num_or_size_splits, axis=axis)
-        return op
-
-    _compare_tvm_with_tflite(split_func, [ifm_shape], accel_type)
-=======
 
 
 @pytest.mark.parametrize("accel_type", ACCEL_TYPES)
@@ -1279,7 +1167,6 @@
         return tf.nn.leaky_relu(x, alpha=alpha)
 
     _compare_tvm_with_tflite(leaky_relu_func, [ifm_shape], accel_type)
->>>>>>> 174d09ee
 
 
 if __name__ == "__main__":
