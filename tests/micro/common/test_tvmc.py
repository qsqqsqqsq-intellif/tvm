# Licensed to the Apache Software Foundation (ASF) under one
# or more contributor license agreements.  See the NOTICE file
# distributed with this work for additional information
# regarding copyright ownership.  The ASF licenses this file
# to you under the Apache License, Version 2.0 (the
# "License"); you may not use this file except in compliance
# with the License.  You may obtain a copy of the License at
#
#   http://www.apache.org/licenses/LICENSE-2.0
#
# Unless required by applicable law or agreed to in writing,
# software distributed under the License is distributed on an
# "AS IS" BASIS, WITHOUT WARRANTIES OR CONDITIONS OF ANY
# KIND, either express or implied.  See the License for the
# specific language governing permissions and limitations
# under the License.
import pytest
import subprocess
import shlex
import sys
import logging
import tempfile
import pathlib
import sys
import os
import shutil

import tvm
from tvm.contrib.download import download_testdata

from ..zephyr.test_utils import ZEPHYR_BOARDS
from ..arduino.test_utils import ARDUINO_BOARDS

TVMC_COMMAND = [sys.executable, "-m", "tvm.driver.tvmc"]

MODEL_URL = "https://github.com/tensorflow/tflite-micro/raw/main/tensorflow/lite/micro/examples/micro_speech/micro_speech.tflite"
MODEL_FILE = "micro_speech.tflite"

# TODO(mehrdadh): replace this with _main from tvm.driver.tvmc.main
# Issue: https://github.com/apache/tvm/issues/9612
def _run_tvmc(cmd_args: list, *args, **kwargs):
    """Run a tvmc command and return the results"""
    cmd_args_list = TVMC_COMMAND + cmd_args
    cwd_str = "" if "cwd" not in kwargs else f" (in cwd: {kwargs['cwd']})"
    logging.debug("run%s: %s", cwd_str, " ".join(shlex.quote(a) for a in cmd_args_list))
    return subprocess.check_call(cmd_args_list, *args, **kwargs)


def _get_target_and_platform(board: str):
    if board in ZEPHYR_BOARDS.keys():
        target_model = ZEPHYR_BOARDS[board]
        platform = "zephyr"
    elif board in ARDUINO_BOARDS.keys():
        target_model = ARDUINO_BOARDS[board]
        platform = "arduino"
    else:
        raise ValueError(f"Board {board} is not supported.")

    target = tvm.target.target.micro(target_model)
    return str(target), platform


@tvm.testing.requires_micro
def test_tvmc_exist(board):
    cmd_result = _run_tvmc(["micro", "-h"])
    assert cmd_result == 0


@tvm.testing.requires_micro
@pytest.mark.parametrize(
    "output_dir,",
    [pathlib.Path("./tvmc_relative_path_test"), pathlib.Path(tempfile.mkdtemp())],
)
def test_tvmc_model_build_only(board, output_dir):
    target, platform = _get_target_and_platform(board)

    if not os.path.isabs(output_dir):
        out_dir_temp = os.path.abspath(output_dir)
        if os.path.isdir(out_dir_temp):
            shutil.rmtree(out_dir_temp)
        os.mkdir(out_dir_temp)

<<<<<<< HEAD
    model_path = model_path = download_testdata(MODEL_URL, MODEL_FILE, module="data")
=======
    model_path = download_testdata(MODEL_URL, MODEL_FILE, module="data")
>>>>>>> 174d09ee
    tar_path = str(output_dir / "model.tar")
    project_dir = str(output_dir / "project")

    runtime = "crt"
    executor = "graph"

    cmd_result = _run_tvmc(
        [
            "compile",
            model_path,
            f"--target={target}",
            f"--runtime={runtime}",
            f"--runtime-crt-system-lib",
            str(1),
            f"--executor={executor}",
            "--executor-graph-link-params",
            str(0),
            "--output",
            tar_path,
            "--output-format",
            "mlf",
            "--pass-config",
            "tir.disable_vectorize=1",
            "--disabled-pass=AlterOpLayout",
        ]
    )
    assert cmd_result == 0, "tvmc failed in step: compile"

    create_project_cmd = [
        "micro",
        "create-project",
        project_dir,
        tar_path,
        platform,
        "--project-option",
        "project_type=host_driven",
    ]
    if platform == "zephyr":
        create_project_cmd.append(f"{platform}_board={board}")

    cmd_result = _run_tvmc(create_project_cmd)
    assert cmd_result == 0, "tvmc micro failed in step: create-project"

    cmd_result = _run_tvmc(
        ["micro", "build", project_dir, platform, "--project-option", f"{platform}_board={board}"]
    )
    assert cmd_result == 0, "tvmc micro failed in step: build"
    shutil.rmtree(output_dir)


@pytest.mark.requires_hardware
@tvm.testing.requires_micro
@pytest.mark.parametrize(
    "output_dir,",
    [pathlib.Path("./tvmc_relative_path_test"), pathlib.Path(tempfile.mkdtemp())],
)
def test_tvmc_model_run(board, output_dir):
    target, platform = _get_target_and_platform(board)

    if not os.path.isabs(output_dir):
        out_dir_temp = os.path.abspath(output_dir)
        if os.path.isdir(out_dir_temp):
            shutil.rmtree(out_dir_temp)
        os.mkdir(out_dir_temp)

    model_path = model_path = download_testdata(MODEL_URL, MODEL_FILE, module="data")
    tar_path = str(output_dir / "model.tar")
    project_dir = str(output_dir / "project")

    runtime = "crt"
    executor = "graph"

    cmd_result = _run_tvmc(
        [
            "compile",
            model_path,
            f"--target={target}",
            f"--runtime={runtime}",
            f"--runtime-crt-system-lib",
            str(1),
            f"--executor={executor}",
            "--executor-graph-link-params",
            str(0),
            "--output",
            tar_path,
            "--output-format",
            "mlf",
            "--pass-config",
            "tir.disable_vectorize=1",
            "--disabled-pass=AlterOpLayout",
        ]
    )
    assert cmd_result == 0, "tvmc failed in step: compile"

    create_project_cmd = [
        "micro",
        "create-project",
        project_dir,
        tar_path,
        platform,
        "--project-option",
        "project_type=host_driven",
    ]
    if platform == "zephyr":
        create_project_cmd.append(f"{platform}_board={board}")

    cmd_result = _run_tvmc(create_project_cmd)
    assert cmd_result == 0, "tvmc micro failed in step: create-project"

    cmd_result = _run_tvmc(
        ["micro", "build", project_dir, platform, "--project-option", f"{platform}_board={board}"]
    )
    assert cmd_result == 0, "tvmc micro failed in step: build"

    cmd_result = _run_tvmc(
        ["micro", "flash", project_dir, platform, "--project-option", f"{platform}_board={board}"]
    )
    assert cmd_result == 0, "tvmc micro failed in step: flash"

    cmd_result = _run_tvmc(
        [
            "run",
            "--device",
            "micro",
            project_dir,
            "--project-option",
            f"{platform}_board={board}",
            "--fill-mode",
            "random",
        ]
    )
    assert cmd_result == 0, "tvmc micro failed in step: run"
    shutil.rmtree(output_dir)


if __name__ == "__main__":
    sys.exit(pytest.main([__file__] + sys.argv[1:]))<|MERGE_RESOLUTION|>--- conflicted
+++ resolved
@@ -80,11 +80,7 @@
             shutil.rmtree(out_dir_temp)
         os.mkdir(out_dir_temp)
 
-<<<<<<< HEAD
-    model_path = model_path = download_testdata(MODEL_URL, MODEL_FILE, module="data")
-=======
     model_path = download_testdata(MODEL_URL, MODEL_FILE, module="data")
->>>>>>> 174d09ee
     tar_path = str(output_dir / "model.tar")
     project_dir = str(output_dir / "project")
 
