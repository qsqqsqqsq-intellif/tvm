--- conflicted
+++ resolved
@@ -22,11 +22,7 @@
 
 # to avoid CI CPU thread throttling.
 export TVM_BIND_THREADS=0
-<<<<<<< HEAD
-export OMP_NUM_THREADS=4
-=======
 export OMP_NUM_THREADS=1
->>>>>>> 174d09ee
 IS_LOCAL=${IS_LOCAL:-0}
 PYTHON_DOCS_ONLY=${PYTHON_DOCS_ONLY:-0}
 
@@ -125,11 +121,7 @@
 make cython3
 
 cd docs
-<<<<<<< HEAD
-PYTHONPATH=`pwd`/../python make html SPHINXOPTS='-j auto' |& tee /tmp/$$.log.txt
-=======
 PYTHONPATH=$(pwd)/../python make html SPHINXOPTS='-j auto' |& tee /tmp/$$.log.txt
->>>>>>> 174d09ee
 if grep -E "failed to execute|Segmentation fault" < /tmp/$$.log.txt; then
     echo "Some of sphinx-gallery item example failed to execute."
     exit 1
