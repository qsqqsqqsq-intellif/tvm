#!/usr/bin/env bash
# Licensed to the Apache Software Foundation (ASF) under one
# or more contributor license agreements.  See the NOTICE file
# distributed with this work for additional information
# regarding copyright ownership.  The ASF licenses this file
# to you under the Apache License, Version 2.0 (the
# "License"); you may not use this file except in compliance
# with the License.  You may obtain a copy of the License at
#
#   http://www.apache.org/licenses/LICENSE-2.0
#
# Unless required by applicable law or agreed to in writing,
# software distributed under the License is distributed on an
# "AS IS" BASIS, WITHOUT WARRANTIES OR CONDITIONS OF ANY
# KIND, either express or implied.  See the License for the
# specific language governing permissions and limitations
# under the License.

set -e
set -u

# Python is required by apps/bundle_deploy
source tests/scripts/setup-pytest-env.sh

export LD_LIBRARY_PATH="lib:${LD_LIBRARY_PATH:-}"
# NOTE: important to use abspath, when VTA is enabled.
export VTA_HW_PATH=`pwd`/3rdparty/vta-hw

# to avoid CI thread throttling.
export TVM_BIND_THREADS=0
export OMP_NUM_THREADS=1

# Build cpptest suite
make cpptest -j2

# "make crttest" requires USE_MICRO to be enabled, which is not always the case.
if grep crttest build/Makefile > /dev/null; then
    make crttest  # NOTE: don't parallelize, due to issue with build deps.
fi

cd build && ctest --gtest_death_test_style=threadsafe && cd ..

# Test MISRA-C runtime
cd apps/bundle_deploy
rm -rf build
make test_dynamic test_static
<<<<<<< HEAD
cd ../..

# Test Arm(R) Cortex(R)-M55 CPU and Ethos(TM)-U55 NPU demo app
FVP_PATH="/opt/arm/FVP_Corstone_SSE-300"

# TODO(@grant-arm): Remove once ci_cpu docker image has been updated to FVP_Corstone_SSE
if test ! -d $FVP_PATH; then
    FVP_PATH="/opt/arm/FVP_Corstone_SSE-300_Ethos-U55"
fi

if test -d $FVP_PATH && pip3 list | grep vela; then
    cd apps/microtvm/ethosu
    ./run_demo.sh --fvp_path $FVP_PATH --cmake_path /opt/arm/cmake/bin/cmake
    cd ../../..
fi
=======
cd ../..
>>>>>>> 174d09ee
<|MERGE_RESOLUTION|>--- conflicted
+++ resolved
@@ -44,22 +44,4 @@
 cd apps/bundle_deploy
 rm -rf build
 make test_dynamic test_static
-<<<<<<< HEAD
-cd ../..
-
-# Test Arm(R) Cortex(R)-M55 CPU and Ethos(TM)-U55 NPU demo app
-FVP_PATH="/opt/arm/FVP_Corstone_SSE-300"
-
-# TODO(@grant-arm): Remove once ci_cpu docker image has been updated to FVP_Corstone_SSE
-if test ! -d $FVP_PATH; then
-    FVP_PATH="/opt/arm/FVP_Corstone_SSE-300_Ethos-U55"
-fi
-
-if test -d $FVP_PATH && pip3 list | grep vela; then
-    cd apps/microtvm/ethosu
-    ./run_demo.sh --fvp_path $FVP_PATH --cmake_path /opt/arm/cmake/bin/cmake
-    cd ../../..
-fi
-=======
-cd ../..
->>>>>>> 174d09ee
+cd ../..