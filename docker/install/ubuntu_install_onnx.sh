--- conflicted
+++ resolved
@@ -27,14 +27,9 @@
 # https://github.com/onnx/onnx/pull/2834).  When updating the CI image
 # to onnx>=1.9, onnxoptimizer should also be installed.
 pip3 install \
-<<<<<<< HEAD
-    onnx==1.8.1 \
-    onnxruntime==1.7.0
-=======
     onnx==1.10.2 \
     onnxruntime==1.9.0 \
     onnxoptimizer==0.2.6
->>>>>>> 174d09ee
 
 # torch depends on a number of other packages, but unhelpfully, does
 # not expose that in the wheel!!!
