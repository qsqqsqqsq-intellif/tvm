--- conflicted
+++ resolved
@@ -90,11 +90,6 @@
   set(BUILD_FOR_HOST TRUE)
 endif()
 
-<<<<<<< HEAD
-if (NOT USE_HEXAGON_SDK STREQUAL "" AND
-    NOT USE_HEXAGON_SDK STREQUAL "/path/to/sdk")
-  set(HEXAGON_SDK_PATH_DEFINED ${USE_HEXAGON_SDK})
-=======
 
 if(NOT USE_HEXAGON_DEVICE AND NOT USE_HEXAGON_RPC AND NOT BUILD_FOR_HEXAGON)
   # If nothing related to Hexagon is enabled, add phony Hexagon codegen,
@@ -107,7 +102,6 @@
   list(APPEND RUNTIME_SRCS src/runtime/hexagon/hexagon/hexagon_common.cc)
   list(APPEND RUNTIME_SRCS src/runtime/hexagon/hexagon/hexagon_user_dma.cc)
   return()
->>>>>>> 174d09ee
 endif()
 
 
@@ -125,32 +119,9 @@
   link_directories(${HEXAGON_REMOTE_ROOT})
 endfunction()
 
-<<<<<<< HEAD
-# Don't run these checks when compiling Hexagon device code,
-# e.g. when compiling the TVM runtime for Hexagon.
-if (NOT BUILD_FOR_HEXAGON AND NOT BUILD_FOR_ANDROID)
-  if(USE_HEXAGON_LAUNCHER STREQUAL "OFF" AND
-      USE_HEXAGON_PROXY_RPC STREQUAL "OFF" AND NOT USE_HEXAGON_RPC)
-    if(USE_HEXAGON_DEVICE STREQUAL "OFF")
-      list(APPEND COMPILER_SRCS src/target/opt/build_hexagon_off.cc)
-      # append select runtime sources for unit testing
-      list(APPEND RUNTIME_SRCS src/runtime/hexagon/hexagon/hexagon_buffer.cc)
-      list(APPEND RUNTIME_SRCS src/runtime/hexagon/hexagon/hexagon_common.cc)
-      if (NOT USE_HEXAGON_RPC)
-        return()
-      endif()
-    elseif(NOT USE_HEXAGON_DEVICE STREQUAL "${PICK_SIM}" AND
-        NOT USE_HEXAGON_DEVICE STREQUAL "${PICK_HW}")
-      set(ERROR_MSG
-        "USE_HEXAGON_DEVICE must be one of [${PICK_NONE}|${PICK_SIM}|${PICK_HW}]")
-      message(SEND_ERROR "${ERROR_MSG}")
-      return()
-    endif()
-=======
 function(add_hexagon_wrapper_paths)
   if(NOT DEFINED HEXAGON_TOOLCHAIN)
     message(FATAL_ERROR "This function must be called after find_hexagon_toolchain")
->>>>>>> 174d09ee
   endif()
   include_directories(SYSTEM
     "${HEXAGON_TOOLCHAIN}/include/iss"
@@ -224,50 +195,6 @@
   endif()
 endif()   # USE_HEXAGON_DEVICE
 
-<<<<<<< HEAD
-if(USE_HEXAGON_LAUNCHER STREQUAL "ON")
-  set(LAUNCHER_BINARY_DIR "${CMAKE_CURRENT_BINARY_DIR}/apps_hexagon_launcher")
-  ExternalProject_Add(launcher_android
-    SOURCE_DIR "${CMAKE_SOURCE_DIR}/apps/hexagon_launcher/cmake/android"
-    INSTALL_DIR "${LAUNCHER_BINARY_DIR}"
-    BUILD_ALWAYS ON
-    CMAKE_ARGS
-    "-DCMAKE_TOOLCHAIN_FILE=${USE_ANDROID_TOOLCHAIN}"
-    "-DANDROID_PLATFORM=${ANDROID_PLATFORM}"
-    "-DANDROID_ABI=${ANDROID_ABI}"
-    "-DFASTRPC_LIBS=STUB"
-    "-DUSE_HEXAGON_ARCH=${USE_HEXAGON_ARCH}"
-    "-DUSE_HEXAGON_SDK=${USE_HEXAGON_SDK}"
-    INSTALL_COMMAND ""
-  )
-  ExternalProject_Get_Property(launcher_android BINARY_DIR)
-  ExternalProject_Add_Step(launcher_android copy_binaries
-    COMMAND ${CMAKE_COMMAND} -E copy_if_different
-      ${BINARY_DIR}/launcher_android ${BINARY_DIR}/libtvm_runtime.so
-      ${LAUNCHER_BINARY_DIR}
-    DEPENDEES install
-  )
-  ExternalProject_Add(launcher_hexagon
-    SOURCE_DIR "${CMAKE_SOURCE_DIR}/apps/hexagon_launcher/cmake/hexagon"
-    INSTALL_DIR "${LAUNCHER_BINARY_DIR}"
-    BUILD_ALWAYS ON
-    CMAKE_ARGS
-    "-DCMAKE_C_COMPILER=${USE_HEXAGON_TOOLCHAIN}/bin/hexagon-clang"
-    "-DCMAKE_CXX_COMPILER=${USE_HEXAGON_TOOLCHAIN}/bin/hexagon-clang++"
-    "-DFASTRPC_LIBS=SKEL"
-    "-DUSE_HEXAGON_ARCH=${USE_HEXAGON_ARCH}"
-    "-DUSE_HEXAGON_SDK=${USE_HEXAGON_SDK}"
-    INSTALL_COMMAND ""
-  )
-  ExternalProject_Get_Property(launcher_hexagon BINARY_DIR)
-  ExternalProject_Add_Step(launcher_hexagon copy_binaries
-    COMMAND ${CMAKE_COMMAND} -E copy_if_different
-      ${BINARY_DIR}/liblauncher_rpc_skel.so
-      ${LAUNCHER_BINARY_DIR}
-    DEPENDEES install
-  )
-=======
->>>>>>> 174d09ee
 
 if(USE_HEXAGON_RPC)
   function(build_rpc_idl)
@@ -306,184 +233,6 @@
     )
     list(APPEND TVM_RUNTIME_LINKER_LIBS cdsprpc)
 
-<<<<<<< HEAD
-if(USE_HEXAGON_RPC)
-  if(DEFINED USE_ANDROID_TOOLCHAIN)
-    if(NOT DEFINED ANDROID_PLATFORM)
-      message(SEND_ERROR "Please set ANDROID_PLATFORM "
-        "when providing an Android cmake toolchain.")
-    endif()
-    if(NOT DEFINED ANDROID_ABI)
-      message(SEND_ERROR "Please set ANDROID_ABI "
-        "when providing an Android cmake toolchain.")
-    endif()
-  else()
-    message(SEND_ERROR "Please set USE_ANDROID_TOOLCHAIN to build the android "
-      "RPC server for Hexagon.")
-  endif()
-
-  if(NOT DEFINED USE_HEXAGON_SDK)
-    message(SEND_ERROR "Please set USE_HEXAGON_SDK to build the android "
-      "RPC server for Hexagon RPC.")
-  endif()
-  if(NOT DEFINED USE_HEXAGON_ARCH)
-    message(SEND_ERROR "Please set USE_HEXAGON_ARCH to build the android "
-      "RPC server for Hexagon RPC.")
-  endif()
-  find_hexagon_sdk_root("${USE_HEXAGON_SDK}" "${USE_HEXAGON_ARCH}")
-
-  set(HEXAGON_RPC_OUTPUT "${CMAKE_CURRENT_BINARY_DIR}/hexagon_rpc")
-  file(MAKE_DIRECTORY ${HEXAGON_RPC_OUTPUT})
-
-  # Android Part
-  ExternalProject_Add(android_runtime_rpc
-    SOURCE_DIR "${CMAKE_SOURCE_DIR}"
-    BUILD_COMMAND $(MAKE) runtime tvm_rpc
-    CMAKE_ARGS
-    "-DCMAKE_TOOLCHAIN_FILE=${USE_ANDROID_TOOLCHAIN}"
-    "-DUSE_ANDROID_TOOLCHAIN=${USE_ANDROID_TOOLCHAIN}"
-    "-DANDROID_PLATFORM=${ANDROID_PLATFORM}"
-    "-DANDROID_ABI=${ANDROID_ABI}"
-    "-DCMAKE_CXX_STANDARD=14"
-    "-DUSE_LIBBACKTRACE=OFF"
-    "-DUSE_LLVM=OFF"
-    "-DUSE_RPC=ON"
-    "-DUSE_CPP_RPC=ON"
-    "-DUSE_HEXAGON_SDK=${USE_HEXAGON_SDK}"
-    "-DUSE_HEXAGON_ARCH=${USE_HEXAGON_ARCH}"
-    "-DCMAKE_VERBOSE_MAKEFILE=ON"
-    INSTALL_COMMAND ""
-    BUILD_ALWAYS ON
-  )
-  ExternalProject_Get_Property(android_runtime_rpc BINARY_DIR)
-  ExternalProject_Add_Step(android_runtime_rpc copy_binary_runtime
-    COMMAND ${CMAKE_COMMAND} -E copy_if_different
-      ${BINARY_DIR}/libtvm_runtime.so
-      ${HEXAGON_RPC_OUTPUT}/libtvm_runtime.so
-    DEPENDEES install
-  )
-  ExternalProject_Add_Step(android_runtime_rpc copy_binary_rpc
-    COMMAND ${CMAKE_COMMAND} -E copy_if_different
-      ${BINARY_DIR}/tvm_rpc
-      ${HEXAGON_RPC_OUTPUT}/tvm_rpc_android
-    DEPENDEES install
-  )
-
-  if("${USE_HEXAGON_TOOLCHAIN}" STREQUAL "")
-    message(SEND_ERROR "Please set USE_HEXAGON_TOOLCHAIN to build the hexagon "
-      "RPC SKEL.")
-  endif()
-  find_hexagon_toolchain()
-  message(STATUS "HEXAGON_TOOLCHAIN: ${HEXAGON_TOOLCHAIN}")
-
-  # Hexagon Part
-  ExternalProject_Add(hexagon_rpc_skel
-    SOURCE_DIR "${CMAKE_SOURCE_DIR}/cmake/libs/hexagon_rpc_skel"
-    INSTALL_DIR "${LAUNCHER_BINARY_DIR}"
-    CMAKE_ARGS
-    "-DCMAKE_C_COMPILER=${HEXAGON_TOOLCHAIN}/bin/hexagon-clang"
-    "-DCMAKE_CXX_COMPILER=${HEXAGON_TOOLCHAIN}/bin/hexagon-clang++"
-    "-DFASTRPC_LIBS=SKEL"
-    "-DUSE_HEXAGON_ARCH=${USE_HEXAGON_ARCH}"
-    "-DUSE_HEXAGON_SDK=${USE_HEXAGON_SDK}"
-    INSTALL_COMMAND ""
-    BUILD_ALWAYS ON
-  )
-  ExternalProject_Get_Property(hexagon_rpc_skel BINARY_DIR)
-  ExternalProject_Add_Step(hexagon_rpc_skel copy_hexagon_skel
-    COMMAND ${CMAKE_COMMAND} -E copy_if_different
-      ${BINARY_DIR}/libhexagon_rpc_skel.so
-      ${HEXAGON_RPC_OUTPUT}/libhexagon_rpc_skel.so
-    DEPENDEES install
-  )
-
-  # copy android_bash template file
-  configure_file("${CMAKE_SOURCE_DIR}/src/runtime/hexagon/rpc/android_bash.sh.template" 
-    ${HEXAGON_RPC_OUTPUT} COPYONLY)
-
-  set_directory_properties(PROPERTIES ADDITIONAL_MAKE_CLEAN_FILES "${HEXAGON_RPC_OUTPUT}")
-
-  # Used in `src/target/llvm/llvm_common.h`
-  add_definitions(-DTVM_USE_HEXAGON_LLVM)
-endif()
-
-if(USE_HEXAGON_DEVICE STREQUAL "${PICK_SIM}")
-  find_hexagon_toolchain()
-  message(STATUS "Hexagon toolchain: ${HEXAGON_TOOLCHAIN}")
-  file(GLOB RUNTIME_HEXAGON_SIM_SRCS src/runtime/hexagon/android/sim/*.cc)
-  include_directories(SYSTEM "${HEXAGON_TOOLCHAIN}/include/iss")
-  link_directories("${HEXAGON_TOOLCHAIN}/lib/iss")
-  list(APPEND TVM_RUNTIME_LINKER_LIBS "-lwrapper")
-  ExternalProject_Add(sim_dev
-    SOURCE_DIR "${CMAKE_SOURCE_DIR}/src/runtime/hexagon/android/sim/driver"
-    CMAKE_ARGS
-      "-DCMAKE_C_COMPILER=${HEXAGON_TOOLCHAIN}/bin/hexagon-clang"
-      "-DCMAKE_CXX_COMPILER=${HEXAGON_TOOLCHAIN}/bin/hexagon-clang++"
-      "-DHEXAGON_ARCH=${USE_HEXAGON_ARCH}"
-    INSTALL_COMMAND "true"
-  )
-elseif(USE_HEXAGON_DEVICE STREQUAL "${PICK_HW}")
-  find_hexagon_sdk_root("${USE_HEXAGON_SDK}" "${USE_HEXAGON_ARCH}")
-  find_hexagon_toolchain()
-  file(GLOB RUNTIME_HEXAGON_DEVICE_SRCS src/runtime/hexagon/android/target/*.cc)
-
-  include_directories(SYSTEM
-    ${HEXAGON_SDK_INCLUDES}
-    ${HEXAGON_RPCMEM_ROOT}/inc
-    ${HEXAGON_REMOTE_ROOT}
-  )
-
-  list(APPEND TVM_RUNTIME_LINKER_LIBS "dl")
-  if(BUILD_FOR_ANDROID)
-    # Hexagon runtime uses __android_log_print, which is in liblog.
-    list(APPEND TVM_RUNTIME_LINKER_LIBS "log")
-  endif()
-endif()
-
-set(RUNTIME_HEXAGON_COMMON_SRCS src/runtime/hexagon/hexagon_module.cc)
-if (USE_HEXAGON_DEVICE STREQUAL "${PICK_NONE}")
-  if(BUILD_FOR_HEXAGON)
-    file(GLOB RUNTIME_HEXAGON_SRCS src/runtime/hexagon/hexagon/*.cc)
-  elseif(BUILD_FOR_ANDROID AND HEXAGON_SDK_PATH_DEFINED)
-    list(APPEND RUNTIME_HEXAGON_SRCS src/runtime/hexagon/proxy_rpc/device_api.cc)
-  else()
-  file(GLOB RUNTIME_HEXAGON_SRCS src/runtime/hexagon/host/*.cc)
-  endif()
-else()
-  file(GLOB RUNTIME_HEXAGON_SRCS src/runtime/hexagon/android/*.cc)
-endif()
-
-if(USE_HEXAGON_RPC)
-  file(GLOB RUNTIME_HEXAGON_SRCS src/runtime/hexagon/host/*.cc)
-endif()
-
-if(USE_HEXAGON_SDK AND BUILD_FOR_ANDROID)
-  find_hexagon_sdk_root("${USE_HEXAGON_SDK}" "${USE_HEXAGON_ARCH}")
-  include_directories(SYSTEM ${HEXAGON_SDK_INCLUDES} ${HEXAGON_REMOTE_ROOT})
-
-  set(QAIC_EXE "${HEXAGON_QAIC_EXE}")
-  foreach(INCDIR IN LISTS HEXAGON_SDK_INCLUDES HEXAGON_REMOTE_ROOT)
-    list(APPEND QAIC_FLAGS "-I${INCDIR}")
-  endforeach()
-
-  set(HEXAGON_RPC_DIR "${CMAKE_SOURCE_DIR}/src/runtime/hexagon/rpc")
-  set(RPC_IDL "hexagon_rpc.idl")
-  set(RPC_H "hexagon_rpc.h")
-  set(RPC_STUB_C "hexagon_rpc_stub.c")
-  
-  add_custom_command(
-    OUTPUT "${HEXAGON_RPC_DIR}/${RPC_STUB_C}" "${HEXAGON_RPC_DIR}/${RPC_H}"
-    COMMAND ${QAIC_EXE} ${QAIC_FLAGS} "${HEXAGON_RPC_DIR}/${RPC_IDL}" -o ${HEXAGON_RPC_DIR}
-    MAIN_DEPENDENCY "${HEXAGON_RPC_DIR}/${RPC_IDL}"
-  )
-  file(GLOB HEXAGON_RPC_CPP "${HEXAGON_RPC_DIR}/android/*.cc")
-  set(HEXAGON_RPC_STUB_C "${HEXAGON_RPC_DIR}/${RPC_STUB_C}")
-endif()
-
-list(APPEND RUNTIME_SRCS ${RUNTIME_HEXAGON_SRCS} ${RUNTIME_HEXAGON_SIM_SRCS}
-                         ${RUNTIME_HEXAGON_DEVICE_SRCS} ${HEXAGON_RPC_CPP} ${HEXAGON_RPC_STUB_C} 
-                         ${RUNTIME_HEXAGON_COMMON_SRCS})
-=======
   elseif(BUILD_FOR_HEXAGON)
     # Hexagon part
     find_hexagon_sdk_root("${USE_HEXAGON_SDK}" "${USE_HEXAGON_ARCH}")
@@ -528,5 +277,4 @@
 endif()   # USE_HEXAGON_RPC
 
 
-list(APPEND RUNTIME_SRCS ${RUNTIME_HEXAGON_SRCS})
->>>>>>> 174d09ee
+list(APPEND RUNTIME_SRCS ${RUNTIME_HEXAGON_SRCS})