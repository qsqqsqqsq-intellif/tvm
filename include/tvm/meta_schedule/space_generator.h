/*
 * Licensed to the Apache Software Foundation (ASF) under one
 * or more contributor license agreements.  See the NOTICE file
 * distributed with this work for additional information
 * regarding copyright ownership.  The ASF licenses this file
 * to you under the Apache License, Version 2.0 (the
 * "License"); you may not use this file except in compliance
 * with the License.  You may obtain a copy of the License at
 *
 *   http://www.apache.org/licenses/LICENSE-2.0
 *
 * Unless required by applicable law or agreed to in writing,
 * software distributed under the License is distributed on an
 * "AS IS" BASIS, WITHOUT WARRANTIES OR CONDITIONS OF ANY
 * KIND, either express or implied.  See the License for the
 * specific language governing permissions and limitations
 * under the License.
 */
#ifndef TVM_META_SCHEDULE_SPACE_GENERATOR_H_
#define TVM_META_SCHEDULE_SPACE_GENERATOR_H_

#include <tvm/ir/module.h>
#include <tvm/tir/schedule/schedule.h>

namespace tvm {
namespace meta_schedule {

// Forward declaration
class TuneContext;

/*!
 * \brief The abstract class for design space generation.
 * \note The relationship between SpaceGenerator and other classes are as follows:
      ┌──────────────────────────────────────────────────────────────┐
   ┌──┴───────────────────────────────────────────────────────────┐  │
┌──┴────────────────── Tune Context ───────────────────────────┐  │  │
│                ┌─────────────────────┐                       │  │  │
│                │                     │   Generate            │  │  │
│                │   Space Generator   ├──────────────┐        │  │  │
│                │                     │              │        │  │  │
│                └─────────────────────┘              ▼        │  │  │
│                                                Design Space  │  │  │
│                ┌─────────────────────┐              │        │  │  │
│      Generate  │                     │   Pretuning  │        │  │  │
│    ┌───────────┤   Search Strategy   │◄─────────────┘        │  │  │
│    │           │                     │                       │  ├──┘
│    │           └─────────────────────┘                       ├──┘
└────┼─────────────────────────────────────────────────────────┘
     │
     │
┌────┼──────────────── Managed By Task Scheduler ─────────────────────┐
│    │                                 ┌───────────┐                  │
│    │                      Send to    │           │  Send to         │
│    ▼                  ┌─────────────►│  Builder  ├──────────┐       │
│ Measure Candidate     │   Builder    │           │  Runner  │       │
│    │                  │              └───────────┘          │       │
│    │     ┌────────────┴────────┐                            │       │
│    │     │                     │     ┌───────────┐          │       │
│    └────►│   Task Scheduler    │     │           │          │       │
│          │                     │     │  Runner   │◄─────────┘       │
│          └─────────────────────┘     │           │                  │
│                   ▲                  └─────┬─────┘                  │
│                   │                        │                        │
│                   └───  Runner Future ◄────┘                        │
└─────────────────────────────────────────────────────────────────────┘
*/
class SpaceGeneratorNode : public Object {
 public:
  /*! \brief Default destructor */
  virtual ~SpaceGeneratorNode() = default;

  /*!
   * \brief Initialize the design space generator with tuning context.
   * \param context The tuning context for initialization.
   * \note This method is supposed to be called only once before every other method.
   */
  virtual void InitializeWithTuneContext(const TuneContext& context) = 0;

  /*!
   * \brief Generate design spaces given a module.
   * \param mod The module used for design space generation.
   * \return The generated design spaces, i.e., schedules.
   */
  virtual Array<tir::Schedule> GenerateDesignSpace(const IRModule& mod) = 0;

  static constexpr const char* _type_key = "meta_schedule.SpaceGenerator";
  TVM_DECLARE_BASE_OBJECT_INFO(SpaceGeneratorNode, Object);
};

/*! \brief The design space generator with customized methods on the python-side. */
class PySpaceGeneratorNode : public SpaceGeneratorNode {
 public:
  /*!
   * \brief The function type of `InitializeWithTuneContext` method.
   * \param context The tuning context for initialization.
   */
  using FInitializeWithTuneContext = runtime::TypedPackedFunc<void(const TuneContext&)>;
  /*!
   * \brief The function type of `GenerateDesignSpace` method.
   * \param mod The module used for design space generation.
   * \return The generated design spaces, i.e., schedules.
   */
  using FGenerateDesignSpace = runtime::TypedPackedFunc<Array<tir::Schedule>(const IRModule&)>;

  /*! \brief The packed function to the `InitializeWithTuneContext` function. */
  FInitializeWithTuneContext f_initialize_with_tune_context;
  /*! \brief The packed function to the `GenerateDesignSpace` function. */
  FGenerateDesignSpace f_generate_design_space;

  void VisitAttrs(tvm::AttrVisitor* v) {
    // `f_initialize_with_tune_context` is not visited
    // `f_generate_design_space` is not visited
  }

  void InitializeWithTuneContext(const TuneContext& context) final {
    ICHECK(f_initialize_with_tune_context != nullptr)
<<<<<<< HEAD
        << "PySpaceGenerator's InitializeWithTuneContext !";
=======
        << "PySpaceGenerator's InitializeWithTuneContext method not implemented!";
>>>>>>> 174d09ee
    f_initialize_with_tune_context(context);
  }

  Array<tir::Schedule> GenerateDesignSpace(const IRModule& mod) final {
    ICHECK(f_generate_design_space != nullptr)
        << "PySpaceGenerator's GenerateDesignSpace method not implemented!";
    return f_generate_design_space(mod);
  }

  static constexpr const char* _type_key = "meta_schedule.PySpaceGenerator";
  TVM_DECLARE_FINAL_OBJECT_INFO(PySpaceGeneratorNode, SpaceGeneratorNode);
};

/*!
 * \brief Managed reference to SpaceGeneratorNode.
 * \sa SpaceGeneratorNode
 */
class SpaceGenerator : public ObjectRef {
 protected:
  SpaceGenerator() = default;

 public:
  /*!
   * \brief Create a design space generator with customized methods on the python-side.
   * \param f_initialize_with_tune_context The packed function of `InitializeWithTuneContext`.
   * \param f_generate_design_space The packed function of `GenerateDesignSpace`.
   * \return The design space generator created.
   */
  TVM_DLL static SpaceGenerator PySpaceGenerator(
      PySpaceGeneratorNode::FInitializeWithTuneContext f_initialize_with_tune_context,
      PySpaceGeneratorNode::FGenerateDesignSpace f_generate_design_space);

  /*!
   * \brief Create a design space generator that is union of multiple design space generators.
   * \param space_generators An array of design space generators to be unioned.
   * \return The design space generator created.
   */
  TVM_DLL static SpaceGenerator SpaceGeneratorUnion(Array<SpaceGenerator, void> space_generators);
  /*!
   * \brief Create a design space generator that generates design spaces by applying schedule rules
   *  to blocks in post-DFS order.
   * \return The design space generator created.
   */
  TVM_DLL static SpaceGenerator PostOrderApply();
  TVM_DEFINE_MUTABLE_NOTNULLABLE_OBJECT_REF_METHODS(SpaceGenerator, ObjectRef, SpaceGeneratorNode);
};

}  // namespace meta_schedule
}  // namespace tvm

#endif  // TVM_META_SCHEDULE_SPACE_GENERATOR_H_<|MERGE_RESOLUTION|>--- conflicted
+++ resolved
@@ -114,11 +114,7 @@
 
   void InitializeWithTuneContext(const TuneContext& context) final {
     ICHECK(f_initialize_with_tune_context != nullptr)
-<<<<<<< HEAD
-        << "PySpaceGenerator's InitializeWithTuneContext !";
-=======
         << "PySpaceGenerator's InitializeWithTuneContext method not implemented!";
->>>>>>> 174d09ee
     f_initialize_with_tune_context(context);
   }
 
