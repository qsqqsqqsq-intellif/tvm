--- conflicted
+++ resolved
@@ -20,16 +20,12 @@
 #define TVM_META_SCHEDULE_TUNE_CONTEXT_H_
 
 #include <tvm/ir/module.h>
-<<<<<<< HEAD
-#include <tvm/meta_schedule/schedule_rule.h>
-=======
 #include <tvm/meta_schedule/builder.h>
 #include <tvm/meta_schedule/mutator.h>
 #include <tvm/meta_schedule/postproc.h>
 #include <tvm/meta_schedule/runner.h>
 #include <tvm/meta_schedule/schedule_rule.h>
 #include <tvm/meta_schedule/search_strategy.h>
->>>>>>> 174d09ee
 #include <tvm/meta_schedule/space_generator.h>
 #include <tvm/support/random_engine.h>
 #include <tvm/target/target.h>
@@ -52,13 +48,10 @@
   Optional<SearchStrategy> search_strategy;
   /*! \brief The schedule rules. */
   Array<ScheduleRule> sch_rules;
-<<<<<<< HEAD
-=======
   /*! \brief The postprocessors. */
   Array<Postproc> postprocs;
   /*! \brief The probability of using certain mutator. */
   Map<Mutator, FloatImm> mutator_probs;
->>>>>>> 174d09ee
   /*! \brief The name of the tuning task. */
   Optional<String> task_name;
   /*! \brief The random state. */
@@ -83,11 +76,8 @@
     v->Visit("space_generator", &space_generator);
     v->Visit("search_strategy", &search_strategy);
     v->Visit("sch_rules", &sch_rules);
-<<<<<<< HEAD
-=======
     v->Visit("postprocs", &postprocs);
     v->Visit("mutator_probs", &mutator_probs);
->>>>>>> 174d09ee
     v->Visit("task_name", &task_name);
     v->Visit("rand_state", &rand_state);
     v->Visit("num_threads", &num_threads);
@@ -117,11 +107,8 @@
    * \param space_generator The design space generator.
    * \param search_strategy The search strategy.
    * \param sch_rules The schedule rules.
-<<<<<<< HEAD
-=======
    * \param postprocs The postprocessors.
    * \param mutator_probs The probability of using certain mutator.
->>>>>>> 174d09ee
    * \param task_name The name of the tuning task.
    * \param rand_state The random state.
    * \param num_threads The number of threads to be used.
@@ -131,11 +118,8 @@
                                Optional<SpaceGenerator> space_generator,                  //
                                Optional<SearchStrategy> search_strategy,                  //
                                Optional<Array<ScheduleRule>> sch_rules,                   //
-<<<<<<< HEAD
-=======
                                Optional<Array<Postproc>> postprocs,                       //
                                Optional<Map<Mutator, FloatImm>> mutator_probs,            //
->>>>>>> 174d09ee
                                Optional<String> task_name,                                //
                                support::LinearCongruentialEngine::TRandState rand_state,  //
                                int num_threads);
