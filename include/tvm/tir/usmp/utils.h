--- conflicted
+++ resolved
@@ -185,41 +185,24 @@
   PoolInfo pool_info;
   /*! \brief The allocated size into this pool */
   Integer allocated_size;
-<<<<<<< HEAD
-  /*! \brief An optional associated pool Var*/
-  Optional<Var> pool_var;
-=======
   /*! \brief An optional associated pool Var index of PrimFunc params*/
   Optional<Integer> pool_var_idx;
->>>>>>> 174d09ee
 
   void VisitAttrs(tvm::AttrVisitor* v) {
     v->Visit("pool_info", &pool_info);
     v->Visit("allocated_size", &allocated_size);
-<<<<<<< HEAD
-    v->Visit("pool_var", &pool_var);
-=======
     v->Visit("pool_var_idx", &pool_var_idx);
->>>>>>> 174d09ee
   }
 
   bool SEqualReduce(const AllocatedPoolInfoNode* other, SEqualReducer equal) const {
     return equal(pool_info, other->pool_info) && equal(allocated_size, other->allocated_size) &&
-<<<<<<< HEAD
-           equal(pool_var, other->pool_var);
-=======
            equal(pool_var_idx, other->pool_var_idx);
->>>>>>> 174d09ee
   }
 
   void SHashReduce(SHashReducer hash_reduce) const {
     hash_reduce(pool_info);
     hash_reduce(allocated_size);
-<<<<<<< HEAD
-    hash_reduce(pool_var);
-=======
     hash_reduce(pool_var_idx);
->>>>>>> 174d09ee
   }
 
   static constexpr const char* _type_key = "tir.usmp.AllocatedPoolInfo";
@@ -228,12 +211,8 @@
 
 class AllocatedPoolInfo : public ObjectRef {
  public:
-<<<<<<< HEAD
-  TVM_DLL AllocatedPoolInfo(PoolInfo pool_info, Integer allocated_size, Var pool_var = Var());
-=======
   TVM_DLL AllocatedPoolInfo(PoolInfo pool_info, Integer allocated_size,
                             Integer pool_var_idx = Integer());
->>>>>>> 174d09ee
   TVM_DEFINE_MUTABLE_OBJECT_REF_METHODS(AllocatedPoolInfo, ObjectRef, AllocatedPoolInfoNode);
 };
 
@@ -285,15 +264,12 @@
  */
 static constexpr const char* kPoolArgs = "pool_args";
 
-<<<<<<< HEAD
-=======
 /*!
  * \brief This is a IRModule attribute that contains all the PoolInfo objects
  * as an Array.
  */
 static constexpr const char* kPoolInfoIRModuleAttr = "pool_infos";
 
->>>>>>> 174d09ee
 }  // namespace attr
 
 }  // namespace tvm
