--- conflicted
+++ resolved
@@ -466,12 +466,6 @@
  *
  * \param cpu_virtual_device VirtualDevice for computations and data which must reside on a CPU,
  * such as shapes and shape functions.
-<<<<<<< HEAD
- *
- * \return The pass.
- */
-TVM_DLL Pass ManifestAlloc(VirtualDevice cpu_virtual_device);
-=======
  *
  * \return The pass.
  */
@@ -484,7 +478,6 @@
  * \return The pass.
  */
 TVM_DLL Pass ManifestLifetimes();
->>>>>>> 174d09ee
 
 /*!
  * \brief Uses existing "on_device" and "device_copy" CallNodes to infer the \p VirtualDevice on
