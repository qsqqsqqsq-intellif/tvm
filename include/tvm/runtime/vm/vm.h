/*
 * Licensed to the Apache Software Foundation (ASF) under one
 * or more contributor license agreements.  See the NOTICE file
 * distributed with this work for additional information
 * regarding copyright ownership.  The ASF licenses this file
 * to you under the Apache License, Version 2.0 (the
 * "License"); you may not use this file except in compliance
 * with the License.  You may obtain a copy of the License at
 *
 *   http://www.apache.org/licenses/LICENSE-2.0
 *
 * Unless required by applicable law or agreed to in writing,
 * software distributed under the License is distributed on an
 * "AS IS" BASIS, WITHOUT WARRANTIES OR CONDITIONS OF ANY
 * KIND, either express or implied.  See the License for the
 * specific language governing permissions and limitations
 * under the License.
 */

/*!
 * \file tvm/runtime/vm/vm.h
 * \brief The Relay virtual machine runtime.
 */
#ifndef TVM_RUNTIME_VM_VM_H_
#define TVM_RUNTIME_VM_VM_H_

#include <tvm/runtime/container/closure.h>
#include <tvm/runtime/module.h>
#include <tvm/runtime/object.h>
#include <tvm/runtime/packed_func.h>
#include <tvm/runtime/registry.h>
#include <tvm/runtime/vm/bytecode.h>
#include <tvm/runtime/vm/executable.h>
#include <tvm/runtime/vm/memory_manager.h>

#include <memory>
#include <string>
#include <unordered_map>
#include <utility>
#include <vector>

namespace tvm {
namespace runtime {
namespace vm {

/*!
 * \brief An object representing a vm closure.
 */
class VMClosureObj : public ClosureObj {
 public:
  /*!
   * \brief The index into the function list. The function could be any
   * function object that is compatible to the VM runtime.
   */
  size_t func_index;
  /*! \brief The free variables of the closure. */
  std::vector<ObjectRef> free_vars;

  static constexpr const uint32_t _type_index = TypeIndex::kDynamic;
  static constexpr const char* _type_key = "vm.Closure";
  TVM_DECLARE_FINAL_OBJECT_INFO(VMClosureObj, ClosureObj);
};

/*! \brief reference to closure. */
class VMClosure : public Closure {
 public:
  VMClosure(size_t func_index, std::vector<ObjectRef> free_vars);
  TVM_DEFINE_OBJECT_REF_METHODS(VMClosure, Closure, VMClosureObj);
};

/*!
 * \brief A representation of a Relay function in the VM.
 *
 * Contains metadata about the compiled function, as
 * well as the compiled VM instructions.
 */
struct VMFunction {
  /*! \brief The function's name. */
  std::string name;
  /*! \brief The function parameter names. */
  std::vector<std::string> params;
  /*! \brief The instructions representing the function. */
  std::vector<Instruction> instructions;
  /*! \brief The size of the frame for this function */
  Index register_file_size = 0;
  /*! \brief The indexes for the device holding each function parameter. */
  std::vector<Index> param_device_indexes;

  VMFunction(std::string name, std::vector<std::string> params,
             std::vector<Instruction> instructions, Index register_file_size,
             std::vector<Index> param_device_indexes)
      : name(std::move(name)),
        params(std::move(params)),
        instructions(std::move(instructions)),
        register_file_size(register_file_size),
        param_device_indexes(std::move(param_device_indexes)) {
    ICHECK_EQ(params.size(), param_device_indexes.size());
  }

  VMFunction() = default;

  friend std::ostream& operator<<(std::ostream& os, const VMFunction&);
};

/*!
 * \brief A representation of a stack frame.
 *
 * A stack frame is a record containing the information needed
 * to restore the caller's virtual machine state after returning
 * from a function call.
 */
struct VMFrame {
  /*! \brief The return program counter. */
  Index pc;
  /*! \brief The index into the function table, points to the caller. */
  Index func_index;
  /*! \brief The number of arguments. */
  Index args;
  /*! \brief A pointer into the caller function's instructions. */
  const Instruction* code;

  /*! \brief Statically allocated space for objects */
  std::vector<ObjectRef> register_file;

  /*! \brief Register in caller's frame to put return value */
  RegName caller_return_register;

  VMFrame(Index pc, Index func_index, Index args, const Instruction* code, Index register_file_size)
      : pc(pc),
        func_index(func_index),
        args(args),
        code(code),
        register_file(register_file_size),
        caller_return_register(0) {}
};

/*!
 * \brief The virtual machine.
 *
 * The virtual machine contains all the current execution state,
 * as well as the executable.
 *
 * The goal is to have a single self-contained object,
 * enabling one to easily pass around VMs, execute them on
 * multiple threads, or serialize them to disk or over the
 * wire.
 */
class VirtualMachine : public runtime::ModuleNode {
 public:
  /*!
   * \brief Get a PackedFunc from module.
   *
   *  The PackedFunc may not be fully initialized,
   *  there might still be first time running overhead when
   *  executing the function on certain devices.
   *  For benchmarking, use prepare to eliminate
   *
   * \param name the name of the function.
   * \param sptr_to_self The shared_ptr that points to this module node.
   *
   * \return PackedFunc(nullptr) when it is not available.
   *
   * \note The function will always remain valid.
   *   If the function needs resource from the module(e.g. late linking),
   *   it should capture sptr_to_self.
   */
  virtual PackedFunc GetFunction(const std::string& name, const ObjectPtr<Object>& sptr_to_self);

  virtual ~VirtualMachine() {}

  const char* type_key() const final { return "VirtualMachine"; }

  VirtualMachine() : frames_(), func_index_(0), code_(nullptr), pc_(0), exec_(nullptr) {}

  /*!
   * \brief load the executable for the virtual machine.
   * \param exec The executable.
   */
<<<<<<< HEAD
  virtual void LoadExecutable(Executable* exec);
=======
  virtual void LoadExecutable(const ObjectPtr<Executable>& exec);
>>>>>>> 174d09ee

 protected:
  /*! \brief Push a call frame on to the call stack. */
  void PushFrame(Index arg_count, Index ret_pc, const VMFunction& vm_func);

  /*!
   * \brief Pop a frame off the call stack.
   * \return The number of frames left.
   */
  Index PopFrame();

  /*!
   * \brief Write to a VM register.
   * \param reg The register to write to.
   * \param obj The object to write to.
   */
  inline void WriteRegister(RegName reg, const ObjectRef& obj);

  /*!
   * \brief Read a VM register.
   * \param reg The register to read from.
   * \return The read object.
   */
  ObjectRef ReadRegister(RegName reg) const;

  /*!
   * \brief Read a VM register and cast it to int32_t
   * \param reg The register to read from.
   * \return The read scalar.
   */
  int64_t LoadScalarInt(RegName reg) const;

  /*!
   * \brief Invoke a VM function.
   * \param func The function.
   * \param args The arguments to the function.
   * \return The object representing the result.
   */
  ObjectRef Invoke(const VMFunction& func, const std::vector<ObjectRef>& args);

  // TODO(@jroesch): I really would like this to be a global variable.
  /*!
   * \brief Invoke a VM function by name.
   * \param name The function's name.
   * \param args The arguments to the function.
   * \return The object representing the result.
   */
  ObjectRef Invoke(const std::string& name, const std::vector<ObjectRef>& args);

  /*!
   * \brief Invoke a PackedFunction
   *
   * \param packed_index The offset of the PackedFunction in all functions.
   * \param func The PackedFunction to be invoked.
   * \param arg_count The number of arguments to the PackedFunction.
   * \param output_size The number of outputs of the PackedFunction.
   * \param args Arguments to the PackedFunction.
   *
   * \note The return value will be stored in the last output_size slots of args.
   */
  virtual void InvokePacked(Index packed_index, const PackedFunc& func, Index arg_count,
                            Index output_size, const std::vector<ObjectRef>& args);

  /*!
   * \brief Initialize the virtual machine for a set of (physical) devices.
   * \param physical_devices The set of TVM devices.
   * \param alloc_types The allocator types for each device.
   */
  void Init(const std::vector<Device>& physical_devices,
            const std::vector<AllocatorType>& alloc_types);

  /*! \brief Run VM dispatch loop. */
  void RunLoop();

  /*! \brief Get device from the device list based on a given device index. */
  Device GetDevice(Index device_index) const;
  Allocator* GetAllocator(Index device_index) const;

  /*!
   * \brief Invoke a global setting up the VM state to execute.
   *
   * This does not begin execution of the VM.
   */
  void InvokeGlobal(const VMFunction& func, const std::vector<ObjectRef>& args);

  /*!
   * \brief Set inputs to a function.
   * \param name The function name
   * \param args args[offset:] are arguments to the
   * function. If the arguments are not of the correct device for the function,
   * they will be copied to the device.
   * \param offset Starting offset of the arguments in `args`.
   */
  void SetInput(std::string name, TVMArgs args, int offset);

  /*!
   * \brief Set one input tensor with index or name to a function.
   * \param name The function name.
   * \param tag index or name of the input tensor .
   * \param tensor the input tensor. If the tensor is not of the correct device for the function,
   * they will be copied to the device.
   */
  void SetOneInput(std::string name, const TVMArgValue& tag, const TVMArgValue& tensor);

  /*!
   * \brief Internal hook for profiling the start of an op.
   *
   * This hook is only called on certain ops that are likely to take a
   * significant amount of runtime (normally because they alloc or transfer to
   * device).
   *
   * \param instr Instruction that will be executed after this hook fires
   */
  virtual void OpStartHook(Instruction instr);

  /*!
   * \brief Internal hook for profiling the end of an op.
   */
  virtual void OpStopHook();

 private:
  /*!
   * \brief Get index of input tensor from its name.
   * \param func_name The function's name.
   * \param input_name The input tensor name.
   * \return The input tensor index.
   */
  int64_t GetInputIndexFromVMFunction(const std::string& func_name,
                                      const std::string& input_name) const;

  /*!
   * \brief Get index of input tensor from its name.
   * \param params parameter names.
   * \param input_name The input tensor name.
   * \return The input tensor index.
   */
  int64_t GetInputIndexFromName(const std::vector<std::string>& params,
                                const std::string& input_name) const;

  /*!
   * \brief Check executable exists and get VM function from it.
   * \param func_name The function's name.
   * \return VM function.
   */
  const VMFunction& CheckAndGetVMFunction(const std::string& func_name) const;

  /*!
   * \brief Creats inputs_ field, if it exists check its size.
   * \param func_name The function's name.
   * \param size inputs_ field size.
   * \return VM function.
   */
  void CreateInputsOrCheckSize(const std::string& func_name, size_t size);

  /*!
   * \brief Set one input tensor with given index to set of input tensors if need copy to given
   * device. \param tensors the input tensors set (destination) \param tensor some tensor (not
   * neccessary DLTensor). \param index The input tensor index. \param dev device to copy if need.
   */
  void SetInputTensorWithIndex(std::vector<ObjectRef>& tensors,  // NOLINT(*)
                               const TVMArgValue& tensor, int index, Device dev);

 protected:
  /*! \brief The virtual machine's packed function table. */
  std::vector<PackedFunc> packed_funcs_;
  /*! \brief The current stack of call frames. */
  std::vector<VMFrame> frames_;
  /*! \brief The fuction table index of the current function. */
  Index func_index_;
  /*! \brief The current pointer to the code section. */
  const Instruction* code_;
  /*! \brief The virtual machine PC. */
  Index pc_;
  /*! \brief The special return register. */
  ObjectRef return_register_;
  /*! \brief The executable the VM will operate on. */
<<<<<<< HEAD
  Executable* exec_;
=======
  ObjectPtr<Executable> exec_;
>>>>>>> 174d09ee
  /*! \brief The function name to inputs mapping. */
  std::unordered_map<std::string, std::vector<ObjectRef>> inputs_;
  /*!
   * \brief The "physical" devices the VM can execute primitives on. All "device indexes"
   * are w.r.t. this vector. Each entry in this vector must match the corresponding entry
   * in the executable's "virtual" devices vector.
   */
  std::vector<Device> devices_;
  /*! \brief The cached memory allocators, one per device. */
  std::vector<Allocator*> allocators_;
  /*!
   * \brief The constant pool for runtime. It caches the device dependent
   * object to avoid rellocation of constants during inference.
   */
  std::vector<ObjectRef> const_pool_;
};

}  // namespace vm
}  // namespace runtime
}  // namespace tvm

#endif  // TVM_RUNTIME_VM_VM_H_<|MERGE_RESOLUTION|>--- conflicted
+++ resolved
@@ -176,11 +176,7 @@
    * \brief load the executable for the virtual machine.
    * \param exec The executable.
    */
-<<<<<<< HEAD
-  virtual void LoadExecutable(Executable* exec);
-=======
   virtual void LoadExecutable(const ObjectPtr<Executable>& exec);
->>>>>>> 174d09ee
 
  protected:
   /*! \brief Push a call frame on to the call stack. */
@@ -357,11 +353,7 @@
   /*! \brief The special return register. */
   ObjectRef return_register_;
   /*! \brief The executable the VM will operate on. */
-<<<<<<< HEAD
-  Executable* exec_;
-=======
   ObjectPtr<Executable> exec_;
->>>>>>> 174d09ee
   /*! \brief The function name to inputs mapping. */
   std::unordered_map<std::string, std::vector<ObjectRef>> inputs_;
   /*!
