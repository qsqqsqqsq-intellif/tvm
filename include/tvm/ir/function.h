--- conflicted
+++ resolved
@@ -190,29 +190,6 @@
  */
 constexpr const char* kGlobalSymbol = "global_symbol";
 
-<<<<<<< HEAD
-/*!
- * \brief The \p VirtualDevice which will hold each of the functions parameters.
- *
- * Only supported on Relay \p Functions. Generally added by the \p PlanDevices pass, but
- * may be included as an annotation on user programs.
- *
- * Type: Array<VirtualDevice>
- */
-constexpr const char* kParamVirtualDevice = "param_virtual_devices";
-
-/*!
- * \brief The \p VirtualDevice which will hold the function result.
- *
- * Only supported on Relay \p Functions. Generally added by the \p PlanDevices pass, but
- * may be included as an annotation on user programs.
- *
- * Type: VirtualDevice
- */
-constexpr const char* kResultVirtualDevice = "result_virtual_device";
-
-=======
->>>>>>> 174d09ee
 }  // namespace attr
 }  // namespace tvm
 #endif  // TVM_IR_FUNCTION_H_