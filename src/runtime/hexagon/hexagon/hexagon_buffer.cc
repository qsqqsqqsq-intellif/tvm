--- conflicted
+++ resolved
@@ -37,9 +37,11 @@
 namespace runtime {
 namespace hexagon {
 
-<<<<<<< HEAD
+int hexagon_user_dma_1d_sync(void* dst, void* src, uint32_t length);
+
 struct Allocation {
-  Allocation(size_t nbytes, size_t alignment) : nbytes_(nbytes), alignment_(alignment) {}
+  Allocation(size_t allocation_nbytes, size_t alignment)
+      : allocation_nbytes_(allocation_nbytes), alignment_(alignment) {}
   virtual ~Allocation() {}
   Allocation(const Allocation&) = delete;
   Allocation& operator=(const Allocation&) = delete;
@@ -47,7 +49,7 @@
   Allocation& operator=(Allocation&&) = delete;
 
   void* data_{nullptr};
-  size_t nbytes_;
+  size_t allocation_nbytes_;
   size_t alignment_;
 };
 
@@ -127,100 +129,6 @@
     : nallocs_(1), nbytes_(nbytes) {
   SetStorageScope(scope);
 
-=======
-int hexagon_user_dma_1d_sync(void* dst, void* src, uint32_t length);
-
-struct Allocation {
-  Allocation(size_t allocation_nbytes, size_t alignment)
-      : allocation_nbytes_(allocation_nbytes), alignment_(alignment) {}
-  virtual ~Allocation() {}
-  Allocation(const Allocation&) = delete;
-  Allocation& operator=(const Allocation&) = delete;
-  Allocation(Allocation&&) = delete;
-  Allocation& operator=(Allocation&&) = delete;
-
-  void* data_{nullptr};
-  size_t allocation_nbytes_;
-  size_t alignment_;
-};
-
-struct DDRAllocation : public Allocation {
-  DDRAllocation(size_t nbytes, size_t alignment) : Allocation(nbytes, alignment) {
-#ifdef _WIN32
-    data_ = _aligned_malloc(nbytes, alignment);
-    CHECK(data_ != nullptr);
-#else
-    int ret = posix_memalign(&data_, alignment, nbytes);
-    CHECK_EQ(ret, 0);
-#endif
-  }
-  ~DDRAllocation() {
-#ifdef _WIN32
-    _aligned_free(data_);
-#else
-    free(data_);
-#endif
-  }
-};
-
-#if defined(__hexagon__)
-struct VTCMAllocation : public Allocation {
-  VTCMAllocation(size_t nbytes, size_t alignment) : Allocation(nbytes, alignment) {
-    compute_res_attr_t res_info;
-    HEXAGON_SAFE_CALL(HAP_compute_res_attr_init(&res_info));
-
-    // allocate nbytes of vtcm on a single page
-    HEXAGON_SAFE_CALL(HAP_compute_res_attr_set_vtcm_param(&res_info, /*vtcm_size = */ nbytes,
-                                                          /*b_single_page = */ 1));
-    context_id_ = HAP_compute_res_acquire(&res_info, /*timeout = */ 10000);
-
-    if (context_id_) {
-      data_ = HAP_compute_res_attr_get_vtcm_ptr(&res_info);
-      if (!data_) {
-        HEXAGON_PRINT(ERROR, "ERROR: Allocated VTCM ptr is null.");
-        HEXAGON_SAFE_CALL(HAP_compute_res_release(context_id_));
-        return;
-      }
-    } else {
-      HEXAGON_PRINT(ERROR, "ERROR: Unable to acquire requeisted resource.");
-      return;
-    }
-    // HEXAGON_PRINT(ALWAYS, "VTCMAllocation() - Context ID: %u, VTCM ptr: %p", context_id_, data_);
-  }
-  ~VTCMAllocation() {
-    // HEXAGON_PRINT(ALWAYS, "~VTCMAllocation() - Context ID: %u, VTCM ptr: %p", context_id_,
-    // data_);
-    HEXAGON_SAFE_CALL(HAP_compute_res_release(context_id_));
-    data_ = nullptr;
-  }
-  unsigned int context_id_{0};
-};
-#else
-struct VTCMAllocation : public DDRAllocation {
-  VTCMAllocation(size_t nbytes, size_t alignment) : DDRAllocation(nbytes, alignment) {}
-};
-#endif
-
-template <HexagonBuffer::StorageScope S>
-std::unique_ptr<Allocation> Allocator(size_t nbytes, size_t alignment);
-
-template <>
-std::unique_ptr<Allocation> Allocator<HexagonBuffer::StorageScope::kDDR>(size_t nbytes,
-                                                                         size_t alignment) {
-  return std::make_unique<DDRAllocation>(nbytes, alignment);
-}
-
-template <>
-std::unique_ptr<Allocation> Allocator<HexagonBuffer::StorageScope::kVTCM>(size_t nbytes,
-                                                                          size_t alignment) {
-  return std::make_unique<VTCMAllocation>(nbytes, alignment);
-}
-
-HexagonBuffer::HexagonBuffer(size_t nbytes, size_t alignment, Optional<String> scope)
-    : nallocs_(1), nbytes_(nbytes) {
-  SetStorageScope(scope);
-
->>>>>>> 174d09ee
   std::unique_ptr<Allocation> alloca = nullptr;
   if (GetStorageScope() == StorageScope::kDDR) {
     alloca = Allocator<StorageScope::kDDR>(nbytes, alignment);
@@ -285,15 +193,6 @@
 
 void HexagonBuffer::CopyTo(void* data, size_t nbytes) const {
   CHECK_LE(nbytes, nbytes_);
-<<<<<<< HEAD
-  size_t copied = 0;
-  for (size_t i = 0; i < nallocs_; ++i) {
-    size_t bytes_to_copy = std::min(nbytes - copied, managed_allocations_[i]->nbytes_);
-    if (bytes_to_copy == 0) break;
-
-    memcpy(static_cast<char*>(data) + copied,
-           static_cast<const char*>(managed_allocations_[i]->data_), bytes_to_copy);
-=======
   CHECK(managed_allocations_.size() && "CopyTo not supported on unmanaged `external` allocations");
 
   size_t copied = 0;
@@ -305,7 +204,6 @@
     int status =
         hexagon_user_dma_1d_sync(data_plus_copied, managed_allocations_[i]->data_, bytes_to_copy);
     CHECK_EQ(status, 0);
->>>>>>> 174d09ee
 
     copied += bytes_to_copy;
   }
@@ -313,15 +211,6 @@
 
 void HexagonBuffer::CopyFrom(void* data, size_t nbytes) {
   CHECK_LE(nbytes, nbytes_);
-<<<<<<< HEAD
-  size_t copied = 0;
-  for (size_t i = 0; i < nallocs_; ++i) {
-    size_t bytes_to_copy = std::min(nbytes - copied, managed_allocations_[i]->nbytes_);
-    if (bytes_to_copy == 0) break;
-
-    memcpy(static_cast<char*>(managed_allocations_[i]->data_),
-           static_cast<const char*>(data) + copied, bytes_to_copy);
-=======
   CHECK(managed_allocations_.size() &&
         "CopyFrom not supported on unmanaged `external` allocations");
 
@@ -334,7 +223,6 @@
     int status =
         hexagon_user_dma_1d_sync(managed_allocations_[i]->data_, data_plus_copied, bytes_to_copy);
     CHECK_EQ(status, 0);
->>>>>>> 174d09ee
 
     copied += bytes_to_copy;
   }
@@ -343,26 +231,14 @@
 void HexagonBuffer::CopyFrom(const HexagonBuffer& other, size_t nbytes) {
   CHECK_LE(nbytes, nbytes_);
   CHECK_LE(nbytes, other.nbytes_);
-<<<<<<< HEAD
-=======
   CHECK(managed_allocations_.size() &&
         "CopyFrom not supported on unmanaged `external` allocations");
   CHECK(other.managed_allocations_.size() &&
         "CopyFrom not supported on unmanaged `external` allocations");
->>>>>>> 174d09ee
 
   if (nallocs_ == other.nallocs_) {
     size_t copied = 0;
     for (size_t i = 0; i < nallocs_; ++i) {
-<<<<<<< HEAD
-      size_t bytes_to_copy = std::min(nbytes - copied, managed_allocations_[i]->nbytes_);
-      if (bytes_to_copy == 0) break;
-
-      CHECK_LE(other.managed_allocations_[i]->nbytes_, managed_allocations_[i]->nbytes_);
-
-      memcpy(static_cast<char*>(managed_allocations_[i]->data_),
-             static_cast<const char*>(other.managed_allocations_[i]->data_), bytes_to_copy);
-=======
       size_t bytes_to_copy = std::min(nbytes - copied, managed_allocations_[i]->allocation_nbytes_);
       if (bytes_to_copy == 0) break;
 
@@ -372,7 +248,6 @@
       int status = hexagon_user_dma_1d_sync(managed_allocations_[i]->data_,
                                             other.managed_allocations_[i]->data_, bytes_to_copy);
       CHECK_EQ(status, 0);
->>>>>>> 174d09ee
 
       copied += bytes_to_copy;
     }
