--- conflicted
+++ resolved
@@ -640,8 +640,6 @@
         << "TypeError: runtime::String is expected, but gets StringImm";
     return this->Get(GetRef<PrimExpr>(expr));
   }
-<<<<<<< HEAD
-=======
   if (const auto* arr = ann_val.as<ArrayNode>()) {
     Array<ObjectRef> result;
     result.reserve(arr->size());
@@ -650,7 +648,6 @@
     }
     return std::move(result);
   }
->>>>>>> 174d09ee
   LOG(FATAL)
       << "TypeError: Only strings, integers, floats, ExprRVs and Arrays are supported for now, but "
       << "gets: " << ann_val->GetTypeKey();
@@ -681,15 +678,9 @@
   TVM_TIR_SCHEDULE_END("annotate", this->error_render_level_);
 }
 
-<<<<<<< HEAD
-void ConcreteScheduleNode::Unannotate(const BlockRV& loop_rv, const String& ann_key) {
-  TVM_TIR_SCHEDULE_BEGIN();
-  tir::Unannotate(state_, this->GetSRef(loop_rv), ann_key);
-=======
 void ConcreteScheduleNode::Unannotate(const BlockRV& block_rv, const String& ann_key) {
   TVM_TIR_SCHEDULE_BEGIN();
   tir::Unannotate(state_, this->GetSRef(block_rv), ann_key);
->>>>>>> 174d09ee
   this->state_->DebugVerify();
   TVM_TIR_SCHEDULE_END("unannotate", this->error_render_level_);
 }
