/*
 * Licensed to the Apache Software Foundation (ASF) under one
 * or more contributor license agreements.  See the NOTICE file
 * distributed with this work for additional information
 * regarding copyright ownership.  The ASF licenses this file
 * to you under the Apache License, Version 2.0 (the
 * "License"); you may not use this file except in compliance
 * with the License.  You may obtain a copy of the License at
 *
 *   http://www.apache.org/licenses/LICENSE-2.0
 *
 * Unless required by applicable law or agreed to in writing,
 * software distributed under the License is distributed on an
 * "AS IS" BASIS, WITHOUT WARRANTIES OR CONDITIONS OF ANY
 * KIND, either express or implied.  See the License for the
 * specific language governing permissions and limitations
 * under the License.
 */
#include "../utils.h"

namespace tvm {
namespace tir {

using support::NDIntSet;

/******** Error Classes ********/

/*!
 * \brief An error raised when not all required blocks are under the given loop.
 * \tparam is_consumer Indicates if all the required blocks are consumers or producers
 */
template <bool is_consumer>
class NotAllRequiredBlocksAreVisitedError : public ScheduleError {
 public:
  explicit NotAllRequiredBlocksAreVisitedError(IRModule mod, int num_not_visited,
                                               const Array<StmtSRef>& required)
      : mod_(mod), num_not_visited_(num_not_visited) {
    required_.reserve(required.size());
    for (const StmtSRef& block_sref : required) {
      const BlockNode* block = TVM_SREF_TO_BLOCK(block, block_sref);
      required_.push_back(GetRef<Block>(block));
    }
  }

  String FastErrorString() const final {
    return "ScheduleError: Not all required blocks are under the loop scope";
  }

  String DetailRenderTemplate() const final {
    String relation = is_consumer ? "consumer(s)" : "producer(s)";
    std::ostringstream os;
    os << "The primitive requires all the " << relation
       << " of the given block to be present under the target loop. However, there are "
       << num_not_visited_ << " " << relation << " not satisfying the constraint. List of the "
       << relation << ":";
    for (int i = 0, n = required_.size(); i < n; ++i) {
      os << "{" << i << "}";
    }
    return os.str();
  }

  IRModule mod() const final { return mod_; }

  Array<ObjectRef> LocationsOfInterest() const final {
    return {required_.begin(), required_.end()};
  }

 private:
  IRModule mod_;
  int num_not_visited_;
  Array<Block> required_;
};

/*!
 * \brief An error raised when the given block is not in the same block scope as the given loop,
 * or the given loop is the ancestor of the given block.
 */
class NotInSameScopeError : public ScheduleError {
 public:
  static void CheckAndBindLoopDomain(const ScheduleState& self, const StmtSRef& block_sref,
                                     const StmtSRef& loop_sref, const StmtSRef& scope_root_sref,
                                     arith::Analyzer* analyzer) {
    for (const StmtSRefNode* p = loop_sref.get();; p = p->parent) {
      if (const ForNode* loop = p->StmtAs<ForNode>()) {
        analyzer->Bind(loop->loop_var, Range::FromMinExtent(loop->min, loop->extent));
      } else if (p != scope_root_sref.get()) {
        throw NotInSameScopeError(self->mod, block_sref, loop_sref);
      } else {
        break;
      }
    }
    for (const StmtSRefNode* p = block_sref->parent; p != scope_root_sref.get(); p = p->parent) {
      if (p == loop_sref.get()) {
        throw NotInSameScopeError(self->mod, block_sref, loop_sref);
      }
    }
  }

  String FastErrorString() const final {
    return "ScheduleError: Expected the block and loop to be under the same block scope, and loop "
           "not to be the ancestor of block";
  }
  String DetailRenderTemplate() const final {
    return "ScheduleError: Expected the block {0} and loop {1} to be under the same block scope, "
           "and loop not to be the ancestor of block";
  }
  IRModule mod() const final { return mod_; }
  Array<ObjectRef> LocationsOfInterest() const final { return {block_, loop_}; }

 private:
  explicit NotInSameScopeError(IRModule mod, const StmtSRef& block_sref, const StmtSRef& loop_sref)
      : mod_(mod),
        block_(GetRef<Block>(block_sref->StmtAs<BlockNode>())),
        loop_(GetRef<For>(loop_sref->StmtAs<ForNode>())) {}

  IRModule mod_;
  Block block_;
  For loop_;
};

/******** Helper Functions/Classes ********/

/*!
 * \brief Find a point where the block can be inserted under the loop
 * \tparam require_all_producers_visited Requires all producer blocks to be present under the loop
 * \tparam require_all_consumers_visited Requires all consumer blocks to be present under the loop
 * \param self The schedule state
 * \param subtrees The subtrees under the loop, among which the insertion points are sought
 * \param producer_srefs The producer blocks
 * \param consumer_srefs The consumer blocks
 * \param block2realize A cache that maps a block to its realize
 * \return The last position the new block can be inserted onto, and the
 * producer-consumer-relationship is still satisfied.
 * \throws ScheduleError if there is no such insertion point found
 */
template <bool require_all_producers_visited, bool require_all_consumers_visited>
int FindInsertionPoint(
    const ScheduleState& self, const Array<Stmt>& subtrees, const Array<StmtSRef>& producer_srefs,
    const Array<StmtSRef>& consumer_srefs,
    std::unordered_map<const BlockNode*, const BlockRealizeNode*>* block2realize) {
  ProducerConsumerSplit split =
      ProducerConsumerSplit::Find(self, subtrees, producer_srefs, consumer_srefs, block2realize);
  // Step 1. Check if all the producers are visited in the subtrees, if required to
  if (require_all_producers_visited) {
    int num_producers = producer_srefs.size();
    if (split.n_producers_visited < num_producers) {
      throw NotAllRequiredBlocksAreVisitedError<false>(
          self->mod, num_producers - split.n_producers_visited, producer_srefs);
    }
  }
  // Step 2. Check if all the consumers are visited in the subtrees, if required to
  if (require_all_consumers_visited) {
    int num_consumers = consumer_srefs.size();
    if (split.n_consumers_visited < num_consumers) {
      throw NotAllRequiredBlocksAreVisitedError<true>(
          self->mod, num_consumers - split.n_consumers_visited, consumer_srefs);
    }
  }
  // Step 3. Check if there is at least one index of the position can be inserted into
  // The valid indices are: (last_producer_position, first_consumer_position]
  ICHECK(split.last_producer_position < split.first_consumer_position);
  // Step 4. Return the last valid insertion point
  return split.first_consumer_position;
}

/*!
 * \brief Represent the iteration domain to fully cover the required region of Intersect(dom, bound)
 * The bound region may not get directly intersected with dom region, instead we try to generate
 * extra predicates for non-trivial bound. The domain info class can also union with each other.
 */
struct BlockVarDomainInfo {
  arith::IntSet dom{arith::IntSet::Nothing()};  // dom is ensured to be bounded
  arith::IntSet bound{arith::IntSet::Nothing()};

  /*! \brief Relaxed union operation */
  void Union(const BlockVarDomainInfo& other) {
    // just relax (d0 ^ b0) v (d1 ^ b1) to (d0 v d1) ^ (b0 v b1)
    dom = arith::Union({dom, other.dom});
    bound = arith::Union({bound, other.bound});
  }

  /*! \brief Simplify domain info */
  void Simplify(arith::Analyzer* analyzer) {
    auto to_simplified = [analyzer](const arith::IntSet& set) {
      PrimExpr min = set.HasLowerBound() ? analyzer->Simplify(set.min()) : set.min();
      PrimExpr max = set.HasUpperBound() ? analyzer->Simplify(set.max()) : set.max();
      return arith::IntSet::Interval(min, max);
    };
    // if no dom specified, try use bound as dom
    if (dom.IsNothing()) {
      if (bound.HasLowerBound() && bound.HasUpperBound()) {
        bound = to_simplified(bound);
        std::swap(dom, bound);
      }
      return;
    }
    // simplify intsets
    dom = to_simplified(dom);
    bound = to_simplified(bound);
    // if can proof the dom is within bound, remove bound
    auto intersect = to_simplified(arith::Intersect({dom, bound}));
    if (analyzer->CanProveEqual(dom.min(), intersect.min()) &&
        analyzer->CanProveEqual(dom.max(), intersect.max())) {
      bound = arith::IntSet::Nothing();
<<<<<<< HEAD
=======
    } else if (analyzer->CanProveEqual(bound.min(), intersect.min()) &&
               analyzer->CanProveEqual(bound.max(), intersect.max())) {
      dom = bound;
      bound = arith::IntSet::Nothing();
>>>>>>> 174d09ee
    }
  }
};

/*!
 * \brief A helper to reconstruct the block scope where the given block is moved under the given
 * loop, and the given block's induced loop nest is regenerated to satisfy the required region.
 */
class ScopeReconstructor : private StmtMutator {
 public:
  explicit ScopeReconstructor(Block scope_root, Block block, For loop)
      : scope_root_(scope_root), block_(block), loop_(loop) {}

  using StmtMutator::operator();

  /*!
   * \brief Create the loop nest on top of the block, induced by the given block var's domain
   * \param insert_position The position among the subtrees where the block and its induced loop
   * nest is inserted
   * \param iter_doms The domain of each block var
   * \param analyzer The arithmetic analyzer
   * \param preserve_unit_loops Whether to generate unit loops where the loop extent is 1
   */
  void MakeNewLoop(int insert_position, std::vector<BlockVarDomainInfo> iter_doms,
                   arith::Analyzer* analyzer, bool preserve_unit_loops) {
    int n_iters = iter_doms.size();
    Array<Var> loop_vars;
    Array<PrimExpr> loop_extents;
    Array<PrimExpr> iter_values;
    loop_vars.reserve(n_iters);
    loop_extents.reserve(n_iters);
    iter_values.reserve(n_iters);
    PrimExpr predicate = const_true();
    for (int i = 0; i < n_iters; ++i) {
      Range iter_dom = iter_doms[i].dom.CoverRange(block_->iter_vars[i]->dom);
<<<<<<< HEAD
      const arith::IntSet& pred_bound = iter_doms[i].bound;
      if (preserve_unit_loops || !is_one(iter_dom->extent) || !pred_bound.IsNothing()) {
=======
      if (preserve_unit_loops || !is_one(iter_dom->extent)) {
>>>>>>> 174d09ee
        Var var("ax" + std::to_string(loop_vars.size()), DataType::Int(32));
        loop_vars.push_back(var);
        loop_extents.push_back(iter_dom->extent);
        iter_values.push_back(iter_dom->min + var);
        analyzer->Bind(var, Range::FromMinExtent(0, iter_dom->extent));
<<<<<<< HEAD
        if (pred_bound.HasLowerBound()) {
          PrimExpr lower_bound = iter_dom->min + var >= pred_bound.min();
          predicate = predicate && lower_bound;
        }
        if (pred_bound.HasUpperBound()) {
          PrimExpr upper_bound = iter_dom->min + var < pred_bound.max() + 1;
          predicate = predicate && upper_bound;
        }
=======
>>>>>>> 174d09ee
      } else {
        iter_values.push_back(iter_dom->min);
      }
      const arith::IntSet& pred_bound = iter_doms[i].bound;
      if (!pred_bound.IsNothing()) {
        if (pred_bound.HasLowerBound()) {
          PrimExpr lower_bound = iter_values[i] >= pred_bound.min();
          predicate = predicate && lower_bound;
        }
        if (pred_bound.HasUpperBound()) {
          PrimExpr upper_bound = iter_values[i] < pred_bound.max() + 1;
          predicate = predicate && upper_bound;
        }
      }
    }
    this->new_block_realize_ =
        BlockRealize(std::move(iter_values), analyzer->Simplify(predicate), std::move(block_));
    Stmt new_subtree = this->new_block_realize_;
    for (int i = static_cast<int>(loop_vars.size()) - 1; i >= 0; --i) {
      const Var& loop_var = loop_vars[i];
      const PrimExpr& loop_extent = loop_extents[i];
      new_subtree = For(/*loop_var=*/loop_var,
                        /*min=*/Integer(0),
                        /*extent=*/loop_extent,
                        /*ForKind=*/ForKind::kSerial,
                        /*body=*/std::move(new_subtree));
    }
    Array<Stmt> subtrees = AsArray(loop_->body);
    subtrees.insert(subtrees.begin() + insert_position, std::move(new_subtree));
    ObjectPtr<ForNode> new_loop = make_object<ForNode>(*loop_.get());
    new_loop->body = SeqStmt(std::move(subtrees));
    this->new_loop_ = For(std::move(new_loop));
  }

 private:
  Stmt VisitStmt_(const BlockNode* block) final {
    if (block != scope_root_.get()) {
      return GetRef<Block>(block);
    }
    if (block == rm_src_stmt_.get()) {
      block = TVM_TYPE_AS(block, rm_tgt_stmt_, BlockNode);
    }
    return StmtMutator::VisitStmt_(block);
  }

  Stmt VisitStmt_(const ForNode* loop) final {
    if (loop == rm_src_stmt_.get()) {
      loop = TVM_TYPE_AS(loop, rm_tgt_stmt_, ForNode);
    }
    if (loop == loop_.get()) {
      return new_loop_;
    }
    return StmtMutator::VisitStmt_(loop);
  }

 public:
  /*! \brief The root block of the block scope */
  Block scope_root_;
  /*! \brief The given block to be moved */
  Block block_;
  /*! \brief The given loop the block and its loop nest to be put under */
  For loop_;
  /*! \brief The new loop to replace the original loop */
  For new_loop_{nullptr};
  /*! \brief The new block realize to the moved block */
  BlockRealize new_block_realize_{nullptr};
  /*! \brief The plan to remove the given block by replacing this loop/block in the AST */
  Stmt rm_src_stmt_{nullptr};
  /*! \brief The plan to remove the given block by replacing to this loop/block in the AST */
  Stmt rm_tgt_stmt_{nullptr};
};

/*!
 * \brief Calculate a list of accessed buffer regions under a path of loops
 * \tparam relax_storage_scope Whether to relax beyond the path according to the storage and
 * execution scope
 * \param binding The block binding, used to unbind the buffer regions
 * \param buffer_regions The buffer regions to be calculated
 * \param relax_path_low_inclusive The lowest point in the loop path, inclusive
 * \param relax_path_high_exclusive The highest point in the loop path, exclusive
 * \param relaxed Where the calculation result is stored
 */
template <bool relax_storage_scope>
void RelaxBufferRegions(const Map<Var, PrimExpr>& binding,
                        const Array<BufferRegion>& buffer_regions,
                        const StmtSRef& relax_path_low_inclusive,
                        const StmtSRef& relax_path_high_exclusive,
                        std::unordered_map<const BufferNode*, std::vector<NDIntSet>>* relaxed) {
  runtime::StorageScope global_scope{runtime::StorageRank::kGlobal, ""};
  // We cache the variable domains
  runtime::StorageRank previous_rank = runtime::StorageRank::kGlobal;
  Optional<Map<Var, arith::IntSet>> var_dom = NullOpt;
  // Enumerate every buffer region
  for (const BufferRegion& buffer_region : buffer_regions) {
    const Buffer& buffer = buffer_region->buffer;
    const Array<Range>& region = buffer_region->region;
    // Skip the buffer regions we are not interested in
    auto it = relaxed->find(buffer.get());
    if (it == relaxed->end()) {
      continue;
    }
    std::vector<NDIntSet>& relaxed_regions = it->second;
    // Check and update the cached `var_dom`
    runtime::StorageScope scope =
        relax_storage_scope ? runtime::StorageScope::Create(buffer.scope()) : global_scope;
    runtime::StorageRank rank = scope.rank;
    if (rank != previous_rank || !var_dom.defined()) {
      previous_rank = rank;
      var_dom = AsIntSet(LoopDomainOfSRefTreePath(
          /*low_inclusive=*/relax_path_low_inclusive,
          /*high_exclusive=*/relax_path_high_exclusive,
          /*extra_relax_scope=*/scope));
    }
    // Relax the region
    Array<arith::IntSet> relaxed_region =
        arith::EvalSet(Substitute(region, binding), var_dom.value());
    relaxed_regions.push_back({relaxed_region.begin(), relaxed_region.end()});
  }
}

/*!
 * \brief Calculate the iteration domain of a provided integer set to fully cover the required
 * domain
 * \param provided The provided integer set to cover the required domain
 * \param required The required domain to be covered
 * \param analyzer The arithmetic analyzer
 */
std::pair<Var, arith::IntSet> SolveBlockVarDomain(const arith::IntSet& provided,
                                                  const arith::IntSet& required,
                                                  arith::Analyzer* analyzer) {
  PrimExpr provided_min = analyzer->Simplify(provided.min());
  PrimExpr provided_max = analyzer->Simplify(provided.max());
  PrimExpr required_min = analyzer->Simplify(required.min());
  PrimExpr required_max = analyzer->Simplify(required.max());
  PrimExpr dom_min{nullptr}, dom_max{nullptr};
  Var dom_var{ObjectPtr<VarNode>{nullptr}};
  arith::PVar<Var> p_v;
  arith::PVar<PrimExpr> p_e;
  if ((p_v * p_e).Match(provided_min) || (p_e * p_v).Match(provided_min)) {
    PrimExpr e = p_e.Eval();
    dom_var = p_v.Eval();
    dom_min = floordiv(required_min, e);
    dom_max = floordiv(required_max, e);
  } else if (analyzer->CanProveEqual(provided_min, provided_max)) {
    if (p_v.Match(provided_min)) {
      dom_var = p_v.Eval();
      dom_min = required_min;
      dom_max = required_max;
    } else {
      arith::PVar<PrimExpr> p_f;
      if ((floordiv(p_v, p_f)).Match(provided_min)) {
        // a <= (x // factor) <= b, fac > 0 ==> (a * fac) <= x <= (b * fac + fac - 1)
        PrimExpr fac = p_f.Eval();
        if (analyzer->CanProveGreaterEqual(fac, 1)) {
          dom_var = p_v.Eval();
          dom_min = required_min * fac;
          dom_max = analyzer->Simplify(required_max * fac + fac - 1);
        }
      } else if ((floormod(p_v, p_f).Match(provided_min))) {
        // generally domain of (x % fac) enforce no constraints to domain of x
        dom_var = p_v.Eval();
        return std::make_pair(dom_var, arith::IntSet::Nothing());
      }
    }
  }
  ICHECK(dom_var.defined()) << "ValueError: BufferRegion pattern match failed: " << provided_min;
  return std::make_pair(dom_var, arith::IntSet::Interval(dom_min, dom_max));
}

/*!
 * \brief Calculate and update the iteration domain info to fully cover the required domain
 * \param provided The provided integer set to cover the required domain
 * \param required The required domain to be covered
 * \param required_bound The additional region bound of the required domain to be covered
 * \param iter_doms The result iteration domains to be updated
 * \param analyzer The arithmetic analyzer
 */
void UpdateBlockVarDomain(const arith::IntSet& provided, const arith::IntSet& required,
                          const arith::IntSet& required_bound,
                          std::unordered_map<const VarNode*, BlockVarDomainInfo>* iter_doms,
                          arith::Analyzer* analyzer) {
  auto var_with_dom = SolveBlockVarDomain(provided, required, analyzer);
  auto var_with_bound = SolveBlockVarDomain(provided, required_bound, analyzer);
  const Var& var = var_with_dom.first;
  const auto& var_dom = var_with_dom.second;
  const auto& var_bound = var_with_bound.second;
  ICHECK(var.same_as(var_with_bound.first));
  auto it = iter_doms->find(var.get());
  if (it != iter_doms->end()) {
    it->second.Union({var_dom, var_bound});
  } else {
    ICHECK(analyzer->CanProveEqual(provided.min(), required.min()));
    ICHECK(analyzer->CanProveEqual(provided.max(), required.max()));
  }
}

/*!
 * \brief Calculate the domain of block vars to cover the required region
 * \param iter_vars The list of block vars to cover the required region
 * \param provided_regions The region provided by one iteration instance of the block vars
 * \param required_regions The region required to be covered
 * \param analyzer The arithmetic analyzer
 * \return A list of iteration domain info corresponding to the given list of block vars
 */
std::vector<BlockVarDomainInfo> CalculateBlockVarDomain(
    const Array<IterVar>& iter_vars,
    std::unordered_map<const BufferNode*, std::vector<NDIntSet>> provided_regions,
    std::unordered_map<const BufferNode*, std::vector<NDIntSet>> required_regions,
    arith::Analyzer* analyzer) {
  int n_iters = iter_vars.size();
  // Step 1. Construct the mapping from block var to their iteration domain (initialized to empty)
  std::unordered_map<const VarNode*, BlockVarDomainInfo> iter_doms;
  iter_doms.reserve(n_iters);
  for (const IterVar& iter_var : iter_vars) {
    iter_doms[iter_var->var.get()] = BlockVarDomainInfo();
  }
  // Step 2. For each buffer, update the domain according to the provided and required regions
  for (const auto& kv : provided_regions) {
    const BufferNode* buffer = kv.first;
    const std::vector<NDIntSet>& many_provided_regions = kv.second;
    // Calculate `provided_region` and `required_region`
    auto it = required_regions.find(buffer);
    if (it == required_regions.end() || it->second.empty()) {
      continue;
    }
    NDIntSet required_region = support::NDIntSetUnion(it->second);
    NDIntSet provided_region = support::NDIntSetUnion(many_provided_regions);
    ICHECK_EQ(provided_region.size(), buffer->shape.size());
    ICHECK_EQ(required_region.size(), buffer->shape.size());
    // For each dimension, update the iteration domain
    int ndim = buffer->shape.size();
    for (int i = 0; i < ndim; ++i) {
      arith::IntSet provided = provided_region[i];
      arith::IntSet required = required_region[i];
      arith::IntSet required_bound = arith::IntSet::FromMinExtent(Integer(0), buffer->shape[i]);
      UpdateBlockVarDomain(provided, required, required_bound, &iter_doms, analyzer);
    }
  }
  // Union the iter var domains, put them in the same order of block vars, and return
  std::vector<BlockVarDomainInfo> result;
  result.reserve(n_iters);
  for (const IterVar& iter_var : iter_vars) {
    BlockVarDomainInfo& info = iter_doms.at(iter_var->var.get());
    if (info.bound.IsNothing()) {
      info.bound = arith::IntSet::FromRange(iter_var->dom);
    } else {
      info.bound = arith::Intersect({info.bound, arith::IntSet::FromRange(iter_var->dom)});
    }
    info.Simplify(analyzer);
    ICHECK(!info.dom.IsNothing());
    result.push_back(info);
  }
  return result;
}

/*!
 * \brief Calculate the provided region of the given block by one single of its execution instance,
 * as well as the required buffer regions relaxed to the given loop
 * \tparam is_compute_at Indicates if the operation is compute-at or reverse-compute-at
 * \param block The given block that provides buffer regions
 * \param loop_sref The given loop under which the block is going to be moved to
 * \param block2realize Maps a block to its corresponding BlockRealize
 * \param producer_srefs The producers of the given block
 * \param consumer_srefs The consumers of the given block
 * \param provided_regions The calculated regions provided by the block
 * \param required_regions The calculated regions required by its consumers (in compute-at) or
 * producers (in reverse-compute-at)
 */
template <bool is_compute_at>
void CalculateProvidedRequiredRegions(
    const BlockNode* block, const StmtSRef& loop_sref,
    std::unordered_map<const BlockNode*, const BlockRealizeNode*> block2realize,
    Array<StmtSRef> producer_srefs, Array<StmtSRef> consumer_srefs,
    std::unordered_map<const BufferNode*, std::vector<NDIntSet>>* provided_regions,
    std::unordered_map<const BufferNode*, std::vector<NDIntSet>>* required_regions) {
  // Step 1. Calculate the region provided by a single execution instance of `block`
  const Array<BufferRegion>& provided_buffers = is_compute_at ? block->writes : block->reads;
  provided_regions->reserve(provided_buffers.size());
  required_regions->reserve(provided_buffers.size());
  for (const BufferRegion& provided_buffer_region : provided_buffers) {
    const BufferNode* buffer = provided_buffer_region->buffer.get();
    const Array<Range>& region = provided_buffer_region->region;
    (*provided_regions)[buffer].push_back(support::NDIntSetFromRegion(region));
    (*required_regions)[buffer].clear();
  }
  // Step 2. Calculate the region required by dependent blocks under `loop`
  for (const StmtSRef& required_block_sref : is_compute_at ? consumer_srefs : producer_srefs) {
    const BlockNode* required_block = TVM_SREF_TO_BLOCK(required_block, required_block_sref);
    ICHECK(block2realize.count(required_block));
    RelaxBufferRegions</*relax_storage_scope=*/is_compute_at>(
        /*binding=*/GetBindings(GetRef<BlockRealize>(block2realize.at(required_block))),
        /*buffer_regions=*/is_compute_at ? required_block->reads : required_block->writes,
        /*relax_path_low_inclusive=*/GetRef<StmtSRef>(required_block_sref->parent),
        /*relax_path_high_exclusive=*/loop_sref, /*relaxed=*/required_regions);
  }
}

/******** Main Implementation ********/

template <bool is_compute_at>
void ComputeAtOrReverseComputeAtImpl(ScheduleState self, const StmtSRef& block_sref,
                                     const StmtSRef& loop_sref, bool preserve_unit_loops,
                                     arith::Analyzer* analyzer, bool check_only = false) {
  const BlockNode* block = TVM_SREF_TO_BLOCK(block, block_sref);
  const ForNode* loop = TVM_SREF_TO_FOR(loop, loop_sref);
  // Step 1. Bunch of checks
  // Check condition 1) : scope stage pipeline
  StmtSRef scope_root_sref = GetScopeRoot(self, block_sref,
                                          /*require_stage_pipeline=*/true);
  Block scope_root = GetRef<Block>(scope_root_sref->StmtAs<BlockNode>());
  BlockScope scope = self->GetBlockScope(scope_root_sref);
  Array<StmtSRef> producer_srefs = GetProducers(block_sref, scope);
  Array<StmtSRef> consumer_srefs = GetConsumers(block_sref, scope);
<<<<<<< HEAD
=======
  // Check condition 2) : `block` is a complete or reduction block
  CheckCompleteOrReductionBlock(self, block_sref, scope_root_sref);
>>>>>>> 174d09ee
  // Check condition 3): `block` and `loop` are under the same scope,
  // and `loop` is not the ancestor of `block`
  NotInSameScopeError::CheckAndBindLoopDomain(self, block_sref, loop_sref, scope_root_sref,
                                              analyzer);
  // Check condition 4): `block` is not an output block
  if (is_compute_at) {
    CheckNotOutputBlock(self, block_sref, scope_root_sref);
  }
  // Step 2. Plan for the removal of `block`
  ScopeReconstructor reconstructor(scope_root, GetRef<Block>(block), GetRef<For>(loop));
  LeafBlockRemovalPlan(self, block_sref, &reconstructor.rm_src_stmt_, &reconstructor.rm_tgt_stmt_);
  // Step 3. Find the insertion point under `loop`
  // Check condition 5): all the required block are under the given loop
  std::unordered_map<const BlockNode*, const BlockRealizeNode*> block2realize;
  block2realize.reserve(self->block_info.size());
  int insert_position = FindInsertionPoint<!is_compute_at, is_compute_at>(
      /*self=*/self,
      /*subtrees=*/AsArray(loop->body),
      /*producer_srefs=*/producer_srefs,
      /*consumer_srefs=*/consumer_srefs, /*block2realize=*/&block2realize);
  // Step 4. Calculate the region provided by a single execution instance of `block`,
  // as well as the region required by dependent blocks under `loop`.
  // Here is the definition of `provide` and `require`:
  // - In compute-at, `provide` means `produce`, and `require` means `consume`
  // - In reverse-compute-at, `provide` means `consume`, and `require` means `produce`
  std::unordered_map<const BufferNode*, std::vector<NDIntSet>> provided_regions;
  std::unordered_map<const BufferNode*, std::vector<NDIntSet>> required_regions;
  CalculateProvidedRequiredRegions<is_compute_at>(
      /*block=*/block, /*loop_sref=*/loop_sref, /*block2realize=*/std::move(block2realize),
      /*producer_srefs=*/std::move(producer_srefs),
      /*consumer_srefs=*/std::move(consumer_srefs),
      /*provided_regions=*/&provided_regions, /*required_regions=*/&required_regions);
  // Step 5. Calculate the iteration domain for each block var
  std::vector<BlockVarDomainInfo> iter_doms =
      CalculateBlockVarDomain(/*iter_vars=*/block->iter_vars,
                              /*provided_regions=*/std::move(provided_regions),
                              /*required_regions=*/std::move(required_regions),
                              /*analyzer=*/analyzer);
  // Step 6. Create the new scope according to the iteration domain
  reconstructor.MakeNewLoop(/*insert_position=*/insert_position, /*iter_doms=*/std::move(iter_doms),
                            /*analyzer=*/analyzer, /*preserve_unit_loops=*/preserve_unit_loops);
  Block new_scope_root = Downcast<Block>(reconstructor(scope_root));

  // Step 7. Do the actual replacement
  if (check_only) {
    return;
  }
  self->Replace(scope_root_sref, new_scope_root, {{scope_root, new_scope_root}});
  // Step 8. Update the cached flags
  BlockInfo& block_info = self->block_info[block_sref];
  block_info.affine_binding = IsAffineBinding(
      /*realize=*/reconstructor.new_block_realize_,
      /*loop_var_ranges=*/LoopDomainOfSRefTreePath(GetRef<StmtSRef>(block_sref->parent)),
      /*analyzer=*/analyzer);
}

void ComputeAt(ScheduleState self, const StmtSRef& block_sref, const StmtSRef& loop_sref,
               bool preserve_unit_loops) {
  arith::Analyzer analyzer;
  ComputeAtOrReverseComputeAtImpl<true>(self, block_sref, loop_sref, preserve_unit_loops,
                                        &analyzer);
}

void ReverseComputeAt(ScheduleState self, const StmtSRef& block_sref, const StmtSRef& loop_sref,
                      bool preserve_unit_loops) {
  arith::Analyzer analyzer;
  ComputeAtOrReverseComputeAtImpl<false>(self, block_sref, loop_sref, preserve_unit_loops,
                                         &analyzer);
}

bool CanComputeAt(const ScheduleState& self, const StmtSRef& block_sref, const StmtSRef& loop_sref,
                  bool preserve_unit_loops) {
  arith::Analyzer analyzer;
  try {
    ComputeAtOrReverseComputeAtImpl<true>(self, block_sref, loop_sref, preserve_unit_loops,
                                          &analyzer, true);
  } catch (const tvm::runtime::Error& e) {
    return false;
  }
  return true;
}

bool CanReverseComputeAt(const ScheduleState& self, const StmtSRef& block_sref,
                         const StmtSRef& loop_sref, bool preserve_unit_loops) {
  arith::Analyzer analyzer;
  try {
    ComputeAtOrReverseComputeAtImpl<false>(self, block_sref, loop_sref, preserve_unit_loops,
                                           &analyzer, true);
  } catch (const tvm::runtime::Error& e) {
    return false;
  }
  return true;
}

/******** InstructionKind Registration ********/

struct ComputeAtTraits : public UnpackedInstTraits<ComputeAtTraits> {
  static constexpr const char* kName = "ComputeAt";
  static constexpr bool kIsPure = false;

 private:
  static constexpr size_t kNumInputs = 2;
  static constexpr size_t kNumAttrs = 1;
  static constexpr size_t kNumDecisions = 0;

  static void UnpackedApplyToSchedule(Schedule sch, BlockRV block_rv, LoopRV loop_rv,
                                      Bool preserve_unit_loops) {
    return sch->ComputeAt(block_rv, loop_rv, preserve_unit_loops.operator bool());
  }

  static String UnpackedAsPython(Array<String> outputs, String block_rv, String loop_rv,
                                 Bool preserve_unit_loops) {
    PythonAPICall py("compute_at");
    py.Input("block", block_rv);
    py.Input("loop", loop_rv);
    py.Input("preserve_unit_loops", preserve_unit_loops.operator bool());
    return py.Str();
  }

  template <typename>
  friend struct ::tvm::tir::UnpackedInstTraits;
};

struct ReverseComputeAtTraits : public UnpackedInstTraits<ReverseComputeAtTraits> {
  static constexpr const char* kName = "ReverseComputeAt";
  static constexpr bool kIsPure = false;

 private:
  static constexpr size_t kNumInputs = 2;
  static constexpr size_t kNumAttrs = 1;
  static constexpr size_t kNumDecisions = 0;

  static void UnpackedApplyToSchedule(Schedule sch, BlockRV block_rv, LoopRV loop_rv,
                                      Bool preserve_unit_loops) {
    return sch->ReverseComputeAt(block_rv, loop_rv, preserve_unit_loops.operator bool());
  }

  static String UnpackedAsPython(Array<String> outputs, String block_rv, String loop_rv,
                                 Bool preserve_unit_loops) {
    PythonAPICall py("reverse_compute_at");
    py.Input("block", block_rv);
    py.Input("loop", loop_rv);
    py.Input("preserve_unit_loops", preserve_unit_loops.operator bool());
    return py.Str();
  }

  template <typename>
  friend struct ::tvm::tir::UnpackedInstTraits;
};

TVM_REGISTER_INST_KIND_TRAITS(ComputeAtTraits);
TVM_REGISTER_INST_KIND_TRAITS(ReverseComputeAtTraits);

}  // namespace tir
}  // namespace tvm<|MERGE_RESOLUTION|>--- conflicted
+++ resolved
@@ -202,13 +202,10 @@
     if (analyzer->CanProveEqual(dom.min(), intersect.min()) &&
         analyzer->CanProveEqual(dom.max(), intersect.max())) {
       bound = arith::IntSet::Nothing();
-<<<<<<< HEAD
-=======
     } else if (analyzer->CanProveEqual(bound.min(), intersect.min()) &&
                analyzer->CanProveEqual(bound.max(), intersect.max())) {
       dom = bound;
       bound = arith::IntSet::Nothing();
->>>>>>> 174d09ee
     }
   }
 };
@@ -244,28 +241,12 @@
     PrimExpr predicate = const_true();
     for (int i = 0; i < n_iters; ++i) {
       Range iter_dom = iter_doms[i].dom.CoverRange(block_->iter_vars[i]->dom);
-<<<<<<< HEAD
-      const arith::IntSet& pred_bound = iter_doms[i].bound;
-      if (preserve_unit_loops || !is_one(iter_dom->extent) || !pred_bound.IsNothing()) {
-=======
       if (preserve_unit_loops || !is_one(iter_dom->extent)) {
->>>>>>> 174d09ee
         Var var("ax" + std::to_string(loop_vars.size()), DataType::Int(32));
         loop_vars.push_back(var);
         loop_extents.push_back(iter_dom->extent);
         iter_values.push_back(iter_dom->min + var);
         analyzer->Bind(var, Range::FromMinExtent(0, iter_dom->extent));
-<<<<<<< HEAD
-        if (pred_bound.HasLowerBound()) {
-          PrimExpr lower_bound = iter_dom->min + var >= pred_bound.min();
-          predicate = predicate && lower_bound;
-        }
-        if (pred_bound.HasUpperBound()) {
-          PrimExpr upper_bound = iter_dom->min + var < pred_bound.max() + 1;
-          predicate = predicate && upper_bound;
-        }
-=======
->>>>>>> 174d09ee
       } else {
         iter_values.push_back(iter_dom->min);
       }
@@ -579,11 +560,8 @@
   BlockScope scope = self->GetBlockScope(scope_root_sref);
   Array<StmtSRef> producer_srefs = GetProducers(block_sref, scope);
   Array<StmtSRef> consumer_srefs = GetConsumers(block_sref, scope);
-<<<<<<< HEAD
-=======
   // Check condition 2) : `block` is a complete or reduction block
   CheckCompleteOrReductionBlock(self, block_sref, scope_root_sref);
->>>>>>> 174d09ee
   // Check condition 3): `block` and `loop` are under the same scope,
   // and `loop` is not the ancestor of `block`
   NotInSameScopeError::CheckAndBindLoopDomain(self, block_sref, loop_sref, scope_root_sref,
