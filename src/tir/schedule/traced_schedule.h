/*
 * Licensed to the Apache Software Foundation (ASF) under one
 * or more contributor license agreements.  See the NOTICE file
 * distributed with this work for additional information
 * regarding copyright ownership.  The ASF licenses this file
 * to you under the Apache License, Version 2.0 (the
 * "License"); you may not use this file except in compliance
 * with the License.  You may obtain a copy of the License at
 *
 *   http://www.apache.org/licenses/LICENSE-2.0
 *
 * Unless required by applicable law or agreed to in writing,
 * software distributed under the License is distributed on an
 * "AS IS" BASIS, WITHOUT WARRANTIES OR CONDITIONS OF ANY
 * KIND, either express or implied.  See the License for the
 * specific language governing permissions and limitations
 * under the License.
 */
#ifndef TVM_TIR_SCHEDULE_TRACED_SCHEDULE_H_
#define TVM_TIR_SCHEDULE_TRACED_SCHEDULE_H_

#include "./concrete_schedule.h"

namespace tvm {
namespace tir {

class TracedScheduleNode : public ConcreteScheduleNode {
  friend class Schedule;

 protected:
  Trace trace_;

 public:
  void VisitAttrs(tvm::AttrVisitor* v) {
    // `state_` is not visited
    // `error_render_level_` is not visited
    // `symbol_table_` is not visited
    // `analyzer_` is not visitied
    // `trace_` is not visited
  }

  ~TracedScheduleNode() = default;

 public:
  Optional<Trace> trace() const final { return trace_; }
  Schedule Copy() const final;

 public:
  /******** Schedule: Sampling ********/
  ExprRV SampleCategorical(const Array<Integer>& candidates, const Array<FloatImm>& probs,
                           Optional<Integer> decision = NullOpt) final;
  Array<ExprRV> SamplePerfectTile(const LoopRV& loop_rv, int n, int max_innermost_factor,
                                  Optional<Array<Integer>> decision = NullOpt) final;
  LoopRV SampleComputeLocation(const BlockRV& block_rv, Optional<Integer> decision = NullOpt) final;
  /******** Schedule: Get blocks & loops ********/
  BlockRV GetBlock(const String& name, const String& func_name = "main") final;
  Array<LoopRV> GetLoops(const BlockRV& block_rv) final;
  Array<BlockRV> GetChildBlocks(const BlockRV& block_rv) final;
  Array<BlockRV> GetChildBlocks(const LoopRV& loop_rv) final;
  Array<BlockRV> GetProducers(const BlockRV& block_rv) final;
  Array<BlockRV> GetConsumers(const BlockRV& block_rv) final;
  /******** Schedule: Transform loops ********/
  LoopRV Fuse(const Array<LoopRV>& loop_rvs) final;
  Array<LoopRV> Split(const LoopRV& loop_rv, const Array<Optional<ExprRV>>& factor_rvs) final;
  void Reorder(const Array<LoopRV>& ordered_loop_rvs) final;
  /******** Schedule: Manipulate ForKind ********/
  void Parallel(const LoopRV& loop_rv) final;
  void Vectorize(const LoopRV& loop_rv) final;
  void Bind(const LoopRV& loop_rv, const String& thread_axis) final;
  void Unroll(const LoopRV& loop_rv) final;
  /******** Schedule: Insert cache stages ********/
  BlockRV CacheRead(const BlockRV& block_rv, int read_buffer_index,
                    const String& storage_scope) final;
  BlockRV CacheWrite(const BlockRV& block_rv, int write_buffer_index,
                     const String& storage_scope) final;
  /******** Schedule: Compute location ********/
  void ComputeAt(const BlockRV& block_rv, const LoopRV& loop_rv, bool preserve_unit_loops) final;
  void ReverseComputeAt(const BlockRV& block_rv, const LoopRV& loop_rv,
                        bool preserve_unit_loops) final;
  void ComputeInline(const BlockRV& block_rv) final;
  void ReverseComputeInline(const BlockRV& block_rv) final;
  /******** Schedule: Reduction ********/
  BlockRV DecomposeReduction(const BlockRV& block_rv, const LoopRV& loop_rv) final;
  BlockRV RFactor(const LoopRV& loop_rv, int factor_axis) final;
  /******** Schedule: Block annotation ********/
  void StorageAlign(const BlockRV& block_rv, int buffer_index, int axis, int factor,
                    int offset) final;
  void SetScope(const BlockRV& block_rv, int buffer_index, const String& storage_scope) final;
  /******** Schedule: Blockize & Tensorize ********/
  BlockRV Blockize(const LoopRV& loop_rv) final;
  void Tensorize(const BlockRV& block_rv, const String& intrin) final;
  void Tensorize(const LoopRV& loop_rv, const String& intrin) final;
  /******** Schedule: Annotation ********/
  void Annotate(const LoopRV& loop_rv, const String& ann_key, const ObjectRef& ann_val) override;
  void Unannotate(const LoopRV& loop_rv, const String& ann_key) override;
<<<<<<< HEAD
  void Annotate(const BlockRV& loop_rv, const String& ann_key, const ObjectRef& ann_val) override;
  void Unannotate(const BlockRV& loop_rv, const String& ann_key) override;
=======
  void Annotate(const BlockRV& block_rv, const String& ann_key, const ObjectRef& ann_val) override;
  void Unannotate(const BlockRV& block_rv, const String& ann_key) override;
>>>>>>> 174d09ee
  /******** Schedule: Misc ********/
  void EnterPostproc() final;
};

}  // namespace tir
}  // namespace tvm

#endif  // TVM_TIR_SCHEDULE_TRACED_SCHEDULE_H_<|MERGE_RESOLUTION|>--- conflicted
+++ resolved
@@ -93,13 +93,8 @@
   /******** Schedule: Annotation ********/
   void Annotate(const LoopRV& loop_rv, const String& ann_key, const ObjectRef& ann_val) override;
   void Unannotate(const LoopRV& loop_rv, const String& ann_key) override;
-<<<<<<< HEAD
-  void Annotate(const BlockRV& loop_rv, const String& ann_key, const ObjectRef& ann_val) override;
-  void Unannotate(const BlockRV& loop_rv, const String& ann_key) override;
-=======
   void Annotate(const BlockRV& block_rv, const String& ann_key, const ObjectRef& ann_val) override;
   void Unannotate(const BlockRV& block_rv, const String& ann_key) override;
->>>>>>> 174d09ee
   /******** Schedule: Misc ********/
   void EnterPostproc() final;
 };
