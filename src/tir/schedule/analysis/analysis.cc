/*
 * Licensed to the Apache Software Foundation (ASF) under one
 * or more contributor license agreements.  See the NOTICE file
 * distributed with this work for additional information
 * regarding copyright ownership.  The ASF licenses this file
 * to you under the Apache License, Version 2.0 (the
 * "License"); you may not use this file except in compliance
 * with the License.  You may obtain a copy of the License at
 *
 *   http://www.apache.org/licenses/LICENSE-2.0
 *
 * Unless required by applicable law or agreed to in writing,
 * software distributed under the License is distributed on an
 * "AS IS" BASIS, WITHOUT WARRANTIES OR CONDITIONS OF ANY
 * KIND, either express or implied.  See the License for the
 * specific language governing permissions and limitations
 * under the License.
 */
#include "../utils.h"

namespace tvm {
namespace tir {

/******** IR Module ********/

const PrimFuncNode* GetRootPrimFunc(const IRModule& mod, const StmtNode* root_block,
                                    GlobalVar* result_g_var) {
  for (const auto& kv : mod->functions) {
    const GlobalVar& g_var = kv.first;
    const BaseFunc& base_func = kv.second;
    if (const auto* func = base_func.as<PrimFuncNode>()) {
      if (const auto* realize = func->body.as<BlockRealizeNode>()) {
        if (realize->block.get() == root_block) {
          if (result_g_var != nullptr) {
            *result_g_var = g_var;
          }
          return func;
        }
      }
    }
  }
  LOG(FATAL) << "IndexError: Could not get the corresponding function in the schedule state of the "
                "statement:\n"
             << GetRef<Stmt>(root_block);
  throw;
}

/******** Scope ********/

StmtSRef GetScopeRoot(const ScheduleState& self, const StmtSRef& sref,
                      bool require_stage_pipeline) {
  class RootBlockError : public ScheduleError {
   public:
    explicit RootBlockError(IRModule mod) : mod_(mod) {}
    IRModule mod() const final { return mod_; }
    String FastErrorString() const final {
      return "ScheduleError: The primitive does not operate on the root block";
    }
    String DetailRenderTemplate() const final {
      return "The primitive does not operate on the root block";
    }
    Array<ObjectRef> LocationsOfInterest() const final { return {}; }
    IRModule mod_;
  };

  class NotStagePipelineError : public ScheduleError {
   public:
    explicit NotStagePipelineError(IRModule mod, Block block) : mod_(mod), block_(block) {}
    IRModule mod() const final { return mod_; }
    String FastErrorString() const final {
      return "ScheduleError: The scope root is not a stage pipeline";
    }
    String DetailRenderTemplate() const final {
      return R"(The scope {0} is not a stage pipeline.
Definition of a scope that is a stage pipeline:
- The region cover property holds for every of its child blocks
- No write-after-read dependency or opaque dependency,
- only read-after-write and write-after-write are allowed
- All the statements in the scope are schedulable statements, i.e. Block and For
)";
    }
    Array<ObjectRef> LocationsOfInterest() const final { return {block_}; }
    IRModule mod_;
    Block block_;
  };

  StmtSRef scope_root_sref{nullptr};
  StmtSRef scope_root_subtree{nullptr};
  // Step 1. Find the scope root and the subtree that the given sref is in
  {
    const StmtSRefNode* p = sref->parent;
    const StmtSRefNode* subtree = sref.get();
    for (; p != nullptr; subtree = p, p = p->parent) {
      if (p->stmt->IsInstance<BlockNode>()) {
        scope_root_sref = GetRef<StmtSRef>(p);
        scope_root_subtree = GetRef<StmtSRef>(subtree);
        break;
      }
    }
    if (p == nullptr) {
      throw RootBlockError(self->mod);
    }
  }
  // Step 2. Handle `require_stage_pipeline`
  if (require_stage_pipeline) {
    bool stage_pipeline = self->GetBlockInfo(scope_root_sref).scope->stage_pipeline;
    if (stage_pipeline == false) {
      const BlockNode* block = TVM_SREF_TO_BLOCK(block, scope_root_sref);
      throw NotStagePipelineError(self->mod, GetRef<Block>(block));
    }
  }
<<<<<<< HEAD
  // Step 3. Handle `require_subtree_compact_dataflow`
  if (require_subtree_compact_dataflow) {
    Array<StmtSRef> child_block_srefs = GetChildBlockSRefOnSRefTree(self, scope_root_subtree);
    for (const StmtSRef& block_sref : child_block_srefs) {
      if (!IsCompleteBlock(self, block_sref, scope_root_sref) &&
          !IsReductionBlock(self, block_sref, scope_root_sref)) {
        const BlockNode* block = TVM_SREF_TO_BLOCK(block, block_sref);
        throw NotCompactDataFlowError(self->mod, GetRef<Stmt>(scope_root_subtree->stmt),
                                      GetRef<Block>(block));
=======
  return scope_root_sref;
}

ScopeBlockLoopInfo GetScopeBlockLoopInfo(const Block& scope_block) {
  struct Collector : public StmtVisitor {
    void VisitStmt_(const BlockRealizeNode* realize) final {
      result.realizes.push_back(GetRef<BlockRealize>(realize));
      const Array<IterVar>& iter_vars = realize->block->iter_vars;
      const Array<PrimExpr>& iter_values = realize->iter_values;
      ICHECK_EQ(iter_vars.size(), iter_values.size());
      int n = realize->iter_values.size();
      for (int i = 0; i < n; ++i) {
        const IterVar& iter_var = iter_vars[i];
        const PrimExpr& iter_value = iter_values[i];
        std::unordered_set<const VarNode*>* vars = nullptr;
        if (iter_var->iter_type == IterVarType::kDataPar) {
          vars = &result.spatial_vars;
        } else {
          vars = &result.non_spatial_vars;
        }
        PostOrderVisit(iter_value, [vars](const ObjectRef& obj) {
          if (const VarNode* var = obj.as<VarNode>()) {
            vars->insert(var);
          }
        });
>>>>>>> 174d09ee
      }
    }

    ScopeBlockLoopInfo result;
  } visitor;
  visitor(scope_block->body);
  return std::move(visitor.result);
}

/*!
 * \brief Check the dominant property of a block:
 * the block is the only writer of its output, dominating the reader of its output buffers
 * \param scope The block-scope of the block to be checked
 * \param block_sref The block whose dominant property is to be checked
 * \return A boolean indicating if the block is a dominant block
 */
bool IsDominantBlock(const BlockScope& scope, const StmtSRef& block_sref) {
  // Check whether the input block is the only writer of its outputs
  const BlockNode* block = TVM_SREF_TO_BLOCK(block, block_sref);
  const std::unordered_map<Buffer, Array<StmtSRef>, ObjectPtrHash, ObjectPtrEqual>& buffer_writers =
      scope->buffer_writers;
  for (const BufferRegion& write_region : block->writes) {
    ICHECK(buffer_writers.count(write_region->buffer))
        << "InternalError: buffer \"" << write_region->buffer->name
        << "\" does not exist in the current scope, when querying block:\n"
        << GetRef<Block>(block);
    if (buffer_writers.at(write_region->buffer).size() != 1) {
      return false;
    }
  }
  return true;
}

/*!
 * \brief A helper function that checks whether a given block is a complete block under the scope,
 * or return the condition it violates if it is not a complete block
 * \param self The schedule state
 * \param block_sref The block to be checked
 * \param scope_root_sref The sref to the root block of the scope that `block_sref` is in
 * \return 0 if the block is a complete block, or a positive integer indicating which condition is
 * first violated
 */
int CheckCompleteBlockErrorCode(const ScheduleState& self, const StmtSRef& block_sref,
                                const StmtSRef& scope_root_sref) {
  BlockScope scope = self->GetBlockScope(scope_root_sref);
  // Cond 1. All block vars are data parallel
  const BlockNode* block = TVM_SREF_TO_BLOCK(block, block_sref);
  for (const IterVar& iter_var : block->iter_vars) {
    if (iter_var->iter_type != kDataPar) {
      return 1;
    }
  }
  // Cond 2. Dominant: the block is the only writer of its output,
  // dominating the reader of its output buffers
  if (!IsDominantBlock(scope, block_sref)) {
    return 2;
  }
  // Cond 3. No overlap between the buffers the block reads and writes
  std::unordered_set<const BufferNode*> written_buffers;
  written_buffers.reserve(block->writes.size());
  for (const BufferRegion& write : block->writes) {
    written_buffers.insert(write->buffer.get());
  }
  for (const BufferRegion& read : block->reads) {
    if (written_buffers.count(read->buffer.get())) {
      return 3;
    }
  }
  return 0;
}

static const char* kCompleteBlockDefinition = R"(Definition of a complete block:
1) All block vars are data parallel
2) Dominant: the block is the only writer of its output, dominating the reader of its output buffers
3) No overlap between the buffers the block reads and writes)";

static const char* kReductionBlockDefinition = R"(Definition of a reduction block:
1) The block has the `init` statement
2) All the block bindings are quasi-affine expressions
3) All block vars are either data parallel block vars or reduction block vars
4) Dominant: the block is the only writer of its output, dominating the reader of its output buffers
5) The reduction block vars are not used to index the output buffers)";

bool IsCompleteBlock(const ScheduleState& self, const StmtSRef& block_sref,
                     const StmtSRef& scope_root_sref) {
  return CheckCompleteBlockErrorCode(self, block_sref, scope_root_sref) == 0;
}

void CheckCompleteBlock(const ScheduleState& self, const StmtSRef& block_sref,
                        const StmtSRef& scope_root_sref) {
  class IncompleteBlockError : public ScheduleError {
   public:
    explicit IncompleteBlockError(IRModule mod, Block block, int violated_cond)
        : mod_(std::move(mod)), block_(std::move(block)), violated_cond_(violated_cond) {}
    String FastErrorString() const final { return "ScheduleError: Incomplete block"; }
    String DetailRenderTemplate() const final {
      std::ostringstream os;
      os << "The block {0} is not a complete block - it violates condition #" << violated_cond_;
      os << ".\n" << kCompleteBlockDefinition;
      return os.str();
    }
    IRModule mod() const final { return mod_; }
    Array<ObjectRef> LocationsOfInterest() const final { return {block_}; }
    IRModule mod_;
    Block block_;
    int violated_cond_;
  };

  int error_code = CheckCompleteBlockErrorCode(self, block_sref, scope_root_sref);
  if (error_code != 0) {
    const BlockNode* block = TVM_SREF_TO_BLOCK(block, block_sref);
    throw IncompleteBlockError(self->mod, GetRef<Block>(block), error_code);
  }
}

/*!
 * \brief A helper function that checks whether a given block is a reduction block under the scope,
 * or return the condition it violates if it is not a reduction block
 * \param self The schedule state
 * \param block_sref The block to be checked
 * \param scope_root_sref The sref to the root block of the scope that `block_sref` is in
 * \return 0 if the block is a reduction block, or a positive integer indicating which condition is
 * first violated
 */
int CheckReductionBlockErrorCode(const ScheduleState& self, const StmtSRef& block_sref,
                                 const StmtSRef& scope_root_sref) {
  BlockScope scope = self->GetBlockScope(scope_root_sref);
  const BlockNode* block = TVM_SREF_TO_BLOCK(block, block_sref);
  // Cond 1. The block has the `init` statement.
  if (!block->init.defined()) {
    return 1;
  }
  // Cond 2. All the block bindings are quasi-affine expressions.
  if (!self->IsAffineBlockBinding(block_sref)) {
    return 2;
  }
  // Cond 3. All block vars are either data parallel block vars or reduction block vars. Meanwhile,
  // we collect all the reduction block vars.
  if (!ContainsOnlyDataParAndReductionBlockIter(block->iter_vars)) {
    return 3;
  }
  // Cond 4. Dominant: the block is the only writer of its output, dominating the reader of its
  // output buffers.
  if (!IsDominantBlock(scope, block_sref)) {
    return 4;
  }
  // Cond 5. The reduction block vars are not used to index the output buffers.
  return ReductionIterNotIndexOutputBuffer(GetRef<Block>(block)) ? 0 : 5;
}

bool IsReductionBlock(const ScheduleState& self, const StmtSRef& block_sref,
                      const StmtSRef& scope_root_sref) {
  return CheckReductionBlockErrorCode(self, block_sref, scope_root_sref) == 0;
}

void CheckReductionBlock(const ScheduleState& self, const StmtSRef& block_sref,
                         const StmtSRef& scope_root_sref) {
  class NotReductionBlockError : public ScheduleError {
   public:
    explicit NotReductionBlockError(IRModule mod, Block block, int violated_cond)
        : mod_(std::move(mod)), block_(std::move(block)), violated_cond_(violated_cond) {}
    String FastErrorString() const final { return "ScheduleError: Not a reduction block"; }
    String DetailRenderTemplate() const final {
      std::ostringstream os;
      os << "The block {0} is not a reduction block - it violates condition #" << violated_cond_;
      os << ".\n" << kReductionBlockDefinition;
      return os.str();
    }
    IRModule mod() const final { return mod_; }
    Array<ObjectRef> LocationsOfInterest() const final { return {block_}; }
    IRModule mod_;
    Block block_;
    int violated_cond_;
  };

  int error_code = CheckReductionBlockErrorCode(self, block_sref, scope_root_sref);
  if (error_code != 0) {
    const BlockNode* block = TVM_SREF_TO_BLOCK(block, block_sref);
    throw NotReductionBlockError(self->mod, GetRef<Block>(block), error_code);
  }
}

void CheckCompleteOrReductionBlock(const ScheduleState& self, const StmtSRef& block_sref,
                                   const StmtSRef& scope_root_sref) {
  class NotCompleteOrReductionBlockError : public ScheduleError {
   public:
    explicit NotCompleteOrReductionBlockError(IRModule mod, Block block,
                                              int complete_block_error_code,
                                              int reduction_block_error_code)
        : mod_(mod),
          block_(block),
          complete_block_error_code_(complete_block_error_code),
          reduction_block_error_code_(reduction_block_error_code) {}

    String FastErrorString() const final {
      return "ScheduleError: Not a complete or reduction block";
    }
    String DetailRenderTemplate() const final {
      std::ostringstream os;
      os << "The block {0} is not a complete block - it violates condition #"
         << complete_block_error_code_;
      os << ".\n" << kCompleteBlockDefinition;
      os << "\nThe block is not a reduction block either - it violates condition #"
         << reduction_block_error_code_;
      os << ".\n" << kReductionBlockDefinition;
      return os.str();
    }
    IRModule mod() const final { return mod_; }
    Array<ObjectRef> LocationsOfInterest() const final { return {block_}; }

    IRModule mod_;
    Block block_;
    int complete_block_error_code_;
    int reduction_block_error_code_;
  };

  int complete_block_error_code = CheckCompleteBlockErrorCode(self, block_sref, scope_root_sref);
  if (complete_block_error_code == 0) {
    return;
  }
  int reduction_block_error_code = CheckReductionBlockErrorCode(self, block_sref, scope_root_sref);
  if (reduction_block_error_code == 0) {
    return;
  }
  const BlockNode* block = TVM_SREF_TO_BLOCK(block, block_sref);
  throw NotCompleteOrReductionBlockError(self->mod, GetRef<Block>(block), complete_block_error_code,
                                         reduction_block_error_code);
}

void CheckSubtreeCompactDataflow(const ScheduleState& self, const StmtSRef& subtree_root,
                                 const StmtSRef& scope_root_sref) {
  class NotCompactDataFlowError : public ScheduleError {
   public:
    explicit NotCompactDataFlowError(IRModule mod, Stmt subtree_root, Block violate_block)
        : mod_(std::move(mod)),
          subtree_root_(std::move(subtree_root)),
          violate_block_(std::move(violate_block)) {
      ICHECK(subtree_root_->IsInstance<BlockNode>() || subtree_root_->IsInstance<ForNode>());
    }
    String FastErrorString() const final {
      return "ScheduleError: The queried subtree root in SRef tree does not have compact dataflow, "
             "because some of its child block on SRef tree is neither a complete block nor a "
             "reduction block";
    }
    String DetailRenderTemplate() const final {
      return "The queried subtree root {0} in SRef tree does not have compact dataflow, because "
             "its child block {1} on SRef tree is neither a complete block nor a reduction block";
    }
    IRModule mod() const final { return mod_; }
    Array<ObjectRef> LocationsOfInterest() const final { return {subtree_root_, violate_block_}; }

    IRModule mod_;
    Stmt subtree_root_;
    Block violate_block_;
  };

  Array<StmtSRef> child_block_srefs = GetChildBlockSRefOnSRefTree(self, subtree_root);
  for (const StmtSRef& block_sref : child_block_srefs) {
    if (!IsCompleteBlock(self, block_sref, scope_root_sref) &&
        !IsReductionBlock(self, block_sref, scope_root_sref)) {
      const BlockNode* block = TVM_SREF_TO_BLOCK(block, block_sref);
      throw NotCompactDataFlowError(self->mod, GetRef<Stmt>(subtree_root->stmt),
                                    GetRef<Block>(block));
    }
  }
}

bool IsOutputBlock(const ScheduleState& self, const StmtSRef& block_sref,
                   const StmtSRef& scope_root_sref) {
  const BlockNode* scope_root = TVM_SREF_TO_BLOCK(scope_root, scope_root_sref);
  const BlockNode* block = TVM_SREF_TO_BLOCK(block, block_sref);
  std::unordered_set<const BufferNode*> scope_allocated;
  scope_allocated.reserve(scope_root->alloc_buffers.size());
  for (const Buffer& buffer : scope_root->alloc_buffers) {
    scope_allocated.insert(buffer.get());
  }
  for (const BufferRegion& buffer_region : block->writes) {
    if (!scope_allocated.count(buffer_region->buffer.get())) {
      return true;
    }
  }
  return false;
}

void CheckNotOutputBlock(const ScheduleState& self, const StmtSRef& block_sref,
                         const StmtSRef& scope_root_sref) {
  class OutputBlockError : public ScheduleError {
   public:
    explicit OutputBlockError(IRModule mod, Block block) : mod_(mod), block_(block) {}
    String FastErrorString() const final {
      return "ScheduleError: Cannot operate on an output block";
    }
    String DetailRenderTemplate() const final { return "The block {0} is an output block"; }
    IRModule mod() const final { return mod_; }
    Array<ObjectRef> LocationsOfInterest() const final { return {block_}; }

    IRModule mod_;
    Block block_;
  };
  if (IsOutputBlock(self, block_sref, scope_root_sref)) {
    const BlockNode* block = TVM_SREF_TO_BLOCK(block, block_sref);
    throw OutputBlockError(self->mod, GetRef<Block>(block));
  }
}

std::vector<IterVarType> GetBlockVarTypes(const StmtSRef& block_sref) {
  const BlockNode* block = TVM_SREF_TO_BLOCK(block, block_sref);
  std::vector<IterVarType> results;
  results.reserve(block->iter_vars.size());
  for (const IterVar& iter_var : block->iter_vars) {
    results.push_back(iter_var->iter_type);
  }
  return results;
}

bool IsWriteCache(const StmtSRef& block_sref) {
  const BlockNode* block = TVM_SREF_TO_BLOCK(block, block_sref);
  if (block->writes.size() != 1) {
    return false;
  }
  const BufferRegion& write_region = block->writes[0];
  for (const BufferRegion& read_region : block->reads) {
    bool exists, surjective, injective, ordered, no_const_read, no_shift_read;
    std::tie(exists, surjective, injective, ordered, no_const_read, no_shift_read) =
        AnalyzeReadWritePattern(read_region, write_region);
    if (!(injective && ordered)) {
      return false;
    }
  }
  return true;
}

/******** Binding ********/

bool IsAffineBinding(const BlockRealize& realize, const Map<Var, Range>& loop_var_ranges,
                     arith::Analyzer* analyzer) {
  if (loop_var_ranges.empty()) {
    return true;
  }
  DiagnosticContext diag_ctx(DiagnosticContext::Default(IRModule()));
  Array<arith::IterSumExpr> results = arith::DetectIterMap(
      /*indices=*/realize->iter_values,
      /*input_iters=*/loop_var_ranges,
      /*predicate=*/realize->predicate,
      /*require_bijective=*/false,
      /*analyzer=*/analyzer,
      /*diag_ctx*/ diag_ctx);
  if (results.empty()) {
    return false;
  }
  for (const arith::IterSumExpr& sum_expr : results) {
    const Array<arith::IterSplitExpr>& args = sum_expr->args;
    if (!args.empty() && !is_one(args[0]->scale)) {
      return false;
    }
  }
  return true;
}

void CheckAffineBinding(const ScheduleState& self, Block block) {
  class NotAffineBindingError : public ScheduleError {
   public:
    explicit NotAffineBindingError(IRModule mod, Block block)
        : mod_(std::move(mod)), block_(std::move(block)) {}
    String FastErrorString() const final {
      return "ScheduleError: The block is required to have an affine binding";
    }
    String DetailRenderTemplate() const final {
      return "The block {0} is required to have an affine binding";
    }
    IRModule mod() const final { return mod_; }
    Array<ObjectRef> LocationsOfInterest() const final { return {block_}; }
    IRModule mod_;
    Block block_;
  };

  if (!self->IsAffineBlockBinding(self->stmt2ref.at(block.get()))) {
    throw NotAffineBindingError(self->mod, std::move(block));
  }
}

Map<Var, Range> LoopDomainOfSRefTreePath(const StmtSRef& low_inclusive,
                                         const Optional<StmtSRef>& high_exclusive,
                                         const runtime::StorageScope& extra_relax_scope) {
  Map<Var, Range> result;
  const StmtSRefNode* p = low_inclusive.get();
  const StmtSRefNode* limit = static_cast<const StmtSRefNode*>(high_exclusive.get());
  for (; p != limit; p = p->parent) {
    const ForNode* loop = p->StmtAs<ForNode>();
    if (loop == nullptr) {
      break;
    }
    result.Set(loop->loop_var, Range::FromMinExtent(loop->min, loop->extent));
  }
  if (extra_relax_scope.rank != runtime::StorageRank::kGlobal) {
    for (; p; p = p->parent) {
      if (const ForNode* loop = p->StmtAs<ForNode>()) {
        if (loop->kind == ForKind::kThreadBinding) {
          const String& thread_tag = loop->thread_binding.value()->thread_tag;
          if (CanRelaxStorageUnderThread(extra_relax_scope,
                                         runtime::ThreadScope::Create(thread_tag))) {
            result.Set(loop->loop_var, Range::FromMinExtent(loop->min, loop->extent));
          }
        }
      }
    }
  }
  return result;
}

Map<Var, PrimExpr> GetBindings(const BlockRealize& realize) {
  const BlockNode* block = realize->block.get();
  const Array<IterVar>& all_lhs = block->iter_vars;
  const Array<PrimExpr>& all_rhs = realize->iter_values;
  ICHECK_EQ(all_lhs.size(), all_rhs.size());
  Map<Var, PrimExpr> result;
  for (int i = 0, n = all_lhs.size(); i < n; ++i) {
    const IterVar& lhs = all_lhs[i];
    const PrimExpr& rhs = all_rhs[i];
    result.Set(lhs->var, rhs);
  }
  return result;
}

bool GetVarsTouchedByBlockIters(const BlockRealize& block_realize,
                                std::unordered_set<const VarNode*>* data_par_vars,
                                std::unordered_set<const VarNode*>* reduce_vars) {
  Block block = block_realize->block;
  ICHECK(block_realize->block.same_as(block))
      << "ValueError: The input `block_realize` is required to be the exact BlockRealize of the "
         "input block";

  bool has_block_vars_of_other_types = false;
  ICHECK_EQ(block->iter_vars.size(), block_realize->iter_values.size());
  int n = static_cast<int>(block->iter_vars.size());
  for (int i = 0; i < n; ++i) {
    const IterVar& iter_var = block->iter_vars[i];
    const PrimExpr& iter_value = block_realize->iter_values[i];
    std::unordered_set<const VarNode*>* set = nullptr;
    if (iter_var->iter_type == IterVarType::kDataPar) {
      set = data_par_vars;
    } else if (iter_var->iter_type == IterVarType::kCommReduce) {
      set = reduce_vars;
    } else {
      has_block_vars_of_other_types = true;
    }
    if (set == nullptr) {
      continue;
    }
    Array<Var> vars_in_binding = UndefinedVars(iter_value);
    for (const Var& var : vars_in_binding) {
      set->insert(var.get());
    }
  }

  return has_block_vars_of_other_types;
}

/******** Block-loop relation ********/

Array<StmtSRef> GetChildBlockSRefOnSRefTree(const ScheduleState& self,
                                            const StmtSRef& parent_sref) {
  Array<BlockRealize> child_block_realize = GetChildBlockRealizeOnSRefTree(parent_sref);
  Array<StmtSRef> child_block_srefs;
  child_block_srefs.reserve(child_block_realize.size());

  for (BlockRealize realize : child_block_realize) {
    child_block_srefs.push_back(self->stmt2ref.at(realize->block.get()));
  }
  return child_block_srefs;
}

Array<BlockRealize> GetChildBlockRealizeOnSRefTree(const StmtSRef& parent_sref) {
  struct Collector : public StmtVisitor {
    static Array<BlockRealize> Collect(const Stmt& stmt) {
      Collector collector;
      collector(stmt);
      return std::move(collector.result_);
    }

    void VisitStmt_(const BlockRealizeNode* block_realize) final {
      result_.push_back(GetRef<BlockRealize>(block_realize));
    }

    Array<BlockRealize> result_;
  };

  if (parent_sref->stmt->IsInstance<ForNode>()) {
    const auto* loop = static_cast<const ForNode*>(parent_sref->stmt);
    return Collector::Collect(loop->body);
  } else if (parent_sref->stmt->IsInstance<BlockNode>()) {
    const auto* block = static_cast<const BlockNode*>(parent_sref->stmt);
    return Collector::Collect(block->body);
  }
  ICHECK(false) << "Unreachable";
  throw;
}

BlockRealize CheckGetSingleChildBlockRealizeOnSRefTree(const ScheduleState& self,
                                                       const StmtSRef& parent_sref) {
  class NonSingleChildBlockError : public ScheduleError {
   public:
    explicit NonSingleChildBlockError(IRModule mod, const StmtSRef& sref)
        : mod_(std::move(mod)), stmt_(GetRef<Stmt>(sref->stmt)) {
      sref_type_ = stmt_.as<BlockNode>() != nullptr ? "block" : "loop";
    }

    String FastErrorString() const final {
      std::ostringstream os;
      os << "ScheduleError: The " << sref_type_ << " is required to have only one child block";
      return os.str();
    }

    String DetailRenderTemplate() const final {
      std::ostringstream os;
      os << "The " << sref_type_ << " {0} is required to have only one child block";
      return os.str();
    }

    IRModule mod() const final { return mod_; }
    Array<ObjectRef> LocationsOfInterest() const final { return {stmt_}; }

    IRModule mod_;
    Stmt stmt_;
    String sref_type_;
  };

  Array<BlockRealize> child_block_realize = GetChildBlockRealizeOnSRefTree(parent_sref);
  if (child_block_realize.size() != 1) {
    throw NonSingleChildBlockError(self->mod, parent_sref);
  }
  return child_block_realize[0];
}

BlockRealize GetBlockRealize(const ScheduleState& self, const StmtSRef& block_sref) {
  struct BlockRealizeFinder : public StmtVisitor {
    explicit BlockRealizeFinder(const BlockNode* target_block)
        : target_block(target_block), result(nullptr) {}

    void VisitStmt(const Stmt& stmt) final {
      if (result != nullptr) {
        return;
      }
      StmtVisitor::VisitStmt(stmt);
    }

    void VisitStmt_(const BlockRealizeNode* block_realize) final {
      if (block_realize->block.get() == target_block) {
        result = block_realize;
      }
      // No need to visit recursively, since the deeper BlockRealizes must not be the result.
    }

    const BlockNode* target_block;
    const BlockRealizeNode* result;
  };

  const BlockNode* block = TVM_SREF_TO_BLOCK(block, block_sref);
  if (block_sref->parent == nullptr) {
    const PrimFuncNode* func = GetRootPrimFunc(self->mod, block, nullptr);
    return Downcast<BlockRealize>(func->body);
  } else {
    BlockRealizeFinder finder(block);
    finder(GetRef<Stmt>(block_sref->parent->stmt));
    ICHECK(finder.result != nullptr)
        << "InternalError: Cannot find the BlockRealize of block " << GetRef<Block>(block);
    return GetRef<BlockRealize>(finder.result);
  }
}

IterVarType GetLoopIterType(const StmtSRef& loop_sref) {
  const ForNode* loop = TVM_SREF_TO_FOR(loop, loop_sref);
  const Var& loop_var = loop->loop_var;
  int n_spatial = 0;
  int n_reduce = 0;
  int n_other = 0;
  auto f_visit = [&loop_var, &n_spatial, &n_reduce, &n_other](const ObjectRef& obj) -> bool {
    if (const auto* realize = obj.as<BlockRealizeNode>()) {
      const BlockNode* block = realize->block.get();
      // Number of block vars and their bindings
      ICHECK_EQ(realize->iter_values.size(), block->iter_vars.size());
      size_t n = realize->iter_values.size();
      for (size_t i = 0; i < n; ++i) {
        const IterVar& iter_var = block->iter_vars[i];
        const PrimExpr& binding = realize->iter_values[i];
        // Categorize the current block var
        int* ref = nullptr;
        if (iter_var->iter_type == IterVarType::kDataPar) {
          ref = &n_spatial;
        } else if (iter_var->iter_type == IterVarType::kCommReduce) {
          ref = &n_reduce;
        } else {
          ref = &n_other;
        }
        // Visit the binding to see if `loop_var` appears
        PostOrderVisit(binding, [&ref, &loop_var](const ObjectRef& obj) -> void {
          if (obj.same_as(loop_var)) {
            (*ref) += 1;
          }
        });
      }
      return false;
    }
    return true;
  };
  PreOrderVisit(loop->body, f_visit);
  if (n_other) {
    return IterVarType::kOpaque;
  } else if (n_spatial && n_reduce) {
    return IterVarType::kOpaque;
  } else if (n_reduce) {
    return IterVarType::kCommReduce;
  } else {
    return IterVarType::kDataPar;
  }
}

StmtSRef GetSRefLowestCommonAncestor(const Array<StmtSRef>& srefs) {
  CHECK(!srefs.empty()) << "ValueError: The input array is required to have at least one sref";

  std::unordered_map<const StmtSRefNode*, size_t> sref_visited_cnt;
  for (const StmtSRef& sref : srefs) {
    const StmtSRefNode* p = sref.get();
    while (p != nullptr) {
      ++sref_visited_cnt[p];
      p = p->parent;
    }
  }
  size_t n_sref = srefs.size();
  const StmtSRefNode* p = srefs[0].get();
  while (p != nullptr && sref_visited_cnt[p] != n_sref) {
    p = p->parent;
  }
  ICHECK(p != nullptr);
  return GetRef<StmtSRef>(p);
}

bool HasBeenMultiLevelTiled(const StmtSRef& block_sref) {
  return tir::GetAnn<String>(block_sref, tir::attr::meta_schedule_tiling_structure).defined();
}

std::pair<Array<StmtSRef>, std::vector<int>> CollectComputeLocation(const ScheduleState& self,
                                                                    const StmtSRef& block_sref) {
  Array<StmtSRef> location_srefs;
  std::vector<int> location_indices;

  // Step 1. Add the "compute-root" candidate. Add the "compute-inline" candidate if the block can
  // be inlined.
  if (CanComputeInline(self, block_sref)) {
    location_srefs.push_back(StmtSRef::InlineMark());
    location_indices.push_back(-2);
  }
  location_srefs.push_back(StmtSRef::RootMark());
  location_indices.push_back(-1);

  // Step 2. If the block has no consumer, there is no more candidate.
  Array<StmtSRef> consumers = GetConsumers(self, block_sref);
  if (consumers.empty()) {
    return std::make_pair(location_srefs, location_indices);
  }

  // Step 3. Get the deepest loop that the input block can be computed at (namely "boundary"). If
  // such a loop cannot be found, there is no more candidate and we just return.
  StmtSRef loop_boundary = consumers.size() > 1 ? GetSRefLowestCommonAncestor(consumers)
                                                : GetRef<StmtSRef>(consumers[0]->parent);
  if (loop_boundary->StmtAs<ForNode>() == nullptr) {
    return std::make_pair(location_srefs, location_indices);
  }

  // Step 4. Collect the loops outside the first consumer and locate the boundary loop. The position
  // of the boundary loop reveals the number of possible additional candidates.
  Array<StmtSRef> loop_srefs = GetLoops(consumers[0]);
  size_t lca_pos =
      std::find(loop_srefs.begin(), loop_srefs.end(), loop_boundary) - loop_srefs.begin();
  ICHECK_LT(lca_pos, loop_srefs.size());
  size_t n_candidate = lca_pos + 1;

  // Step 5. Find the position of the deepest data-parallel loop among the candidate loops. This
  // position is used for removing the unwanted candidates from the perspective of performance.
  std::vector<IterVarType> loop_iter_types;
  loop_iter_types.reserve(n_candidate);
  int i_last_datapar = -1;
  for (size_t i = 0; i < n_candidate; ++i) {
    // TODO(siyuan): improve the performance
    IterVarType iter_type = GetLoopIterType(loop_srefs[i]);
    loop_iter_types.push_back(iter_type);
    if (iter_type == IterVarType::kDataPar) {
      i_last_datapar = i;
    }
  }
  // Step 6. Check and add the candidates in turn according to the following rules:
  //  - skip the unit loops (loops with extent 1);
  //  - do not consider the data-parallel loops after a not-data-parallel loop;
  //  - do not consider the trailing not-data-parallel loops.
  location_srefs.reserve(n_candidate + 2);
  location_indices.reserve(n_candidate + 2);
  bool visited_reduce = false;
  for (size_t i = 0; i < n_candidate; ++i) {
    const int64_t* loop_extent = GetLoopIntExtent(loop_srefs[i]);
    if (loop_extent != nullptr && *loop_extent == 1) {
      continue;
    }

    if (loop_iter_types[i] == IterVarType::kDataPar) {
      if (visited_reduce) {
        break;
      }
    } else {
      visited_reduce = true;
      if (static_cast<int>(i) > i_last_datapar) {
        break;
      }
    }
    if (CanComputeAt(self, block_sref, loop_srefs[i], true)) {
      location_srefs.push_back(loop_srefs[i]);
      location_indices.push_back(i);
    }
  }

  return std::make_pair(location_srefs, location_indices);
}

/******** Producer-consumer relation ********/

Array<StmtSRef> GetProducers(const StmtSRef& block_sref, const BlockScope& scope) {
  Array<Dependency> deps = scope->GetDepsByDst(block_sref);
  Array<StmtSRef> result;
  result.reserve(deps.size());
  for (const Dependency& dep : deps) {
    result.push_back(dep->src);
  }
  return result;
}

Array<StmtSRef> GetConsumers(const StmtSRef& block_sref, const BlockScope& scope) {
  Array<Dependency> deps = scope->GetDepsBySrc(block_sref);
  Array<StmtSRef> result;
  result.reserve(deps.size());
  for (const Dependency& dep : deps) {
    result.push_back(dep->dst);
  }
  return result;
}

ProducerConsumerSplit ProducerConsumerSplit::Find(
    const ScheduleState& self, const Array<Stmt>& subtrees,
    const Array<StmtSRef>& producer_block_srefs, const Array<StmtSRef>& consumer_block_srefs,
    std::unordered_map<const BlockNode*, const BlockRealizeNode*>* block2realize) {
  class InsertionPointNotFoundError : public ScheduleError {
   public:
    explicit InsertionPointNotFoundError(IRModule mod, int last_producer_position,
                                         int first_consumer_position)
        : mod_(mod),
          last_producer_position_(last_producer_position),
          first_consumer_position_(first_consumer_position) {}

    String FastErrorString() const final {
      return "ScheduleError: Cannot find the insertion point that satisfies the producer-consumer "
             "constraint";
    }

    String DetailRenderTemplate() const final {
      return "Cannot find the insertion point that satisfies the producer-consumer constraint. In "
             "0-based indexing, the last producer appears in subtree " +
             std::to_string(last_producer_position_) +
             ", and the first consumer appears in subtree " +
             std::to_string(first_consumer_position_);
    }

    IRModule mod() const final { return mod_; }

    Array<ObjectRef> LocationsOfInterest() const final { return {}; }

   private:
    IRModule mod_;
    int last_producer_position_;
    int first_consumer_position_;
  };

  class Finder : public StmtVisitor {
   public:
    void VisitStmt_(const BlockRealizeNode* realize) final {
      const BlockNode* block = realize->block.get();
      if (block2realize_) {
        block2realize_->emplace(block, realize);
      }
      if (producer_blocks_.count(block)) {
        ++this->n_producers_visited_;
      }
      if (consumer_blocks_.count(block)) {
        ++this->n_consumers_visited_;
      }
    }

    std::unordered_map<const BlockNode*, const BlockRealizeNode*>* block2realize_;
    std::unordered_set<const StmtNode*> producer_blocks_;
    std::unordered_set<const StmtNode*> consumer_blocks_;
    int n_producers_visited_ = 0;
    int n_consumers_visited_ = 0;
  };

  Finder finder;
  finder.block2realize_ = block2realize;
  // Set up the lookup table for producers
  finder.producer_blocks_.reserve(producer_block_srefs.size());
  for (const StmtSRef& block_sref : producer_block_srefs) {
    finder.producer_blocks_.insert(block_sref->stmt);
  }
  // Set up the lookup table for consumers
  finder.consumer_blocks_.reserve(consumer_block_srefs.size());
  for (const StmtSRef& block_sref : consumer_block_srefs) {
    finder.consumer_blocks_.insert(block_sref->stmt);
  }
  // Visit the subtrees
  int n = subtrees.size();
  int last_producer_position = -1;
  int first_consumer_position = n;
  for (int i = 0; i < n; ++i) {
    int n_producers_visited_before = finder.n_producers_visited_;
    int n_consumers_visited_before = finder.n_consumers_visited_;
    finder(subtrees[i]);
    // Check if the subtree contains at least a producer
    if (finder.n_producers_visited_ != n_producers_visited_before) {
      last_producer_position = i;
    }
    // Check if the subtree contains at least a consumer
    if (finder.n_consumers_visited_ != n_consumers_visited_before) {
      if (first_consumer_position == n) {
        first_consumer_position = i;
      }
    }
  }
  if (last_producer_position >= first_consumer_position) {
    throw InsertionPointNotFoundError(self->mod, last_producer_position, first_consumer_position);
  }
  return ProducerConsumerSplit{last_producer_position,       //
                               first_consumer_position,      //
                               finder.n_producers_visited_,  //
                               finder.n_consumers_visited_};
}

/******** Block-buffer relation ********/

Buffer GetNthAccessBuffer(const ScheduleState& self, const Block& block, int n, bool is_write) {
  class BufferIndexOutOfRangeError : public ScheduleError {
   public:
    explicit BufferIndexOutOfRangeError(IRModule mod, Block block, int buffer_index, bool is_write)
        : mod_(std::move(mod)),
          block_(std::move(block)),
          buffer_index_(buffer_index),
          is_write_(is_write) {}

    String FastErrorString() const final {
      if (is_write_) {
        return "ScheduleError: The input `buffer_index` is out of range. It is required to be in "
               "range "
               "[0, num_write_regions) where `num_write_regions` is the number of buffer regions "
               "written by the block.";
      } else {
        return "ScheduleError: The input `buffer_index` is out of range. It is required to be in "
               "range "
               "[0, num_read_regions) where `num_read_regions` is the number of buffer regions "
               "read by the block.";
      }
    }

    String DetailRenderTemplate() const final {
      std::ostringstream os;
      size_t num = is_write_ ? block_->writes.size() : block_->reads.size();
      std::string access_type = is_write_ ? "write" : "read";
      os << "The block {0} has " << num << " " << access_type
         << " regions, so `buffer_index` is required to be in [0, " << num
         << "). However, the input `buffer_index` is " << buffer_index_
         << ", which is out of the expected range.";
      return os.str();
    }

    IRModule mod() const final { return mod_; }
    Array<ObjectRef> LocationsOfInterest() const final { return {block_}; }

   private:
    IRModule mod_;
    Block block_;
    int buffer_index_;
    bool is_write_;
  };

  const Array<BufferRegion>& access_region = is_write ? block->writes : block->reads;

  if (n < 0 || static_cast<int>(access_region.size()) <= n) {
    throw BufferIndexOutOfRangeError(self->mod, block, n, is_write);
  }
  return access_region[n]->buffer;
}

/******** Pattern Matcher ********/

/*!
 * \brief PrimExpr pattern matcher.
 *
 * It is different from the pattern matcher in arith/pattern_match.h, which is dedicated
 * for compile-time constant patterns. This pattern matcher can work on dynamic user-specific
 * patterns.
 *
 * The code below shows how to use the pattern matcher.
 *
 * \code
 *
 * Var x("x"), y("y");
 * // use PrimExpr to declare patterns, x, y are holes that can be filled with
 * PatternMatcher pattern_matcher(x + y);
 * // expr = C[i, j] + A[i, k] * B[k, j], which is the expr we want to match
 * pattern_matcher.Match(expr);
 *
 * if (pattern_matcher.Success()) {
 *   pattern_matcher.Eval(x) // C[i, j]
 *   pattern_matcher.Eval(y) // A[i, k] * B[k, j]
 * }
 *
 * \endcode
 */
class PatternMatcher : public ExprVisitor {
 public:
  explicit PatternMatcher(PrimExpr pattern) : pattern_(std::move(pattern)) {}

  void VisitExpr_(const VarNode* op) final {
    auto it = filled_map_.find(op);
    if (it == filled_map_.end()) {
      filled_map_[op] = expr_to_match_;
    } else {
      ExprDeepEqual equal;
      if (it->second.same_as(expr_to_match_) || equal(it->second, expr_to_match_)) return;
      match_success_ = false;
    }
  }

  void VisitExpr_(const LoadNode* op) final {
    const auto* ptr = expr_to_match_.as<LoadNode>();
    if (ptr == nullptr) {
      match_success_ = false;
    } else {
      if (!op->buffer_var.same_as(ptr->buffer_var)) {
        match_success_ = false;
      } else {
        PrimExpr tmp = expr_to_match_;
        expr_to_match_ = ptr->predicate;
        VisitExpr(op->predicate);
        expr_to_match_ = ptr->index;
        VisitExpr(op->index);
        std::swap(expr_to_match_, tmp);
      }
    }
  }

  void VisitExpr_(const LetNode* op) final {
    const auto* ptr = expr_to_match_.as<LetNode>();
    if (ptr == nullptr) {
      match_success_ = false;
    } else {
      PrimExpr tmp = expr_to_match_;
      expr_to_match_ = ptr->var;
      VisitExpr(op->var);
      expr_to_match_ = ptr->value;
      VisitExpr(op->value);
      expr_to_match_ = ptr->body;
      VisitExpr(op->body);
      std::swap(expr_to_match_, tmp);
    }
  }

  void VisitExpr_(const CallNode* op) final {
    const auto* ptr = expr_to_match_.as<CallNode>();
    if (ptr == nullptr) {
      match_success_ = false;
    } else {
      if (!op->op.same_as(ptr->op)) {
        match_success_ = false;
      } else {
        PrimExpr tmp = expr_to_match_;
        for (size_t i = 0; i < op->args.size(); ++i) {
          expr_to_match_ = ptr->args[i];
          VisitExpr(op->args[i]);
        }
        std::swap(expr_to_match_, tmp);
      }
    }
  }

#define TVM_DECLARE_PATTERN_MATCHER_BIN_OP(OpName) \
  void VisitExpr_(const OpName* op) {              \
    const auto* ptr = expr_to_match_.as<OpName>(); \
    if (ptr == nullptr) {                          \
      match_success_ = false;                      \
    } else {                                       \
      PrimExpr current = expr_to_match_;           \
      expr_to_match_ = ptr->a;                     \
      VisitExpr(op->a);                            \
      expr_to_match_ = ptr->b;                     \
      VisitExpr(op->b);                            \
      std::swap(expr_to_match_, current);          \
    }                                              \
  }

  TVM_DECLARE_PATTERN_MATCHER_BIN_OP(AddNode);
  TVM_DECLARE_PATTERN_MATCHER_BIN_OP(SubNode);
  TVM_DECLARE_PATTERN_MATCHER_BIN_OP(MulNode);
  TVM_DECLARE_PATTERN_MATCHER_BIN_OP(DivNode);
  TVM_DECLARE_PATTERN_MATCHER_BIN_OP(ModNode);
  TVM_DECLARE_PATTERN_MATCHER_BIN_OP(FloorDivNode);
  TVM_DECLARE_PATTERN_MATCHER_BIN_OP(FloorModNode);
  TVM_DECLARE_PATTERN_MATCHER_BIN_OP(MinNode);
  TVM_DECLARE_PATTERN_MATCHER_BIN_OP(MaxNode);
  TVM_DECLARE_PATTERN_MATCHER_BIN_OP(EQNode);
  TVM_DECLARE_PATTERN_MATCHER_BIN_OP(NENode);
  TVM_DECLARE_PATTERN_MATCHER_BIN_OP(LTNode);
  TVM_DECLARE_PATTERN_MATCHER_BIN_OP(LENode);
  TVM_DECLARE_PATTERN_MATCHER_BIN_OP(GTNode);
  TVM_DECLARE_PATTERN_MATCHER_BIN_OP(GENode);
  TVM_DECLARE_PATTERN_MATCHER_BIN_OP(AndNode);
  TVM_DECLARE_PATTERN_MATCHER_BIN_OP(OrNode);

  void VisitExpr_(const CastNode* op) final {
    const auto* ptr = expr_to_match_.as<CastNode>();
    if (ptr == nullptr) {
      match_success_ = false;
    } else {
      if (!runtime::TypeEqual(op->dtype, ptr->dtype)) {
        match_success_ = false;
      } else {
        PrimExpr tmp = expr_to_match_;
        expr_to_match_ = ptr->value;
        VisitExpr(op->value);
        std::swap(expr_to_match_, tmp);
      }
    }
  }

  void VisitExpr_(const NotNode* op) final {
    const auto* ptr = expr_to_match_.as<NotNode>();
    if (ptr == nullptr) {
      match_success_ = false;
    } else {
      PrimExpr tmp = expr_to_match_;
      expr_to_match_ = ptr->a;
      VisitExpr(op->a);
      std::swap(expr_to_match_, tmp);
    }
  }

  void VisitExpr_(const SelectNode* op) final {
    const auto* ptr = expr_to_match_.as<SelectNode>();
    if (ptr == nullptr) {
      match_success_ = false;
    } else {
      PrimExpr tmp = expr_to_match_;
      expr_to_match_ = ptr->condition;
      VisitExpr(op->condition);
      expr_to_match_ = ptr->true_value;
      VisitExpr(op->true_value);
      expr_to_match_ = ptr->false_value;
      VisitExpr(op->false_value);
      std::swap(expr_to_match_, tmp);
    }
  }

  void VisitExpr_(const RampNode* op) final {
    const auto* ptr = expr_to_match_.as<RampNode>();
    if (ptr == nullptr) {
      match_success_ = false;
    } else {
      if (op->lanes != ptr->lanes) {
        match_success_ = false;
      } else {
        PrimExpr tmp = expr_to_match_;
        expr_to_match_ = ptr->base;
        VisitExpr(op->base);
        expr_to_match_ = ptr->stride;
        VisitExpr(op->stride);
        std::swap(expr_to_match_, tmp);
      }
    }
  }

  void VisitExpr_(const BroadcastNode* op) final {
    const auto* ptr = expr_to_match_.as<BroadcastNode>();
    if (ptr == nullptr) {
      match_success_ = false;
    } else {
      if (op->lanes != ptr->lanes) {
        match_success_ = false;
      } else {
        PrimExpr tmp = expr_to_match_;
        expr_to_match_ = ptr->value;
        VisitExpr(op->value);
        std::swap(expr_to_match_, tmp);
      }
    }
  }

  void VisitExpr_(const ShuffleNode* op) final {
    const auto* ptr = expr_to_match_.as<ShuffleNode>();
    if (ptr == nullptr) {
      match_success_ = false;
    } else {
      if (op->vectors.size() != ptr->vectors.size() || op->indices.size() != ptr->indices.size()) {
        match_success_ = false;
      } else {
        PrimExpr tmp = expr_to_match_;
        for (size_t i = 0; i < op->indices.size(); ++i) {
          expr_to_match_ = ptr->indices[i];
          VisitExpr(op->indices[i]);
        }
        for (size_t i = 0; i < op->vectors.size(); ++i) {
          expr_to_match_ = ptr->vectors[i];
          VisitExpr(op->vectors[i]);
        }
        std::swap(expr_to_match_, tmp);
      }
    }
  }

  void VisitExpr_(const IntImmNode* op) final {
    const auto* ptr = expr_to_match_.as<IntImmNode>();
    match_success_ = ptr != nullptr && op->value == ptr->value;
  }

  void VisitExpr_(const FloatImmNode* op) final {
    const auto* ptr = expr_to_match_.as<FloatImmNode>();
    match_success_ = ptr != nullptr && op->value == ptr->value;
  }

  void VisitExpr_(const StringImmNode* op) final {
    const auto* ptr = expr_to_match_.as<StringImmNode>();
    match_success_ = ptr != nullptr && op->value == ptr->value;
  }

  void VisitExpr_(const BufferLoadNode* op) final {
    const auto* ptr = expr_to_match_.as<BufferLoadNode>();
    if (ptr == nullptr) {
      match_success_ = false;
    } else {
      if (!op->buffer.same_as(ptr->buffer) || op->indices.size() != ptr->indices.size()) {
        match_success_ = false;
      } else {
        PrimExpr tmp = expr_to_match_;
        for (size_t i = 0; i < op->indices.size(); ++i) {
          expr_to_match_ = ptr->indices[i];
          VisitExpr(op->indices[i]);
        }
        std::swap(expr_to_match_, tmp);
      }
    }
  }

  void Match(const PrimExpr& expr_to_match) {
    this->match_success_ = true;
    this->filled_map_.clear();
    this->expr_to_match_ = expr_to_match;
    this->operator()(pattern_);
  }

  PrimExpr Eval(const Var& var) {
    auto it = filled_map_.find(var.operator->());
    ICHECK(it != filled_map_.end()) << "Unknown pattern variable";
    ICHECK(match_success_) << "Match failed";
    return it->second;
  }

  bool Success() const { return match_success_; }

 private:
  bool match_success_{true};
  PrimExpr pattern_, expr_to_match_;
  std::unordered_map<const VarNode*, PrimExpr> filled_map_;
};

/******** Reduction Block Related ********/

class InitBodyNotBufferStoreError : public ScheduleError {
 public:
  explicit InitBodyNotBufferStoreError(IRModule mod, Block block, bool init_is_bufferstore,
                                       bool body_is_bufferstore)
      : mod_(std::move(mod)),
        block_(std::move(block)),
        init_is_bufferstore_(init_is_bufferstore),
        body_is_bufferstore_(body_is_bufferstore) {}

  String FastErrorString() const final {
    return "ScheduleError: The `init` and `body` of reduction block are required to be both "
           "BufferStore so that rfactor or cross-thread reduction can be applied";
  }

  String DetailRenderTemplate() const final {
    if (!init_is_bufferstore_ && !body_is_bufferstore_) {
      return "The `init` and `body` of block {0} are required to be BufferStore so that rfactor or "
             "cross-thread reduction can be applied";
    } else if (!init_is_bufferstore_) {
      return "The `init` of block {0} is required to be BufferStore so that rfactor or cross-thread"
             " reduction can be applied";
    } else {
      ICHECK(!body_is_bufferstore_);
      return "The `body` of block {0} is required to be BufferStore so that rfactor or cross-thread"
             " reduction can be applied";
    }
  }

  IRModule mod() const final { return mod_; }
  Array<ObjectRef> LocationsOfInterest() const final { return {block_}; }

  IRModule mod_;
  Block block_;
  bool init_is_bufferstore_;
  bool body_is_bufferstore_;
};

class InitBodyNotSameBufferAccessError : public ScheduleError {
 public:
  explicit InitBodyNotSameBufferAccessError(IRModule mod, Block block)
      : mod_(std::move(mod)), block_(std::move(block)) {}

  String FastErrorString() const final {
    return "ScheduleError: The `init` and `body` of the reduction block are required to have the "
           "same buffer access pattern";
  }

  String DetailRenderTemplate() const final {
    std::ostringstream os;
    const auto* init = block_->init.as<BufferStoreNode>();
    const auto* update = block_->body.as<BufferStoreNode>();
    os << "The `init` and `body` of the block {0} is required to have the same buffer access "
          "pattern. However, in block {0} the `init` writes to "
       << init->buffer->name << init->indices << ", and the `body` writes to "
       << update->buffer->name << update->indices;
    return os.str();
  }

  IRModule mod() const final { return mod_; }
  Array<ObjectRef> LocationsOfInterest() const final { return {block_}; }

  IRModule mod_;
  Block block_;
};

std::pair<BufferStore, BufferStore> GetBufferStoresFromReductionBlock(
    const Optional<ScheduleState>& self, const Block& block) {
  static constexpr const char* error_str1 =
      "ValueError: The `init` and `body` of the reduction block are required to be both "
      "BufferStore so that rfactor or cross-thread reduction can be applied. However, a reduction "
      "block that doesn't meet this requirement is ";
  static constexpr const char* error_str2 =
      "ValueError: The `init` and `body` of the reduction block are required to have the same "
      "buffer access pattern so that rfactor or cross-thread reduction can be applied. However, a "
      "reduction block that doesn't meet this requirement is ";

  const auto* init = block->init.as<BufferStoreNode>();
  const auto* body = block->body.as<BufferStoreNode>();
  if (!(init && body)) {
    if (self.defined()) {
      throw InitBodyNotBufferStoreError(self.value()->mod, block, init != nullptr, body != nullptr);
    } else {
      LOG(FATAL) << error_str1 << block;
    }
  }
  if (!init->buffer.same_as(body->buffer)) {
    if (self.defined()) {
      throw InitBodyNotSameBufferAccessError(self.value()->mod, block);
    } else {
      LOG(FATAL) << error_str2 << block;
    }
  }
  int ndim = static_cast<int>(init->buffer->shape.size());
  for (int i = 0; i < ndim; ++i) {
    if (!ExprDeepEqual()(init->indices[i], body->indices[i])) {
      if (self.defined()) {
        throw InitBodyNotSameBufferAccessError(self.value()->mod, block);
      } else {
        LOG(FATAL) << error_str2 << block;
      }
    }
  }
  return std::make_pair(GetRef<BufferStore>(init), GetRef<BufferStore>(body));
}

bool ContainsOnlyDataParAndReductionBlockIter(const Array<IterVar>& iters) {
  for (const IterVar& iter_var : iters) {
    if (iter_var->iter_type != kDataPar && iter_var->iter_type != kCommReduce) {
      return false;
    }
  }
  return true;
}

bool ReductionIterNotIndexOutputBuffer(const Block& block) {
  // Step 1. Collect the reduction block iters.
  std::unordered_set<const VarNode*> reduction_block_iters;
  reduction_block_iters.reserve(block->iter_vars.size());
  for (const IterVar& iter_var : block->iter_vars) {
    if (iter_var->iter_type == kCommReduce) {
      reduction_block_iters.insert(iter_var->var.get());
    }
  }
  // Step 2. Check if the reduction block iters are used to index the output buffer.
  std::unordered_set<const BufferNode*> buffer_written;
  buffer_written.reserve(block->writes.size());
  for (const BufferRegion& write_region : block->writes) {
    buffer_written.insert(write_region->buffer.get());
  }
  auto f_uses_reduction_block_var = [&](const PrimExpr& expr) -> bool {
    return UsesVar(expr, [&](const VarNode* var) {  //
      return reduction_block_iters.count(var);
    });
  };
  bool affected = false;
  PreOrderVisit(block->body, [&](const ObjectRef& obj) {
    if (affected) {
      return false;
    }
    const auto* store = obj.as<BufferStoreNode>();
    if (!store) {
      return true;
    }
    ICHECK(buffer_written.count(store->buffer.get()))
        << "ValueError: The buffer \"" << store->buffer
        << "\" is written in the block but is not in the block's signature";
    for (const PrimExpr& index : store->indices) {
      if (f_uses_reduction_block_var(index)) {
        affected = true;
        return false;
      }
    }
    return false;
  });
  return !affected;
}

class NoMatchedReducerError : public ScheduleError {
 public:
  explicit NoMatchedReducerError(IRModule mod, PrimExpr identity, BufferStore combiner)
      : mod_(std::move(mod)), identity_(std::move(identity)), combiner_(std::move(combiner)) {}

  String FastErrorString() const final {
    return "ScheduleError: No matched reducer for the identity and the combiner of this reduction "
           "block. So rfactor and cross-thread reduction cannot be applied.";
  }

  String DetailRenderTemplate() const final {
    std::ostringstream os;
    os << "No matched reducer for identity " << identity_ << " and combiner " << combiner_
       << "In this case rfactor cannot be applied. You can check tvm::tir::ReducerRegistry for "
          "default reducers or registering new reducers.";
    return os.str();
  }

  IRModule mod() const final { return mod_; }
  Array<ObjectRef> LocationsOfInterest() const final { return {}; }

  IRModule mod_;
  PrimExpr identity_;
  BufferStore combiner_;
};

std::tuple<CommReducer, PrimExpr, PrimExpr> GetReducerAndCombinerLhsRhs(
    const Optional<ScheduleState>& self, const PrimExpr& identity, const BufferStore& combiner) {
  CommReducer reducer{nullptr};
  PrimExpr combiner_lhs{nullptr}, combiner_rhs{nullptr};
  bool matched = FromIdentityCombiner(identity, combiner, &reducer, &combiner_lhs, &combiner_rhs);
  if (!matched) {
    if (self.defined()) {
      throw NoMatchedReducerError(self.value()->mod, identity, combiner);
    } else {
      LOG(FATAL) << "ValueError: No matched reducer for the identity and the combiner of the "
                    "reduction block. So rfactor and cross-thread reduction cannot be applied.";
    }
  }
  return std::make_tuple(std::move(reducer), std::move(combiner_lhs), std::move(combiner_rhs));
}

/******** Commutative Reducer ********/

bool MatchReducer(const CommReducer& reducer, const PrimExpr& identity, const PrimExpr& combiner,
                  const BufferLoad& load, PrimExpr* lhs, PrimExpr* rhs) {
  if (!ExprDeepEqual()(reducer->identity_element[0], identity)) {
    return false;
  }
  PatternMatcher pattern_matcher(reducer->result[0]);
  pattern_matcher.Match(combiner);
  if (pattern_matcher.Success()) {
    PrimExpr lhs_tmp = pattern_matcher.Eval(reducer->lhs[0]);
    PrimExpr rhs_tmp = pattern_matcher.Eval(reducer->rhs[0]);
    if (ExprDeepEqual()(load, lhs_tmp)) {
      *lhs = std::move(lhs_tmp);
      *rhs = std::move(rhs_tmp);
    }
    return true;
  }
  return false;
}

bool FromIdentityCombiner(const PrimExpr& identity, const BufferStore& combiner,
                          CommReducer* result_reducer, PrimExpr* lhs, PrimExpr* rhs) {
  BufferLoad load(combiner->buffer, combiner->indices);
  // Check reduction patterns.
  for (const TypedPackedFunc<CommReducer(DataType)>& reducer_getter : GetReducerGetters()) {
    CommReducer reducer = reducer_getter(identity.dtype());
    if (MatchReducer(reducer, identity, combiner->value, load, lhs, rhs)) {
      *result_reducer = std::move(reducer);
      return true;
    }
  }
  return false;
}

/******** SRef Tree Related ********/

StmtSRef GetSRefTreeRoot(const StmtSRef& sref) {
  const StmtSRefNode* p = sref.get();
  for (; p->parent != nullptr; p = p->parent) {
  }
  return GetRef<StmtSRef>(p);
}

<<<<<<< HEAD
=======
/******** Misc ********/

bool HasOp(const Stmt& stmt, const Array<Op>& ops) {
  std::unordered_set<const Object*> op_set;
  op_set.reserve(ops.size());
  for (const Op& op : ops) {
    op_set.insert(op.operator->());
  }
  bool found = false;
  PreOrderVisit(stmt, [&found, &op_set](const ObjectRef& obj) -> bool {
    if (found) {
      return false;
    }
    if (const auto* call = obj.as<CallNode>()) {
      if (op_set.count(call->op.operator->())) {
        found = true;
      }
    }
    return !found;
  });
  return found;
}

bool HasIfThenElse(const Stmt& stmt) {
  bool has_branch = false;
  auto f_visit = [&has_branch](const ObjectRef& obj) -> bool {
    if (has_branch) {
      // stop visiting
      return false;
    }
    if (const auto* realize = obj.as<BlockRealizeNode>()) {
      // Case 1: BlockRealize
      if (!is_one(realize->predicate)) {
        has_branch = true;
      }
    } else if (obj->IsInstance<IfThenElseNode>() || obj->IsInstance<SelectNode>()) {
      // Case 2: IfThenElse / Select
      has_branch = true;
    } else if (const auto* call = obj.as<CallNode>()) {
      // Case 3: Call the `if_then_else` operator
      static const Op& op_if_then_else = Op::Get("tir.if_then_else");
      if (call->op.same_as(op_if_then_else)) {
        has_branch = true;
      }
    }
    return !has_branch;
  };
  PreOrderVisit(stmt, f_visit);
  return has_branch;
}

std::tuple</*exists=*/bool,
           /*surjective=*/bool,
           /*injective=*/bool,
           /*ordered=*/bool,
           /*no_const_read=*/bool,
           /*no_shift_read=*/bool>
AnalyzeReadWritePattern(const BufferRegion& read_region, const BufferRegion& write_region) {
  static constexpr const std::tuple<bool, bool, bool, bool, bool, bool> kNotExist =
      std::make_tuple(false, false, false, false, false, false);
  // Step 1. Extract the write indices
  int w_dim = write_region->buffer->shape.size();
  std::unordered_map<const VarNode*, int> var2idx;
  var2idx.reserve(w_dim);
  for (int i = 0; i < w_dim; ++i) {
    const Range& dom = write_region->region[i];
    if (as_const_int(dom->extent) == nullptr) {
      return kNotExist;
    }
    if (const auto* v = dom->min.as<VarNode>()) {
      var2idx.emplace(v, i);
    } else {
      return kNotExist;
    }
  }
  // Step 2. Map each read index to a write index
  bool no_const_read = true;
  bool no_shift_read = true;
  int r_dim = read_region->buffer->shape.size();
  std::vector<int> mapped(r_dim, -1);
  for (int i = 0; i < r_dim; ++i) {
    const Range& dom = read_region->region[i];
    if (as_const_int(dom->extent) == nullptr) {
      return kNotExist;
    }
    // Case 1. Read index is a constant
    if (as_const_int(dom->min) != nullptr) {
      no_const_read = false;
      continue;
    }
    // Case 2. Read index cannot be recognized as `var +/- const`
    // where `var` is a write index and `const` is an optional constant shift
    Optional<IntImm> opt_const = NullOpt;
    const VarNode* var =
        static_cast<const VarNode*>(AnalyzeVarWithShift(dom->min, &opt_const).get());
    if (var == nullptr || !var2idx.count(var)) {
      return kNotExist;
    }
    // Case 3. Read index is `var +/- const`
    mapped[i] = var2idx.at(var);
    if (opt_const.defined()) {
      no_shift_read = false;
    }
  }
  // Step 3. Check if the mapping is ordered, and count how many times each var is mapped
  std::vector<int> mapped_counter(w_dim, 0);
  bool ordered = true;
  int last_mapped = -1;
  for (int i : mapped) {
    if (i != -1) {
      ++mapped_counter[i];
      if (last_mapped != -1 && last_mapped > i) {
        ordered = false;
      }
      last_mapped = i;
    }
  }
  // Step 4. Check if the mapping is surjective or injective
  // Surjective: each write index is mapped at least once
  // Injective: each write index is mapped at most once
  bool surjective = true;
  bool injective = true;
  for (int cnt : mapped_counter) {
    if (cnt == 0) {
      surjective = false;
    } else if (cnt >= 2) {
      injective = false;
    }
  }
  return std::make_tuple(/*exist=*/true, surjective, injective, ordered, no_const_read,
                         no_shift_read);
}

>>>>>>> 174d09ee
/******** Storage Scope ********/

void CheckStorageScope(const ScheduleState& self, String storage_scope) {
  class InvalidStorageScopeError : public ScheduleError {
   public:
    explicit InvalidStorageScopeError(IRModule mod, String storage_scope)
        : mod_(std::move(mod)), storage_scope_(std::move(storage_scope)) {}

    String FastErrorString() const final {
      return "ScheduleError: The input storage scope is invalid";
    }

    String DetailRenderTemplate() const final {
      return "The input storage scope \"" + storage_scope_ + "\" is invalid.";
    }

    Array<ObjectRef> LocationsOfInterest() const final { return {}; }
    IRModule mod() const final { return mod_; }

   private:
    IRModule mod_;
    String storage_scope_;
  };

  try {
    runtime::StorageScope::Create(std::string(storage_scope));
  } catch (...) {
    throw InvalidStorageScopeError(self->mod, std::move(storage_scope));
  }
}

<<<<<<< HEAD
=======
bool IsSpatial(const StmtSRef& block_sref) {
  const BlockNode* block = TVM_SREF_TO_BLOCK(block, block_sref);
  for (const IterVar& iter_var : block->iter_vars) {
    if (iter_var->iter_type != IterVarType::kDataPar) {
      return false;
    }
  }
  return true;
}

bool IsTrivialBinding(const ScheduleState& self, const StmtSRef& block_sref) {
  const BlockNode* block = TVM_SREF_TO_BLOCK(block, block_sref);
  Array<StmtSRef> loops = GetLoops(block_sref);
  Array<PrimExpr> binds = GetBlockRealize(self, block_sref)->iter_values;
  if (loops.size() != binds.size()) {
    return false;
  }
  for (int i = 0, n = loops.size(); i < n; ++i) {
    const ForNode* loop = TVM_SREF_TO_FOR(loop, loops[i]);
    if (binds[i].get() != loop->loop_var.get()) {
      return false;
    }
  }
  return true;
}

bool NeedsMultiLevelTiling(const ScheduleState& self, const StmtSRef& block_sref) {
  const BlockNode* block = TVM_SREF_TO_BLOCK(block, block_sref);
  if (block->writes.size() != 1 || block->reads.empty() || IsSpatial(block_sref) ||
      !IsTrivialBinding(self, block_sref)) {
    return false;
  }
  const BufferNode* write_buffer = block->writes[0]->buffer.get();
  // Step 1. Sort out spatial block variables
  std::vector<const VarNode*> spatial_block_vars;
  spatial_block_vars.reserve(block->iter_vars.size());
  for (const IterVar& block_var : block->iter_vars) {
    if (block_var->iter_type == IterVarType::kDataPar) {
      spatial_block_vars.push_back(block_var->var.get());
    }
  }
  // Step 2. Enumerate each read region, check the number of block vars that are not used
  // to index the read region
  int total_unused_block_vars = 0;
  std::unordered_set<const BufferNode*> read_buffers;
  read_buffers.reserve(block->reads.size());
  for (const BufferRegion& buffer_region : block->reads) {
    const BufferNode* buffer = buffer_region->buffer.get();
    const Array<Range>& regions = buffer_region->region;
    // Step 2.1. Duplication of read buffers are not allowed
    if (read_buffers.insert(buffer).second == false) {
      return false;
    }
    // Step 2.2. Skip the reduction buffer
    if (buffer == write_buffer) {
      continue;
    }
    // Step 2.3. Collect the block vars that are used to index the read region
    std::unordered_set<const VarNode*> vars;
    for (const Range& range : regions) {
      if (as_const_int(range->extent) == nullptr) {
        return false;
      }
      for (const Var& var : UndefinedVars(range->min)) {
        vars.insert(var.get());
      }
    }
    // Step 2.4. Check if the block vars are not used to index the read region
    int n_unused_block_vars = 0;
    for (const VarNode* block_var : spatial_block_vars) {
      if (vars.count(block_var) == 0) {
        ++n_unused_block_vars;
      }
    }
    total_unused_block_vars += n_unused_block_vars;
  }
  return total_unused_block_vars >= 1;
}

std::pair<int64_t, int64_t> GetCumulativeSpaceAndReductionLength(const tir::ScheduleState& self,
                                                                 const tir::StmtSRef& block_sref) {
  Array<tir::StmtSRef> loops = tir::GetLoops(block_sref);
  int64_t cum_space_len = 1, cum_reduce_len = 1;
  /*
   * Return (-1, -1) if
   *   1. there is some loop with type other than kDataPar and kCommReduce;
   *   2. there is some loop which is dynamic.
   */
  for (const tir::StmtSRef& loop_sref : loops) {
    tir::IterVarType type = GetLoopIterType(loop_sref);
    if (type == tir::kDataPar) {
      const int64_t* extent = GetLoopIntExtent(loop_sref);
      if (*extent != -1) {
        cum_space_len *= *extent;
      } else {
        return std::make_pair(-1, -1);
      }
    } else if (type == tir::kCommReduce) {
      const int64_t* extent = GetLoopIntExtent(loop_sref);
      if (*extent != -1) {
        cum_reduce_len *= *extent;
      } else {
        return std::make_pair(-1, -1);
      }
    } else {
      return std::make_pair(-1, -1);
    }
  }
  return std::make_pair(cum_space_len, cum_reduce_len);
}

bool NeedsRFactorOrCrossThreadReduction(const tir::ScheduleState& self,   //
                                        const tir::StmtSRef& block_sref,  //
                                        int64_t max_parallel_extent,      //
                                        int64_t max_parallel_basic) {
  const BlockNode* block = TVM_SREF_TO_BLOCK(block, block_sref);
  Array<tir::StmtSRef> loops = tir::GetLoops(block_sref);

  // Cond 1. The block has only one write buffer
  if (block->writes.size() != 1) {
    return false;
  }

  // Cond 2. The block is a reduction block and has trivial binding.
  const StmtSRef& scope_sref = GetScopeRoot(self, block_sref,
                                            /*require_stage_pipeline=*/false);
  if (!IsReductionBlock(self, block_sref, scope_sref)  //
      || !IsTrivialBinding(self, block_sref)           //
      || HasBeenMultiLevelTiled(block_sref)) {
    return false;
  }

  // Cond 3. Every the loop axis must be either spatial axis or reduction axis.
  for (const tir::StmtSRef& loop_sref : loops) {
    const tir::IterVarType& type = GetLoopIterType(loop_sref);
    if (type != tir::kDataPar && type != tir::kCommReduce) {
      return false;
    }
  }

  // Cond 4. Whether there is at least one reduction loop.
  // Cond 5. The loops are continuous, and the body of the innermost loop is exactly the block.
  bool has_reduction_loop = false;
  for (size_t i = 0; i < loops.size(); ++i) {
    // Cond 4.
    if (GetLoopIterType(loops[i]) == tir::kCommReduce) {
      has_reduction_loop = true;
    }

    // Cond 5.
    const ForNode* loop_i = TVM_SREF_TO_FOR(loop_i, loops[i]);
    if (i < loops.size() - 1) {
      const ForNode* loop_i1 = TVM_SREF_TO_FOR(loop_i1, loops[i + 1]);
      if (loop_i->body.get() != loop_i1) {
        return false;
      }
    } else {
      const auto* block_realize = loop_i->body.as<tir::BlockRealizeNode>();
      if (!block_realize || block_realize->block.get() != block) {
        return false;
      }
    }
  }
  if (!has_reduction_loop) {
    return false;
  }

  // Cond 6. Can successfully calculating the cumulative loop length.
  int64_t cum_space_len, cum_reduce_len;
  std::tie(cum_space_len, cum_reduce_len) = GetCumulativeSpaceAndReductionLength(self, block_sref);
  if (cum_space_len == -1 || cum_reduce_len == -1) {
    return false;
  }

  // Cond 7.
  if (NeedsMultiLevelTiling(self, block_sref)) {
    // Do not use rfactor/cross-thread-reduction if we have enough parallelism on spatial loops.
    return !(cum_space_len >= cum_reduce_len || cum_space_len > max_parallel_extent);
  } else if (cum_reduce_len > 1) {
    // Always try rfactor/cross-thread-reduction for other reduction blocks.
    return cum_reduce_len > max_parallel_basic;
  } else {
    return false;
  }
}

>>>>>>> 174d09ee
}  // namespace tir
}  // namespace tvm<|MERGE_RESOLUTION|>--- conflicted
+++ resolved
@@ -109,17 +109,6 @@
       throw NotStagePipelineError(self->mod, GetRef<Block>(block));
     }
   }
-<<<<<<< HEAD
-  // Step 3. Handle `require_subtree_compact_dataflow`
-  if (require_subtree_compact_dataflow) {
-    Array<StmtSRef> child_block_srefs = GetChildBlockSRefOnSRefTree(self, scope_root_subtree);
-    for (const StmtSRef& block_sref : child_block_srefs) {
-      if (!IsCompleteBlock(self, block_sref, scope_root_sref) &&
-          !IsReductionBlock(self, block_sref, scope_root_sref)) {
-        const BlockNode* block = TVM_SREF_TO_BLOCK(block, block_sref);
-        throw NotCompactDataFlowError(self->mod, GetRef<Stmt>(scope_root_subtree->stmt),
-                                      GetRef<Block>(block));
-=======
   return scope_root_sref;
 }
 
@@ -145,7 +134,6 @@
             vars->insert(var);
           }
         });
->>>>>>> 174d09ee
       }
     }
 
@@ -1567,8 +1555,6 @@
   return GetRef<StmtSRef>(p);
 }
 
-<<<<<<< HEAD
-=======
 /******** Misc ********/
 
 bool HasOp(const Stmt& stmt, const Array<Op>& ops) {
@@ -1702,7 +1688,6 @@
                          no_shift_read);
 }
 
->>>>>>> 174d09ee
 /******** Storage Scope ********/
 
 void CheckStorageScope(const ScheduleState& self, String storage_scope) {
@@ -1734,8 +1719,6 @@
   }
 }
 
-<<<<<<< HEAD
-=======
 bool IsSpatial(const StmtSRef& block_sref) {
   const BlockNode* block = TVM_SREF_TO_BLOCK(block, block_sref);
   for (const IterVar& iter_var : block->iter_vars) {
@@ -1922,6 +1905,5 @@
   }
 }
 
->>>>>>> 174d09ee
 }  // namespace tir
 }  // namespace tvm