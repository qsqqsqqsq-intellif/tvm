/*
 * Licensed to the Apache Software Foundation (ASF) under one
 * or more contributor license agreements.  See the NOTICE file
 * distributed with this work for additional information
 * regarding copyright ownership.  The ASF licenses this file
 * to you under the Apache License, Version 2.0 (the
 * "License"); you may not use this file except in compliance
 * with the License.  You may obtain a copy of the License at
 *
 *   http://www.apache.org/licenses/LICENSE-2.0
 *
 * Unless required by applicable law or agreed to in writing,
 * software distributed under the License is distributed on an
 * "AS IS" BASIS, WITHOUT WARRANTIES OR CONDITIONS OF ANY
 * KIND, either express or implied.  See the License for the
 * specific language governing permissions and limitations
 * under the License.
 */

/*!
 * \file ir_utils.cc
 * \brief Helper functions to construct and compose IR nodes.
 */
#include "ir_utils.h"

#include <tvm/arith/analyzer.h>
#include <tvm/arith/int_solver.h>
#include <tvm/tir/stmt_functor.h>

#include <unordered_map>
#include <unordered_set>
#include <utility>

namespace tvm {
namespace tir {

Stmt MergeNest(const std::vector<Stmt>& nest, Stmt body) {
  // use reverse iteration
  for (auto ri = nest.rbegin(); ri != nest.rend(); ++ri) {
    Stmt s = *ri;
    if (const auto* for_ = s.as<ForNode>()) {
      auto n = make_object<ForNode>(*for_);
      ICHECK(is_no_op(n->body));
      n->body = body;
      body = Stmt(n);
    } else if (const auto* let = s.as<LetStmtNode>()) {
      auto n = make_object<LetStmtNode>(*let);
      ICHECK(is_no_op(n->body));
      n->body = body;
      body = Stmt(n);
    } else if (const auto* attr = s.as<AttrStmtNode>()) {
      auto n = make_object<AttrStmtNode>(*attr);
      ICHECK(is_no_op(n->body));
      n->body = body;
      body = Stmt(n);
    } else if (const auto* ite = s.as<IfThenElseNode>()) {
      auto n = make_object<IfThenElseNode>(*ite);
      ICHECK(is_no_op(n->then_case));
      ICHECK(!n->else_case.defined());
      n->then_case = body;
      body = Stmt(n);
    } else if (const auto* seq = s.as<SeqStmtNode>()) {
      auto n = make_object<SeqStmtNode>(*seq);
      ICHECK(n->size() != 0 && is_no_op(n->seq[n->size() - 1]));
      n->seq.Set(n->size() - 1, body);
      body = Stmt(n);
    } else if (const auto* assert_ = s.as<AssertStmtNode>()) {
      auto n = make_object<AssertStmtNode>(*assert_);
      ICHECK(is_no_op(n->body));
      n->body = body;
      body = Stmt(n);
    } else if (const auto* alloc = s.as<AllocateNode>()) {
      auto n = make_object<AllocateNode>(*alloc);
      ICHECK(is_no_op(n->body));
      n->body = body;
      body = Stmt(n);
    } else {
      LOG(FATAL) << "not supported nest type";
    }
  }
  return body;
}

Stmt MergeNest(const std::vector<std::vector<Stmt>>& nest, Stmt body) {
  for (auto ri = nest.rbegin(); ri != nest.rend(); ++ri) {
    body = MergeNest(*ri, body);
  }
  return body;
}

class IRConvertSSA final : public StmtExprMutator {
 public:
  PrimExpr VisitExpr_(const VarNode* op) final {
    if (scope_.count(op) && !scope_[op].empty()) {
      return scope_[op].back();
    } else {
      return GetRef<PrimExpr>(op);
    }
  }
  PrimExpr VisitExpr_(const LetNode* op) final {
    const Var& v = op->var;
    if (defined_.count(v.get())) {
      PrimExpr value = this->VisitExpr(op->value);
      ScopedRedefine redefine(this, v);
      PrimExpr body = this->VisitExpr(op->body);
      return Let(redefine.new_var, value, body);
    } else {
      defined_.insert(v.get());
      return StmtExprMutator::VisitExpr_(op);
    }
  }

  PrimExpr VisitExpr_(const LoadNode* op) final {
    LOG(FATAL) << "Unexpected use of deprecated LoadNode.  Please use BufferLoadNode instead.";
    return PrimExpr();
  }

  Stmt VisitStmt_(const StoreNode* op) final {
    LOG(FATAL) << "Unexpected use of deprecated StoreNode.  Please use BufferStoreNode instead.";
    return Stmt();
  }

  PrimExpr VisitExpr_(const BufferLoadNode* op) final {
    auto node = Downcast<BufferLoad>(StmtExprMutator::VisitExpr_(op));
    auto output = VisitBufferAccess(std::move(node));
    return std::move(output);
  }

  Stmt VisitStmt_(const BufferStoreNode* op) final {
    auto node = Downcast<BufferStore>(StmtExprMutator::VisitStmt_(op));
    auto output = VisitBufferAccess(std::move(node));
    return std::move(output);
  }

  template <typename Node>
  Node VisitBufferAccess(Node node) {
    Buffer new_buf = GetRemappedBuffer(node->buffer);
    if (!new_buf.same_as(node->buffer)) {
      auto writer = node.CopyOnWrite();
      writer->buffer = new_buf;
    }

    return node;
  }

  Buffer GetRemappedBuffer(Buffer buf) {
    // Determine the buffer var that should be in the updated buffer,
    // given the current scope.  If no redefines are present, then the
    // buffer var is unchanged.
    Var new_buffer_var = buf->data;
    auto var_it = scope_.find(buf->data.get());
    if (var_it != scope_.end() && !var_it->second.empty()) {
      new_buffer_var = var_it->second.back();
    }

    // If no mapping is required, return the original buffer.
    if (new_buffer_var.same_as(buf->data)) {
      return buf;
    }

    // If the current scope already has a mapping of this buffer, use
    // the mapped buffer.
    auto key = buf.get();
    std::vector<Buffer>& buffers = buf_remap_[key];
    if (buffers.size() && buffers.back()->data.same_as(new_buffer_var)) {
      return buffers.back();
    }

    // Otherwise, make and return a new buffer object that uses the
    // new buffer, pushing it onto the scoped stack of existing
    // buffers.  This will be popped when the new_buffer_var
    // redefinition is popped.
    Buffer new_buf(new_buffer_var, buf->dtype, buf->shape, buf->strides, buf->elem_offset,
                   buf->name, buf->data_alignment, buf->offset_factor, buf->buffer_type,
                   buf->axis_separators, buf->span);
    buffers.push_back(new_buf);
    return new_buf;
  }

  Stmt VisitStmt_(const LetStmtNode* op) final {
    const Var& v = op->var;
    if (defined_.count(v.get())) {
      PrimExpr value = this->VisitExpr(op->value);
      ScopedRedefine redefine(this, v);
      Stmt body = this->VisitStmt(op->body);
      return LetStmt(redefine.new_var, value, body);
    } else {
      defined_.insert(v.get());
      return StmtExprMutator::VisitStmt_(op);
    }
  }
  Stmt VisitStmt_(const ForNode* op) final {
    const Var& v = op->loop_var;
    if (defined_.count(v.get())) {
      ScopedRedefine redefine(this, v);
      Stmt stmt = StmtExprMutator::VisitStmt_(op);
      op = stmt.as<ForNode>();
      return For(redefine.new_var, op->min, op->extent, op->kind, op->body, op->thread_binding,
                 op->annotations);
    } else {
      defined_.insert(v.get());
      return StmtExprMutator::VisitStmt_(op);
    }
  }
  Stmt VisitStmt_(const AllocateNode* op) final {
    const Var& v = op->buffer_var;
    if (defined_.count(v.get())) {
      ScopedRedefine redefine(this, v);
      Stmt stmt = StmtExprMutator::VisitStmt_(op);
      op = stmt.as<AllocateNode>();
      return Allocate(redefine.new_var, op->dtype, op->extents, op->condition, op->body);
    } else {
      defined_.insert(v.get());
      return StmtExprMutator::VisitStmt_(op);
    }
  }
  Stmt VisitStmt_(const AttrStmtNode* op) final {
    if (const VarNode* v = op->node.as<VarNode>()) {
      Stmt stmt = StmtExprMutator::VisitStmt_(op);
      op = stmt.as<AttrStmtNode>();
      if (scope_.count(v) && scope_[v].size() != 0) {
        return AttrStmt(scope_[v].back(), op->attr_key, op->value, op->body);
      } else {
        return stmt;
      }
    } else {
      return StmtExprMutator::VisitStmt_(op);
    }
  }
  Stmt VisitStmt_(const BlockNode* op) final {
    bool need_update = false;
    std::vector<IterVar> new_iter_vars;
    std::vector<const VarNode*> scoped_vars;
    for (IterVar iter_var : op->iter_vars) {
      Var v = iter_var->var;
      Range dom = iter_var->dom;
      auto new_min = VisitExpr(dom->min);
      auto new_ext = VisitExpr(dom->extent);
      if (!new_min.same_as(dom->min) || !new_ext.same_as(dom->extent)) {
        iter_var.CopyOnWrite()->dom = Range(new_min, new_ext, iter_var->span);
        need_update = true;
      }
      if (defined_.count(v.get())) {
        Var new_var(v->name_hint, v.dtype());
        iter_var.CopyOnWrite()->var = new_var;
        scope_[v.get()].push_back(new_var);
        scoped_vars.push_back(v.get());
        need_update = true;
      } else {
        defined_.insert(v.get());
      }
      new_iter_vars.push_back(iter_var);
    }
    // rename block
    std::string block_name = op->name_hint;
    auto name_cnt_iter = block_name_cnt_.find(block_name);
    if (name_cnt_iter != block_name_cnt_.end()) {
      size_t cnt = name_cnt_iter->second;
      std::string new_name = block_name + "_" + std::to_string(cnt);
      while (block_name_cnt_.find(new_name) != block_name_cnt_.end()) {
        cnt += 1;
        new_name = block_name + "_" + std::to_string(cnt);
      }
      name_cnt_iter->second = cnt;
      block_name = new_name;
      block_name_cnt_[new_name] = 1;
      need_update = true;
    } else {
      block_name_cnt_.insert(name_cnt_iter, {block_name, 1});
    }
    if (need_update) {
      Stmt stmt = StmtExprMutator::VisitStmt_(op);
      for (auto vn : scoped_vars) {
        scope_[vn].pop_back();
      }
      auto n = CopyOnWrite(stmt.as<BlockNode>());
      n->iter_vars = new_iter_vars;
      n->name_hint = block_name;
      return Block(n);
    } else {
      return StmtExprMutator::VisitStmt_(op);
    }
  }

 private:
  struct ScopedRedefine {
    ScopedRedefine(IRConvertSSA* parent, Var old_var) : parent(parent), old_var(old_var) {
      if (old_var->type_annotation.defined()) {
        new_var = Var(old_var->name_hint, old_var->type_annotation);
      } else {
        new_var = Var(old_var->name_hint, old_var->dtype);
      }
      parent->scope_[old_var.get()].push_back(new_var);
    }

    ~ScopedRedefine() {
      parent->scope_[old_var.get()].pop_back();
      for (auto& kv : parent->buf_remap_) {
        std::vector<Buffer>& buffers = kv.second;
        if (buffers.size() && (buffers.back()->data.get() == new_var.get())) {
          buffers.pop_back();
        }
      }
    }

    IRConvertSSA* parent;
    Var old_var;
    Var new_var;
  };

  std::unordered_map<const VarNode*, std::vector<Var>> scope_;
  std::unordered_set<const VarNode*> defined_;
<<<<<<< HEAD
  std::unordered_map<std::string, size_t> block_name_cnt_;
=======
  std::unordered_map<const BufferNode*, std::vector<Buffer>> buf_remap_;
>>>>>>> 174d09ee
};

Stmt ConvertSSA(Stmt stmt) { return IRConvertSSA()(std::move(stmt)); }

String GetPtrStorageScope(Var buffer_var) {
  const auto* ptr_type = buffer_var->type_annotation.as<PointerTypeNode>();
  ICHECK(ptr_type) << "The provided variable is not of pointer type";
  return ptr_type->storage_scope;
}

Array<PrimExpr> ConvertIndices(const MatchBufferRegion& match_buffer,
                               const Array<PrimExpr>& indices) {
  const Buffer& target = match_buffer->buffer;
  const BufferRegion& source = match_buffer->source;
  ICHECK_EQ(indices.size(), target->shape.size());

  arith::Analyzer analyzer;
  Array<PrimExpr> result;
  result.reserve(source->region.size());
  size_t offset = source->region.size() - indices.size();
  for (size_t i = 0; i < offset; ++i) {
    const Range& range = source->region[i];
    ICHECK(analyzer.CanProve(range->extent == 1));
    result.push_back(range->min);
  }
  for (size_t i = 0; i < indices.size(); ++i) {
    const Range& range = source->region[i + offset];
    const PrimExpr& index = indices[i];
    result.push_back(range->min + index);
  }
  return result;
}

Region ConvertRegion(const MatchBufferRegion& match_buffer, const Region& region) {
  const Buffer& target = match_buffer->buffer;
  const BufferRegion& source = match_buffer->source;
  ICHECK_EQ(region.size(), target->shape.size());

  arith::Analyzer analyzer;
  Region result;
  result.reserve(source->region.size());
  size_t offset = source->region.size() - region.size();
  for (size_t i = 0; i < offset; ++i) {
    const Range& source_range = source->region[i];
    ICHECK(analyzer.CanProve(source_range->extent == 1));
    result.push_back(Range::FromMinExtent(source_range->min, 1));
  }
  for (size_t i = 0; i < region.size(); ++i) {
    const Range& source_range = source->region[i + offset];
    const Range& target_range = region[i];
    result.push_back(
        Range::FromMinExtent(source_range->min + target_range->min, target_range->extent));
  }
  return result;
}

Bool IsFromLegacyTESchedule(PrimFunc f) {
  Optional<Bool> from_legacy_te_schedule = f->GetAttr("from_legacy_te_schedule", Bool(false));
  return from_legacy_te_schedule.value();
}

Map<Var, Range> ConditionalBoundsContext::GetVarBoundsFromCondition() {
  // extract equations and related vars from condition expression.
  // currently only extract simple integral equations which could be solvable.
  arith::Analyzer analyzer;
  PrimExpr condition = is_true_branch_ ? condition_ : analyzer.Simplify(!condition_);
  Array<PrimExpr> equations;
  Array<Var> vars;
  std::function<void(const PrimExpr&)> fvisit = [&equations, &vars, &fvisit](const PrimExpr& e) {
    if (e->IsInstance<GENode>() || e->IsInstance<GTNode>() || e->IsInstance<LENode>() ||
        e->IsInstance<LTNode>() || e->IsInstance<EQNode>() || e->IsInstance<NENode>()) {
      bool is_simple = true;
      std::vector<Var> cand_vars;
      PostOrderVisit(e, [&cand_vars, &is_simple, &e](const ObjectRef& obj) {
        if (obj.same_as(e)) {
          return;
        } else if (const VarNode* var = obj.as<VarNode>()) {
          if (var->dtype.is_int() || var->dtype.is_uint()) {
            cand_vars.push_back(GetRef<Var>(var));
          }
        } else {
          is_simple &= obj->IsInstance<AddNode>() || obj->IsInstance<SubNode>() ||
                       obj->IsInstance<MulNode>() || obj->IsInstance<FloorDivNode>() ||
                       obj->IsInstance<FloorModNode>() || obj->IsInstance<IntImmNode>();
        }
      });
      if (is_simple && !cand_vars.empty()) {
        for (const Var& new_var : cand_vars) {
          if (!std::any_of(vars.begin(), vars.end(),
                           [&new_var](const Var& v) { return v.same_as(new_var); })) {
            vars.push_back(new_var);
          }
        }
        equations.push_back(Downcast<PrimExpr>(e));
      }
    } else if (e->IsInstance<AndNode>()) {
      And op = Downcast<And>(e);
      fvisit(op->a);
      fvisit(op->b);
    } else if (e->IsInstance<CallNode>()) {
      Call op = Downcast<Call>(e);
      if (op->op.same_as(builtin::likely())) {
        fvisit(op->args[0]);
      }
    }
  };
  fvisit(condition);
  if (equations.empty() || vars.empty()) {
    return Map<Var, Range>();
  }
  // build dom ranges for related vars
  Map<Var, Range> ranges;
  for (const Var& v : vars) {
    arith::IntSet dom;
    auto relax_it = relax_map_->find(v.get());
    if (relax_it != relax_map_->end()) {
      dom = relax_it->second;
    } else {
      auto hint_it = hint_map_->find(v.get());
      if (hint_it != hint_map_->end()) {
        dom = hint_it->second;
      }
    }
    if (dom.defined()) {
      ranges.Set(v, Range::FromMinExtent(dom.min(), analyzer.Simplify(dom.max() - dom.min() + 1)));
    }
  }
  // solve constraints
  arith::IntConstraints constraint(vars, ranges, equations);
  auto result = arith::SolveInequalitiesToRange(constraint);
  return result->ranges;
}

ConditionalBoundsContext::ConditionalBoundsContext(
    const PrimExpr& condition, std::unordered_map<const VarNode*, arith::IntSet>* relax_map,
    std::unordered_map<const VarNode*, arith::IntSet>* hint_map, bool is_true_branch)
    : condition_(condition),
      relax_map_(relax_map),
      hint_map_(hint_map),
      is_true_branch_(is_true_branch) {}

void ConditionalBoundsContext::EnterWithScope() {
  for (const auto& p : GetVarBoundsFromCondition()) {
    const auto* var = p.first.get();
    arith::IntSet new_dom = arith::IntSet::FromRange(p.second);
    auto relax_it = relax_map_->find(var);
    if (relax_it != relax_map_->end()) {
      // this is a bound for relaxed var
      origin_map_.emplace(var, relax_it->second);
      relax_it->second = arith::Intersect({relax_it->second, new_dom});
    } else {
      // this is a bound for free var
      auto hint_it = hint_map_->find(var);
      if (hint_it != hint_map_->end()) {
        origin_map_.emplace(var, hint_it->second);
        hint_it->second = arith::Intersect({hint_it->second, new_dom});
      } else {
        origin_map_.emplace(var, arith::IntSet::Nothing());
        hint_map_->insert(hint_it, {var, new_dom});
      }
    }
  }
}

void ConditionalBoundsContext::ExitWithScope() {
  for (const auto& p : origin_map_) {
    const auto* var = p.first;
    auto relax_it = relax_map_->find(var);
    if (relax_it != relax_map_->end()) {
      // recover bound for relaxed var
      relax_it->second = p.second;
    } else {
      // recover bound for free var
      auto hint_it = hint_map_->find(var);
      ICHECK(hint_it != hint_map_->end());
      if (p.second.IsNothing()) {
        hint_map_->erase(hint_it);
      } else {
        hint_it->second = p.second;
      }
    }
  }
}

}  // namespace tir
}  // namespace tvm<|MERGE_RESOLUTION|>--- conflicted
+++ resolved
@@ -310,11 +310,7 @@
 
   std::unordered_map<const VarNode*, std::vector<Var>> scope_;
   std::unordered_set<const VarNode*> defined_;
-<<<<<<< HEAD
-  std::unordered_map<std::string, size_t> block_name_cnt_;
-=======
   std::unordered_map<const BufferNode*, std::vector<Buffer>> buf_remap_;
->>>>>>> 174d09ee
 };
 
 Stmt ConvertSSA(Stmt stmt) { return IRConvertSSA()(std::move(stmt)); }
