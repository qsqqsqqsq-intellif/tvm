--- conflicted
+++ resolved
@@ -28,12 +28,6 @@
 namespace tvm {
 
 VirtualDevice RelayExprNode::virtual_device() const {
-<<<<<<< HEAD
-  if (virtual_device_.defined()) {
-    return Downcast<VirtualDevice>(this->virtual_device_);
-  }
-  return VirtualDevice::FullyUnconstrained();
-=======
   if (!this->virtual_device_.defined()) {
     // virtual_device_ should always be defined, unless we imported this node from JSON using an old
     // version of TVM, in which case we want to set it to the default, which is
@@ -41,7 +35,6 @@
     return VirtualDevice::FullyUnconstrained();
   }
   return Downcast<VirtualDevice>(this->virtual_device_);
->>>>>>> 174d09ee
 }
 
 namespace relay {
