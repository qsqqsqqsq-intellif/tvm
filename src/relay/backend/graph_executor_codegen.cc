/*
 * Licensed to the Apache Software Foundation (ASF) under one
 * or more contributor license agreements.  See the NOTICE file
 * distributed with this work for additional information
 * regarding copyright ownership.  The ASF licenses this file
 * to you under the Apache License, Version 2.0 (the
 * "License"); you may not use this file except in compliance
 * with the License.  You may obtain a copy of the License at
 *
 *   http://www.apache.org/licenses/LICENSE-2.0
 *
 * Unless required by applicable law or agreed to in writing,
 * software distributed under the License is distributed on an
 * "AS IS" BASIS, WITHOUT WARRANTIES OR CONDITIONS OF ANY
 * KIND, either express or implied.  See the License for the
 * specific language governing permissions and limitations
 * under the License.
 */

/*!
 * \file relay/backend/graph_codegen.cc
 * \brief Graph executor codegen
 */

#include <dmlc/any.h>
#include <dmlc/json.h>
#include <tvm/ir/module.h>
#include <tvm/relay/attrs/annotation.h>
#include <tvm/relay/attrs/call.h>
#include <tvm/relay/expr_functor.h>
#include <tvm/runtime/device_api.h>
#include <tvm/runtime/object.h>
#include <tvm/tir/analysis.h>
#include <tvm/tir/function.h>

#include <list>
#include <string>
#include <vector>

#include "../op/annotation/annotation.h"
#include "../op/call/call.h"
#include "../op/memory/device_copy.h"
#include "../transforms/device_aware_visitors.h"
#include "./te_compiler.h"
#include "./utils.h"

namespace tvm {
namespace relay {

// TODO(@jroesch, @csullivan): declare directly elsewhere
backend::StaticMemoryPlan GraphPlanMemory(const Function& func);

namespace backend {

class GraphNode;
class GraphInputNode;
class GraphOpNode;

using IntegerArray = Array<Integer>;
using ShapeVector = std::vector<std::vector<int64_t>>;
using GraphAttrs = std::unordered_map<std::string, dmlc::any>;
using GraphObjectPtr = std::shared_ptr<GraphNode>;
using GraphInputObjectPtr = std::shared_ptr<GraphInputNode>;
using GraphOpObjectPtr = std::shared_ptr<GraphOpNode>;

/*! \brief Node types */
enum GraphNodeType {
  kGraphNop,
  kGraphInputNode,
  kGraphOpNode,
};

class GraphNodeRef {
 public:
  GraphNodeRef() {}
  GraphNodeRef(int ident, int index, int version = 0)
      : ident_(ident), index_(index), version_(version) {}

  inline void Save(dmlc::JSONWriter* writer) const {
    writer->BeginArray();
    writer->WriteArrayItem(ident_);
    writer->WriteArrayItem(index_);
    writer->WriteArrayItem(version_);
    writer->EndArray();
  }

  inline void Load(dmlc::JSONReader* reader) { LOG(FATAL) << "Not implemented."; }

 protected:
  int ident_;
  int index_{0};
  int version_{0};
};

/*! \brief Base Node class */
class GraphNode {
 public:
  GraphNode() {}
  virtual void Save(dmlc::JSONWriter* writer) const {}
  virtual void Load(dmlc::JSONReader* reader) {}
  virtual GraphNodeType Type() const { return kGraphNop; }
  virtual ~GraphNode() {}

 public:
  int num_outputs_{1};
  std::string name_;
  GraphAttrs attrs_;
};

/*! \brief Input Node */
class GraphInputNode : public GraphNode {
 public:
  GraphInputNode() {}
  GraphInputNode(const std::string& name, const GraphAttrs& attrs) {
    name_ = name;
    attrs_ = attrs;
  }

  GraphNodeType Type() const override { return kGraphInputNode; }

  void Save(dmlc::JSONWriter* writer) const override {
    const std::string op_name{"null"};
    writer->BeginObject();
    writer->WriteObjectKeyValue("op", op_name);
    writer->WriteObjectKeyValue("name", this->name_);
    writer->WriteObjectKeyValue("inputs", std::list<int>());
    writer->EndObject();
  }
  static std::shared_ptr<GraphNode> make_node_ptr(const std::string& name,
                                                  const GraphAttrs& attrs) {
    auto ptr = std::make_shared<GraphInputNode>(name, attrs);
    return std::dynamic_pointer_cast<GraphNode>(ptr);
  }
};

/*! \brief Op Node */
class GraphOpNode : public GraphNode {
 public:
  GraphOpNode() {}
  GraphOpNode(const std::string& name, const GraphAttrs& nd_attrs, const std::string& op_name,
              const std::vector<GraphNodeRef>& inputs, const GraphAttrs& attrs,
              size_t num_outputs = 1) {
    name_ = name;
    attrs_ = nd_attrs;
    op_name_ = op_name;
    inputs_ = inputs;
    op_attrs_ = attrs;
    num_outputs_ = num_outputs;
    op_attrs_["func_name"] = op_name_;
    op_attrs_["flatten_data"] = std::string("0");
    op_attrs_["num_inputs"] = std::to_string(inputs_.size());
    op_attrs_["num_outputs"] = std::to_string(num_outputs_);
  }

  GraphNodeType Type() const override { return kGraphOpNode; }

  void Save(dmlc::JSONWriter* writer) const override {
    GraphAttrs attrs = op_attrs_;
    attrs["func_name"] = this->op_name_;
    attrs["flatten_data"] = std::string("0");
    attrs["num_inputs"] = std::to_string(this->inputs_.size());
    attrs["num_outputs"] = std::to_string(this->num_outputs_);
    writer->BeginObject();
    writer->WriteObjectKeyValue("op", op_type_name_);
    writer->WriteObjectKeyValue("name", name_);
    writer->WriteObjectKeyValue("attrs", attrs);
    writer->WriteObjectKeyValue("inputs", this->inputs_);
    writer->EndObject();
  }
  static std::shared_ptr<GraphNode> make_node_ptr(const std::string& name,
                                                  const GraphAttrs& nd_attrs,
                                                  const std::string& op_name,
                                                  const std::vector<GraphNodeRef>& inputs,
                                                  const GraphAttrs& attrs, size_t num_outputs = 1) {
    auto ptr = std::make_shared<GraphOpNode>(name, nd_attrs, op_name, inputs, attrs, num_outputs);
    return std::dynamic_pointer_cast<GraphNode>(ptr);
  }

 public:
  std::string op_name_;
  std::vector<GraphNodeRef> inputs_;
  GraphAttrs op_attrs_;

 private:
  const std::string op_type_name_{"tvm_op"};
};

/*! \brief Code generator for the graph executor, produces a module containing the graph JSON,
 * module, and parameters.
 */
class GraphExecutorCodegen : public backend::MemoizedExprTranslator<std::vector<GraphNodeRef>> {
 public:
  GraphExecutorCodegen(runtime::Module* mod, const TargetMap& targets)
      : mod_(mod), targets_(targets) {}

  StorageInfo GetStorageInfo(const Expr& e) {
    size_t count = memory_plan_->expr_to_storage_info.count(e);
    ICHECK_GT(count, 0) << "Expr is not existing in storage plan";
    auto storage_info = memory_plan_->expr_to_storage_info[e];
    return storage_info;
  }

  LoweredOutput Codegen(IRModule mod, relay::Function func, String mod_name) {
    mod_name_ = mod_name;
    VLOG_CONTEXT << "GraphExecutorCodegen";
    VLOG(1) << "compiling:" << std::endl << PrettyPrint(func);
    for (const auto& pair : targets_) {
      VLOG(1) << "target: " << pair.first << " = " << pair.second->ToDebugString();
    }

    // TODO(mbs): Why plan memory and update workspace sizes before lowering?
    memory_plan_ = GraphPlanMemory(func);

    backend::FunctionInfo func_info;

    if (memory_plan_.defined()) {
      // TODO(@electriclilies, @jroesch): remove UpdateMainWorkspaceSize
      // Switch from Map<Integer, Target> to undordered_map<DLDeviceType, Target> representation.
      // TODO(mbs): Plumb CompilationConfig through.
      tec::TargetMap tec_target_map;
      for (const auto& pair : targets_) {
        tec_target_map.emplace(static_cast<DLDeviceType>(pair.first->value), pair.second);
      }
      func_info = relay::tec::UpdateMainWorkspaceSize(mod, tec_target_map,
                                                      memory_plan_->expr_to_storage_info);
      mod = WithAttr(mod, "main_func_info", func_info);
    }

    // TODO(mbs): Plumb instead of reconstruct
    CompilationConfig config(transform::PassContext::Current(), targets_,
                             /*optional_host_target_arg=*/{});

    IRModule lowered_mod = tec::LowerTEPass(
        mod_name_,
        [this](BaseFunc func) {
          // We need to maintain the constant map for external
          // functions so we pass this processing function which
          // allows us to process each function as we lower it.
          if (func->GetAttr<String>(attr::kCompiler).defined()) {
            UpdateConstants(func, &params_);
          }

          // TODO(@areusch, @jroesch): We should refactor this to
          // execute as a further pass, instead writing data to the
          // lowering process directly.
          tec::UpdateFunctionMetadata(func, this->function_metadata_);
        },
        config->host_virtual_device)(mod);

    Optional<backend::FunctionInfo> main_func_info =
        lowered_mod->GetAttr<backend::FunctionInfo>("main_func_info");

    function_metadata_.Set(runtime::symbol::tvm_module_main, main_func_info.value());

    Function lowered_main_func = Downcast<Function>(lowered_mod->Lookup("main"));

    // Now that we have lowered all operators to TIR code, we can proceed with compilation.
    //
    // We need to unfortunately re-plan as the previous results have been invalidated by lowering
    // we will fix this in future refactors.
    memory_plan_ = GraphPlanMemory(lowered_main_func);

    // The graph planner also can not handle planning calls to global variables to we must remap

    // First we convert all the parameters into input nodes.
    for (auto param : lowered_main_func->params) {
      auto node_ptr = GraphInputNode::make_node_ptr(param->name_hint(), GraphAttrs());
      var_map_[param.get()] = AddNode(node_ptr, param);
    }

    heads_ = VisitExpr(lowered_main_func->body);
    std::ostringstream os;

    dmlc::JSONWriter writer(&os);
    GetJSON(&writer);
    LoweredOutput ret;
    ret.graph_json = os.str();
    ret.params = std::unordered_map<std::string, std::pair<int, const tvm::runtime::NDArray>>();
    for (auto param : params_) {
      ret.params.emplace(std::make_pair(
          param.first,
          std::make_pair(static_cast<int>(param_storage_ids_[param.first]), param.second)));
    }
    ret.function_metadata = std::move(function_metadata_);

    Optional<Array<tvm::runtime::Module>> external_modules =
        lowered_mod->GetAttr<Array<tvm::runtime::Module>>("external_mods");
    ICHECK(external_modules) << "Attribute \"external_mods\" should be set at this point.";

    // This is the point where we separate the functions in the module by target
    ret.lowered_funcs = tec::GetPerTargetModules(lowered_mod);
    ret.external_mods = external_modules.value();
    ret.metadata =
        ExecutorCodegenMetadata({} /* inputs */, {} /* input_tensor_types */, {} /* outputs */,
                                {} /* output_tensor_types */, {} /* pools */, {} /* devices */,
                                runtime::kTvmExecutorGraph /* executor */, mod_name_ /* mod_name */,
                                "packed" /* interface_api */, Bool(false) /* unpacked_api */);
    return ret;
  }

 protected:
  /*!
   * \brief Add node to graph
   *
   * \param node
   * \param expr
   * \return std::vector<_NodeRef>
   */
  std::vector<GraphNodeRef> AddNode(GraphObjectPtr node, Expr expr) {
    auto checked_type = expr->checked_type();

    auto storage_info = GetStorageInfo(expr);
    // storage
    std::vector<int64_t> storage_ids;
    for (auto v : storage_info->storage_ids) {
      storage_ids.push_back(v);
    }
    node->attrs_["storage_id"] = std::move(storage_ids);
    // type
    std::vector<int64_t> device_types;
    for (const auto& virtual_device : storage_info->virtual_devices) {
      // TODO(mbs): Keeping only the device type.
      ICHECK_GT(virtual_device->device_type(), 0);
      device_types.push_back(virtual_device->device_type());
    }
    size_t num_unknown_devices = std::count(device_types.begin(), device_types.end(), 0);
    if (num_unknown_devices != 0 && num_unknown_devices != device_types.size()) {
      LOG(FATAL) << "The graph contains not annotated nodes for "
                 << "heterogeneous execution. All nodes must be "
                 << "annotated.";
    }
    if (num_unknown_devices == 0) {
      node->attrs_["device_index"] = device_types;
    }
    auto node_id = nodes_.size();
    nodes_.push_back(node);
    // Tuple return value, flatten as tuple
    if (const auto* tuple_type = checked_type.as<TupleTypeNode>()) {
      std::vector<GraphNodeRef> ret;
      ShapeVector shape;
      std::vector<std::string> dtype;
      for (size_t i = 0; i < tuple_type->fields.size(); ++i) {
        if (const auto* typ = tuple_type->fields[i].as<TensorTypeNode>()) {
          ret.push_back(GraphNodeRef(node_id, i));
          shape.emplace_back(ShapeToJSON(typ->shape));
          dtype.emplace_back(DType2String(typ->dtype));
        } else {
          LOG(FATAL) << "type " << checked_type->GetTypeKey() << " not supported";
        }
      }
      ICHECK_EQ(node->Type(), kGraphOpNode);
      auto op_nd = std::dynamic_pointer_cast<GraphOpNode>(node);
      op_nd->attrs_["shape"] = shape;
      op_nd->attrs_["dtype"] = dtype;
      op_nd->num_outputs_ = tuple_type->fields.size();
      return ret;
    }
    // Normal tensor return type
    if (const auto* tensor_type = checked_type.as<TensorTypeNode>()) {
      ShapeVector shape;
      std::vector<std::string> dtype;
      shape.emplace_back(ShapeToJSON(tensor_type->shape));
      dtype.emplace_back(DType2String(tensor_type->dtype));
      node->attrs_["shape"] = shape;
      node->attrs_["dtype"] = dtype;
    } else {
      LOG(FATAL) << "type " << checked_type->GetTypeKey() << " not supported";
    }
    return {GraphNodeRef(node_id, 0)};
  }

  std::vector<GraphNodeRef> VisitExpr_(const VarNode* op) override {
    Expr expr = GetRef<Expr>(op);
    return var_map_[expr.get()];
  }

  std::vector<GraphNodeRef> VisitExpr_(const ConstantNode* op) override {
    Expr expr = GetRef<Expr>(op);
    size_t index = params_.size();
    std::string name = "p" + std::to_string(index);
    auto node = GraphInputNode::make_node_ptr(name, GraphAttrs());
    auto to_return = AddNode(node, expr);
    CHECK_EQ(to_return.size(), 1) << "Expected exactly 1 parameter node created";
    param_storage_ids_[name] = GetStorageInfo(expr)->storage_ids[0];
    params_[name] = op->data;
    return to_return;
  }

  std::vector<GraphNodeRef> VisitExpr_(const TupleNode* op) override {
    std::vector<GraphNodeRef> fields;
    for (auto field : op->fields) {
      auto ref_vec = VisitExpr(field);
      for (auto ref : ref_vec) {
        fields.push_back(ref);
      }
    }
    return fields;
  }

  bool ShareSameStorage(const Expr& lhs, const Expr& rhs) {
    StorageInfo lit = GetStorageInfo(lhs);
    StorageInfo rit = GetStorageInfo(rhs);
    int64_t lhs_storage_id = lit->storage_ids[0];
    int64_t rhs_storage_id = rit->storage_ids[0];
    return lhs_storage_id == rhs_storage_id;
  }

  std::vector<GraphNodeRef> GraphAddCallNode(const CallNode* call_node, GraphAttrs attrs) {
    Call call = GetRef<Call>(call_node);
    std::vector<GraphNodeRef> inputs;
    std::string func_name;

    DeviceCopyProps device_copy_props = GetDeviceCopyProps(call_node);
    CallLoweredProps call_lowered_props = GetCallLoweredProps(call_node);
    if (device_copy_props.body.defined()) {
      // The graph executor expects to see a normal call to the undefined @__copy function.
      // The source and destination device annotations are no longer needed since they have
      // been captured in the StorageInfos for both input and output.
      // TODO(mbs): device_copy cleanup
      func_name = "__copy";
      for (const auto& n : VisitExpr(device_copy_props.body)) {
        inputs.push_back(n);
      }
    } else if (call_lowered_props.lowered_func.defined()) {
      // Extract function and arguments from the call_lowered op

      func_name = call_lowered_props.lowered_func->name_hint;

      for (const Expr& arg : call_lowered_props.arguments) {
        for (auto n : VisitExpr(arg)) {
          inputs.push_back(n);
        }
      }
      if (call_lowered_props.attrs.metadata.count("relay_attrs")) {
        if (auto relay_attrs =
                call_lowered_props.attrs.metadata["relay_attrs"].as<DictAttrsNode>()) {
          for (auto p : relay_attrs->dict) {
            if (p.second.as<StringObj>()) {
              attrs[p.first] = std::string(Downcast<String>(p.second));
            }
          }
        }
      }
      // TODO(mbs): "reshape" cleanup.
      if (IsReshapeOnly(call_lowered_props) &&
          ShareSameStorage(GetRef<Expr>(call_node), call_lowered_props.arguments[0])) {
        auto node = GraphOpNode::make_node_ptr("reshape_nop", GraphAttrs(), "__nop", inputs, attrs);
        return AddNode(node, call);
      }
    } else if (!call_node->attrs.defined()) {  // Call is an extern function
      std::cout << "call_node: \n" << PrettyPrint(call) << std::endl;
      const auto* func = call_node->op.as<GlobalVarNode>();
      ICHECK(func) << "Expected the operator to be a global var, but got "
                   << call_node->op->GetTypeKey();  // getting a relay fn here, not sure why.
      func_name = func->name_hint;

      for (const Expr& arg : call_node->args) {
        for (auto n : VisitExpr(arg)) {
          inputs.push_back(n);
        }
      }
    } else {
      LOG(FATAL) << "Non-primitive-call nodes should have been transformed away.\n"
                 << "The graph executor code generator expects all calls to be call_lowered, "
                 << "but found: " << std::endl
                 << PrettyPrint(call);
    }

    // Compute the operator name, because we used the get unique name when generating the kernel.
    auto op_name = _GetUniqueName(func_name);
    auto node = GraphOpNode::make_node_ptr(op_name, GraphAttrs(), func_name, inputs, attrs);
    return AddNode(node, call);
  }

  std::vector<GraphNodeRef> VisitExpr_(const CallNode* call_node) override {
    relay::Call call = GetRef<Call>(call_node);
    OnDeviceProps props = GetOnDeviceProps(call_node);
    if (props.body.defined()) {
      // See through "on_device" calls.
      return VisitExpr(props.body);
    }
    return GraphAddCallNode(call_node, GraphAttrs());
  }

  std::vector<GraphNodeRef> VisitExpr_(const LetNode* op) override {
    ICHECK_EQ(var_map_.count(op->var.get()), 0);
    var_map_[op->var.get()] = VisitExpr(op->value);
    return VisitExpr(op->body);
  }
  std::vector<GraphNodeRef> VisitExpr_(const TupleGetItemNode* op) override {
    auto vtuple = VisitExpr(op->tuple);
    return {vtuple[op->index]};
  }

  std::vector<GraphNodeRef> VisitExpr_(const OpNode* op) override {
    LOG(FATAL) << "All OpNodes should have been expanded";
    return {};
  }
  std::vector<GraphNodeRef> VisitExpr_(const GlobalVarNode* op) override {
    LOG(FATAL) << "All GlobalVarNodes should be removed before graph executor's Codegen is called";
    return {};
  }
  std::vector<GraphNodeRef> VisitExpr_(const IfNode* op) override {
    LOG(FATAL) << "Graph executor does not support control flow (found IfNode)";
    return {};
  }
  std::vector<GraphNodeRef> VisitExpr_(const FunctionNode* op) override {
    ICHECK(op->GetAttr<String>(attr::kCompiler).defined())
        << "Only functions supported by custom codegen";
    return {};
  }
  std::vector<GraphNodeRef> VisitExpr_(const RefCreateNode* op) override {
    LOG(FATAL) << "Graph executor does not support references (found RefCreateNode)";
    return {};
  }
  std::vector<GraphNodeRef> VisitExpr_(const RefReadNode* op) override {
    LOG(FATAL) << "Graph executor does not support references (found RefReadNode)";
    return {};
  }
  std::vector<GraphNodeRef> VisitExpr_(const RefWriteNode* op) override {
    LOG(FATAL) << "Graph executor does not support references (found RefWriteNode)";
    return {};
  }
  std::vector<GraphNodeRef> VisitExpr_(const ConstructorNode* op) override {
    LOG(FATAL) << "Graph executor does not support ADTs (found ConstructorNode)";
    return {};
  }
  std::vector<GraphNodeRef> VisitExpr_(const MatchNode* op) override {
    LOG(FATAL) << "Graph executor does not support matching (found MatchNode)";
    return {};
  }
  /*!
   * \brief Generate Graph JSON
   *
   * \param writer json writer
   */
  void GetJSON(dmlc::JSONWriter* writer) {
    std::vector<size_t> arg_nodes;
    for (size_t i = 0; i < nodes_.size(); ++i) {
      auto node = nodes_[i];
      if (node->Type() == kGraphInputNode) {
        arg_nodes.push_back(i);
      }
    }
    size_t num_entry = 0;
    ShapeVector shapes;
    std::vector<size_t> storage_ids;
    std::vector<size_t> device_types;
    std::vector<std::string> dltypes;
    std::vector<size_t> node_row_ptr{0};
    for (auto node : nodes_) {
      const auto& shape_vec = dmlc::get<ShapeVector>(node->attrs_["shape"]);
      const auto& storage_id = dmlc::get<std::vector<int64_t>>(node->attrs_["storage_id"]);
      const auto& dtype_vec = dmlc::get<std::vector<std::string>>(node->attrs_["dtype"]);

      ICHECK_EQ(node->num_outputs_, shape_vec.size());
      num_entry += node->num_outputs_;

      shapes.insert(shapes.end(), shape_vec.begin(), shape_vec.end());
      dltypes.insert(dltypes.end(), dtype_vec.begin(), dtype_vec.end());
      storage_ids.insert(storage_ids.end(), storage_id.begin(), storage_id.end());
      if (node->attrs_.count("device_index")) {
        const auto& dev_types = dmlc::get<std::vector<int64_t>>(node->attrs_["device_index"]);
        device_types.insert(device_types.end(), dev_types.begin(), dev_types.end());
      }
      node_row_ptr.push_back(num_entry);
    }
    writer->BeginObject();
    writer->WriteObjectKeyValue("nodes", nodes_);
    writer->WriteObjectKeyValue("arg_nodes", arg_nodes);
    writer->WriteObjectKeyValue("heads", heads_);
    std::unordered_map<std::string, std::vector<dmlc::any>> attrs;
    attrs["shape"].emplace_back(std::string("list_shape"));
    attrs["shape"].emplace_back(shapes);
    attrs["storage_id"].emplace_back(std::string("list_int"));
    attrs["storage_id"].emplace_back(storage_ids);
    if (device_types.size()) {
      attrs["device_index"].emplace_back(std::string("list_int"));
      attrs["device_index"].emplace_back(device_types);
    }
    attrs["dltype"].emplace_back(std::string("list_str"));
    attrs["dltype"].emplace_back(dltypes);
    writer->WriteObjectKeyValue("attrs", attrs);
    writer->WriteObjectKeyValue("node_row_ptr", node_row_ptr);
    writer->EndObject();
  }

  /*!
   * \brief Get unique name for func
   *
   * \param name
   * \return std::string
   */
  std::string _GetUniqueName(const std::string& name) {
    if (!name_map_.count(name)) {
      name_map_[name] = 1;
      return name;
    }
    auto index = name_map_[name];
    name_map_[name] += 1;
    return _GetUniqueName(name + std::to_string(index));
  }

 protected:
  /*! \brief nodes */
  std::vector<GraphObjectPtr> nodes_;
  /*! \brief output of graph */
  std::vector<GraphNodeRef> heads_;
  /*! \brief mod */
  runtime::Module* mod_;
  /*! \brief variable map */
  std::unordered_map<const Object*, std::vector<GraphNodeRef>> var_map_;
  /*! \brief target device */
  TargetMap targets_;
  /*!
   * \brief parameters (i.e. ConstantNodes found in the graph).
   * These are take as inputs to the GraphExecutor.
   * Maps param name to a pair of storage_id and NDArray. At runtime, the storage_id can be
   * used to lookup the parameter.
   */
  std::unordered_map<std::string, runtime::NDArray> params_;
  std::unordered_map<std::string, int64_t> param_storage_ids_;
  /*! \brief plan memory of device result */
  StaticMemoryPlan memory_plan_;
  /*! \brief the module name we use to mangle the function names */
  String mod_name_;
  /*! \brief function metadata */
  Map<String, FunctionInfo> function_metadata_;
  /*! \brief name map */
  std::unordered_map<std::string, size_t> name_map_;
};

class GraphExecutorCodegenModule : public runtime::ModuleNode {
 public:
  GraphExecutorCodegenModule() {}
  virtual PackedFunc GetFunction(const std::string& name, const ObjectPtr<Object>& sptr_to_self) {
    if (name == "init") {
      return PackedFunc([sptr_to_self, this](TVMArgs args, TVMRetValue* rv) {
        ICHECK_EQ(args.num_args, 2) << "The expected of arguments are: "
                                    << "runtime::Module mod and Map<int, Target> targets";
        void* mod = args[0];
        TargetMap target_map = args[1];
        codegen_ = std::make_shared<GraphExecutorCodegen>(reinterpret_cast<runtime::Module*>(mod),
                                                          target_map);
      });
    } else if (name == "codegen") {
      return PackedFunc([sptr_to_self, this](TVMArgs args, TVMRetValue* rv) {
        IRModule mod = args[0];
        Function func = args[1];
        String mod_name = args[2];
        this->output_ = this->codegen_->Codegen(mod, func, mod_name);
      });
    } else if (name == "get_graph_json") {
      return PackedFunc(
          [sptr_to_self, this](TVMArgs args, TVMRetValue* rv) { *rv = this->output_.graph_json; });
    } else if (name == "list_params_name") {
      return PackedFunc([sptr_to_self, this](TVMArgs args, TVMRetValue* rv) {
        Array<runtime::String> ret;
        for (const auto& kv : this->output_.params) {
          ret.push_back(kv.first);
        }
        *rv = ret;
      });
    } else if (name == "get_param_by_name") {
      return PackedFunc([sptr_to_self, this](TVMArgs args, TVMRetValue* rv) {
        String key = args[0];
        auto it = this->output_.params.find(key);
        CHECK(it != this->output_.params.end()) << "no such parameter " << key;
        *rv = (*it).second.second;
      });
    } else if (name == "get_param_id") {
      return PackedFunc([sptr_to_self, this](TVMArgs args, TVMRetValue* rv) {
        String key = args[0];
        auto it = this->output_.params.find(key);
        CHECK(it != this->output_.params.end()) << "no such parameter " << key;
        *rv = (*it).second.first;
      });
    } else if (name == "get_irmodule") {
      return PackedFunc([sptr_to_self, this](TVMArgs args, TVMRetValue* rv) {
        *rv = this->output_.lowered_funcs;
      });
    } else if (name == "get_external_modules") {
      return PackedFunc([sptr_to_self, this](TVMArgs args, TVMRetValue* rv) {
        *rv = this->output_.external_mods;
      });
    } else if (name == "get_devices") {
      return PackedFunc([sptr_to_self](TVMArgs args, TVMRetValue* rv) { *rv = Array<String>(); });
<<<<<<< HEAD
    } else if (name == "get_metadata") {
=======
    } else if (name == "get_executor_codegen_metadata") {
>>>>>>> 174d09ee
      return PackedFunc(
          [sptr_to_self, this](TVMArgs args, TVMRetValue* rv) { *rv = this->output_.metadata; });
    } else if (name == "get_function_metadata") {
      return PackedFunc([sptr_to_self, this](TVMArgs args, TVMRetValue* rv) {
        *rv = this->output_.function_metadata;
      });
    } else {
      return PackedFunc([](TVMArgs args, TVMRetValue* rv) {});
    }
  }

  const char* type_key() const final { return "RelayGraphExecutorCodegenModule"; }

 private:
  std::shared_ptr<GraphExecutorCodegen> codegen_;
  LoweredOutput output_;
};

runtime::Module CreateGraphCodegenMod() {
  auto ptr = make_object<GraphExecutorCodegenModule>();
  return runtime::Module(ptr);
}

TVM_REGISTER_GLOBAL("relay.build_module._GraphExecutorCodegen")
    .set_body([](TVMArgs args, TVMRetValue* rv) { *rv = CreateGraphCodegenMod(); });

}  // namespace backend
}  // namespace relay
}  // namespace tvm

namespace dmlc {
namespace json {
// JSON utils
template <typename T>
inline bool SameType(const dmlc::any& data) {
  return std::type_index(data.type()) == std::type_index(typeid(T));
}

template <>
struct Handler<std::shared_ptr<tvm::relay::backend::GraphNode>> {
  inline static void Write(dmlc::JSONWriter* writer,
                           const std::shared_ptr<tvm::relay::backend::GraphNode>& data) {
    data->Save(writer);
  }
  inline static void Read(dmlc::JSONReader* reader,
                          std::shared_ptr<tvm::relay::backend::GraphNode>* data) {
    LOG(FATAL) << "Not implemented.";
  }
};
template <>
struct Handler<std::unordered_map<std::string, dmlc::any>> {
  inline static void Write(dmlc::JSONWriter* writer,
                           const std::unordered_map<std::string, dmlc::any>& data) {
    writer->BeginObject();
    for (const auto& kv : data) {
      auto k = kv.first;
      const dmlc::any& v = kv.second;
      if (SameType<std::string>(v)) {
        writer->WriteObjectKeyValue(k, dmlc::get<std::string>(v));
      } else if (SameType<int>(v)) {
        writer->WriteObjectKeyValue(k, dmlc::get<int>(v));
      } else if (SameType<std::vector<size_t>>(v)) {
        writer->WriteObjectKeyValue(k, dmlc::get<std::vector<size_t>>(v));
      } else if (SameType<std::vector<std::vector<int64_t>>>(v)) {
        writer->WriteObjectKeyValue(k, dmlc::get<std::vector<std::vector<int64_t>>>(v));
      } else if (SameType<std::vector<std::string>>(v)) {
        writer->WriteObjectKeyValue(k, dmlc::get<std::vector<std::string>>(v));
      } else if (SameType<std::vector<dmlc::any>>(v)) {
        writer->WriteObjectKeyValue(k, dmlc::get<std::vector<dmlc::any>>(v));
      } else {
        LOG(FATAL) << "Not supported";
      }
    }
    writer->EndObject();
  }
  inline static void Read(dmlc::JSONReader* reader,
                          std::unordered_map<std::string, dmlc::any>* data) {
    LOG(FATAL) << "Not implemented.";
  }
};

template <>
struct Handler<std::vector<dmlc::any>> {
  inline static void Write(dmlc::JSONWriter* writer, const std::vector<dmlc::any>& data) {
    writer->BeginArray();
    for (const auto& v : data) {
      if (SameType<std::string>(v)) {
        writer->WriteArrayItem(dmlc::get<std::string>(v));
      } else if (SameType<int>(v)) {
        writer->WriteArrayItem(dmlc::get<int>(v));
      } else if (SameType<std::vector<size_t>>(v)) {
        writer->WriteArrayItem(dmlc::get<std::vector<size_t>>(v));
      } else if (SameType<std::vector<std::vector<int64_t>>>(v)) {
        writer->WriteArrayItem(dmlc::get<std::vector<std::vector<int64_t>>>(v));
      } else if (SameType<std::vector<std::string>>(v)) {
        writer->WriteArrayItem(dmlc::get<std::vector<std::string>>(v));
      } else {
        LOG(FATAL) << "Not supported";
      }
    }
    writer->EndArray();
  }
  inline static void Read(dmlc::JSONReader* reader, std::vector<dmlc::any>* data) {
    LOG(FATAL) << "Not implemented.";
  }
};
}  // namespace json
}  // namespace dmlc<|MERGE_RESOLUTION|>--- conflicted
+++ resolved
@@ -685,11 +685,7 @@
       });
     } else if (name == "get_devices") {
       return PackedFunc([sptr_to_self](TVMArgs args, TVMRetValue* rv) { *rv = Array<String>(); });
-<<<<<<< HEAD
-    } else if (name == "get_metadata") {
-=======
     } else if (name == "get_executor_codegen_metadata") {
->>>>>>> 174d09ee
       return PackedFunc(
           [sptr_to_self, this](TVMArgs args, TVMRetValue* rv) { *rv = this->output_.metadata; });
     } else if (name == "get_function_metadata") {
