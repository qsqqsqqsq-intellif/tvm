--- conflicted
+++ resolved
@@ -150,74 +150,7 @@
       candidate_name_ = truncated_name.str();
     }
 
-<<<<<<< HEAD
-    te::Schedule schedule{nullptr};
-    tir::PrimFunc prim_func{nullptr};
-    // No need to register schedule for device copy op.
-    if (anchor_attrs_.as<DeviceCopyAttrs>() == nullptr && create_schedule_) {
-      if (use_auto_scheduler_) {
-        const auto* fauto_schedule =
-            runtime::Registry::Get("auto_scheduler.relay_integration.auto_schedule_topi_compute");
-        ICHECK(fauto_schedule != nullptr)
-            << "auto_scheduler.relay_integration.auto_schedule_topi_compute is not registered";
-        ObjectRef obj = (*fauto_schedule)(prim_fn_var->name_hint, tensor_outs);
-        if (obj.defined()) {
-          schedule = Downcast<te::Schedule>(obj);
-        }
-      }
-
-      if (use_meta_schedule_ && Op::HasAttrMap("FEdgeXSchedule")) {
-        using FEdgeXSchedule = GenericFunc;
-        static auto edgex_sched_map_ = Op::GetAttrMap<FEdgeXSchedule>("FEdgeXSchedule");
-        if (edgex_sched_map_.count(anchor_op_)) {
-          auto fschedule = edgex_sched_map_[anchor_op_];
-          if (fschedule.GetPacked() != nullptr) {
-            With<Target> tctx(target_);
-            tec::CCacheKey key(relay_func, target_);
-            Array<te::Tensor> all_tensors(fn_inputs);
-            for (te::Tensor out : tensor_outs) {
-              all_tensors.push_back(out);
-            }
-            const auto* f_create_func = runtime::Registry::Get("te.CreatePrimFunc");
-            ICHECK(f_create_func) << "te.CreatePrimFunc is not registered";
-            prim_func = (*f_create_func)(all_tensors);
-            prim_func = fschedule(anchor_attrs_, prim_func, target_);
-          }
-        }
-      }
-
-      if (use_meta_schedule_) {
-        prim_func = tir::CreatePrimFuncFromOutputs(tensor_outs);
-        Optional<ObjectRef> opt_mod_or_base_func =
-            meta_schedule::MetaScheduleContext::QueryInsideWithScope(
-                prim_fn_var->name_hint, IRModule({{prim_fn_var, relay_func}}), target_,
-                Array<IRModule>{IRModule({{prim_fn_var, prim_func}})});
-        if (const auto* result = opt_mod_or_base_func.as<tir::PrimFuncNode>()) {
-          prim_func = GetRef<tir::PrimFunc>(result);
-        } else {
-          prim_func = tir::PrimFunc(nullptr);
-        }
-      }
-
-      // Use TOPI schedule if user specificed, or the function has no auto_scheduler schedule.
-      if (!schedule.defined() && !prim_func.defined()) {
-        ICHECK(anchor_implementation_.defined());
-        schedule = anchor_implementation_.Schedule(anchor_attrs_, tensor_outs, target_);
-      }
-      if (schedule.defined()) {
-        for (const auto& scalar : scalars_) {
-          if (schedule->Contain(scalar)) {
-            schedule[scalar].compute_inline();
-          }
-        }
-      }
-    }
-
-    return CachedFunc(target_, prim_fn_var, fn_inputs, outputs, schedule, prim_func, {},
-                      IRModule(Map<GlobalVar, BaseFunc>({})), constant_tensors_);
-=======
     return outputs;
->>>>>>> 0b612563
   }
 
   Array<te::Tensor> VisitExpr_(const VarNode* op) final {
@@ -402,7 +335,21 @@
           schedule = Downcast<te::Schedule>(obj);
         }
       }
-      if (backend::IsMetaScheduleEnabled()) {
+      
+      if (Op::HasAttrMap("FEdgeXSchedule")) {
+        using FEdgeXSchedule = GenericFunc;
+        static auto edgex_sched_map_ = Op::GetAttrMap<FEdgeXSchedule>("FEdgeXSchedule");
+        if (edgex_sched_map_.count(anchor_op_)) {
+          auto fschedule = edgex_sched_map_[anchor_op_];
+          if (fschedule.GetPacked() != nullptr) {
+            With<Target> tctx(target_);
+            prim_func = tir::CreatePrimFunc(Concat(fn_inputs, tensor_outs));
+            prim_func = fschedule(anchor_attrs_, prim_func, target_);
+          }
+        }
+      }
+
+      if (!prim_func.defined() && backend::IsMetaScheduleEnabled()) {
         prim_func = tir::CreatePrimFunc(Concat(fn_inputs, tensor_outs));
         Optional<ObjectRef> opt_mod_or_base_func =
             meta_schedule::MetaScheduleContext::QueryInsideWithScope(
