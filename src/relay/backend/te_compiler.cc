/*
 * Licensed to the Apache Software Foundation (ASF) under one
 * or more contributor license agreements.  See the NOTICE file
 * distributed with this work for additional information
 * regarding copyright ownership.  The ASF licenses this file
 * to you under the Apache License, Version 2.0 (the
 * "License"); you may not use this file except in compliance
 * with the License.  You may obtain a copy of the License at
 *
 *   http://www.apache.org/licenses/LICENSE-2.0
 *
 * Unless required by applicable law or agreed to in writing,
 * software distributed under the License is distributed on an
 * "AS IS" BASIS, WITHOUT WARRANTIES OR CONDITIONS OF ANY
 * KIND, either express or implied.  See the License for the
 * specific language governing permissions and limitations
 * under the License.
 */

#include "./te_compiler.h"

#include <tvm/driver/driver_api.h>
#include <tvm/ir/attrs.h>
#include <tvm/ir/function.h>
#include <tvm/relay/analysis.h>
#include <tvm/relay/attrs/annotation.h>
#include <tvm/relay/attrs/call.h>
#include <tvm/relay/attrs/device_copy.h>
#include <tvm/relay/expr.h>
#include <tvm/relay/expr_functor.h>
#include <tvm/relay/op.h>
#include <tvm/runtime/device_api.h>
#include <tvm/runtime/registry.h>
#include <tvm/te/schedule.h>
#include <tvm/te/schedule_pass.h>
#include <tvm/tir/transform.h>
#include <tvm/topi/tags.h>

#include <functional>
#include <limits>
#include <mutex>
#include <tuple>
#include <unordered_map>
#include <utility>
#include <vector>

#include "../../contrib/edgex/relay/backend/schedule_cache.h"
#include "../op/annotation/annotation.h"
#include "../op/call/call.h"
#include "../op/memory/device_copy.h"
#include "../transforms/device_aware_visitors.h"
#include "./te_compiler_cache.h"
#include "./utils.h"

namespace tvm {
namespace relay {
// TODO(@jroesch, @csullivan): declare directly elsewhere
backend::StaticMemoryPlan GraphPlanMemory(const Function& func);

namespace tec {

using namespace tvm::relay::transform;

TVM_REGISTER_OBJECT_TYPE(TECompilerNode);

class TECompilerImpl : public TECompilerNode {
 public:
  explicit TECompilerImpl(Optional<IRModule> opt_mod) {
    // Make sure we don't collide with any existing globals in the module.
    if (opt_mod) {
      for (const auto& kv : opt_mod.value()->functions) {
        name_map_[kv.first->name_hint] = 1;
      }
    }
  }

  // Lower the function.
  CachedFunc Lower(const CCacheKey& key, std::function<String(String)> mangle_fn) {
    return LowerInternal(key, mangle_fn)->cached_func;
  }

  CachedFunc Lower(const CCacheKey& key, const String mod_name) {
    auto mangle_fn = [mod_name](String name) { return runtime::get_name_mangled(mod_name, name); };

    return Lower(key, mangle_fn);
  }

  // For now, build one module per function.
  PackedFunc JIT(const CCacheKey& key) final {
    auto mangle_fn = [](String name) { return name; };
    CCacheValue value = LowerInternal(key, mangle_fn);
    if (value->packed_func != nullptr) {
      return value->packed_func;
    }
    auto m = build(value->cached_func->funcs, key->target, Target(nullptr));
    value->packed_func = m.GetFunction(value->cached_func->prim_fn_var->name_hint);
    return value->packed_func;
  }

  CachedFunc LowerShapeFunc(const CCacheKey& key) final {
    return LowerShapeFuncInternal(key)->cached_func;
  }

  IRModule GetLoweredFunctions() {
    VLOG(1) << "GetLoweredFunctions";
    IRModule mod;
    // Extract lowered functions from the cache
    for (const auto& it : cache_) {
      auto source_func = it.first;
      auto lowered_func = it.second;

      IRModule lowered_mod = lowered_func->cached_func->funcs;

      // Annotate functions with their target and put them in the return module
      for (const auto& kv : lowered_mod->functions) {
        const GlobalVar& var = kv.first;
        const BaseFunc& func = kv.second;

        // Only add functions that are not external functions
        if (!func->GetAttr<String>(attr::kCompiler).defined()) {
          ICHECK(func->IsInstance<tir::PrimFuncNode>())
              << "Expected all functions that are not external to be PrimFuncs, but found:"
              << std::endl
              << PrettyPrint(func);
          const tir::PrimFunc& prim_func = Downcast<tir::PrimFunc>(func);
          mod->Update(var, WithAttr(prim_func, tvm::attr::kTarget, source_func->target));
        }
      }
    }

    // Extract lowered dynamic shape functions from the shape cache
    for (const auto& it : shape_func_cache_) {
      auto source_func = it.first;
      auto lowered_func = it.second;
      auto target = source_func->target;
      IRModule lowered_mod = lowered_func->cached_func->funcs;

      // Annotate functions with their target and put them in the return module
      for (auto kv : lowered_mod->functions) {
        const GlobalVar& var = kv.first;
        const BaseFunc& func = kv.second;
        const tir::PrimFunc& prim_func = Downcast<tir::PrimFunc>(func);
        mod->Update(var, WithAttr(prim_func, tvm::attr::kTarget, source_func->target));
      }
    }

    return mod;
  }

  void AddExterns(IRModule module) {
    // Everything tagged with "Compiler" has been compiled, so remove those definitions.
    std::vector<GlobalVar> to_be_deleted;
    for (const auto& kv : module->functions) {
      if (kv.second->GetAttr<String>(attr::kCompiler).defined()) {
        to_be_deleted.push_back(kv.first);
      }
    }
    for (const auto& global_var : to_be_deleted) {
      module->Remove(global_var);
    }
    // HOWEVER we still need a Relay definition to go with those now external functions, so
    // retrieve them from the cache and mark them with "ExternalSymbol".
    for (const auto& kv1 : cache_) {
      auto src_func = kv1.first->source_func;
      ICHECK(src_func.defined());
      if (src_func->GetAttr<String>(attr::kCompiler).defined()) {
        for (const auto& kv2 : kv1.second->cached_func->funcs->functions) {
          if (const auto* function_node = kv2.second.as<FunctionNode>()) {
            // Abandon the existing function annotations.

            // Unfortuantely, Optional<DictAttrs>() is indistinguishable from
            // NullValue<DictAttrs>(), and DictAttrs() is nullptr, so to erase the attributes, we
            // need pass in DictAttrs<Map<String, ObjectRef>()), which is a DictAttrs containing no
            // attributes.
            Function function =
                WithFields(GetRef<Function>(function_node), function_node->params,
                           function_node->body, function_node->ret_type, function_node->type_params,
                           /* erase attributes */ DictAttrs(Map<String, ObjectRef>()));
            // Mark function as 'extern' using the "ExternalSymbol" attribute.
            function = WithAttr(std::move(function), attr::kExternalSymbol, kv2.first->name_hint);
            module->Add(kv2.first, function);
          }
        }
      }
    }
  }

  Array<tvm::runtime::Module> LowerExternalFunctions() {
    Array<tvm::runtime::Module> ret;
    std::vector<CCacheKey> cached_ext_funcs;

    for (const auto& it : cache_) {
      auto src_func = it.first->source_func;
      ICHECK(src_func.defined());
      Optional<String> opt_compiler = src_func->GetAttr<String>(attr::kCompiler);
      if (opt_compiler.defined()) {
        Optional<String> opt_symbol_name = src_func->GetAttr<String>(tvm::attr::kGlobalSymbol);
        ICHECK(opt_symbol_name.defined()) << "No external symbol is set for:" << std::endl
                                          << PrettyPrint(src_func);
        VLOG(1) << "using external codegen '" << opt_compiler.value() << "' for name '"
                << opt_symbol_name.value() << "' and function:" << std::endl
                << PrettyPrint(src_func);
        cached_ext_funcs.push_back(it.first);

        std::string ext_name = "relay.ext." + opt_compiler.value();
        auto pf = tvm::runtime::Registry::Get(ext_name);
        ICHECK(pf) << "Failed to find the codegen tool for " << ext_name;
        // No need to keep compiler attribute at this point, functions have been
        // extracted for specific codegen.
        src_func = WithAttr(std::move(src_func), attr::kCompiler, NullValue<ObjectRef>());
        VLOG_CONTEXT << ext_name;
        runtime::Module ext_mod = (*pf)(src_func);
        if (ext_mod.defined()) {
          if (ext_mod->GetFunction(opt_symbol_name.value(), /*query_imports=*/true) == nullptr) {
            // It's possible the codegen yielded C or C++ tracked separately and thus the
            // returned runtime module can be empty.
            VLOG(1) << "Unable to find definition for the external function '"
                    << opt_symbol_name.value()
                    << "' in the runtime module generated by external codegen '"
                    << opt_compiler.value() << "'";
          }
          ret.push_back(ext_mod);
        } else {
          // A warning only so that we can write unit tests which can return an empty runtime
          // module.
          LOG(WARNING) << "No external runtime module was generated by external codegen '"
                       << opt_compiler.value() << "'";
        }
      }
    }

    // No need to cache external functions as we collected them all to create
    // external runtime modules.
    for (const auto& it : cached_ext_funcs) {
      cache_.erase(it);
    }
    return ret;
  }

  Map<GlobalVar, String> GetDeviceContexts() { return device_contexts_; }
  void SetDeviceContexts(const Map<GlobalVar, String>& device_contexts) {
    device_contexts_ = device_contexts;
  }

  void Clear() final { cache_.clear(); }

  // List all items in the cache.
  Array<ObjectRef> ListItems() {
    std::lock_guard<std::mutex> lock(mutex_);
    Array<ObjectRef> items;
    for (auto& kv : cache_) {
      items.push_back(kv.first);
      items.push_back(kv.second);
    }
    return items;
  }

  /*!
   * \brief Get the cache key of the function that is being lowered currently
   * \return the cache key
   */
  CCacheKey GetCurrentCCacheKey() { return cur_ccache_key_; }

 private:
  // implement lowered func
  CCacheValue LowerInternal(const CCacheKey& key, std::function<String(String)> mangle_fn) {
    VLOG(1) << "lowering:" << std::endl
            << PrettyPrint(key->source_func) << std::endl
            << "for target:" << std::endl
            << key->target->ToDebugString();
    std::lock_guard<std::mutex> lock(mutex_);
    CCacheValue value;
    auto it = cache_.find(key);
    if (it != cache_.end()) {
      VLOG(1) << "already lowered to name:" << std::endl
              << PrettyPrint(it->second->cached_func->prim_fn_var);
      it->second->use_count += 1;
      if (it->second->cached_func.defined()) return it->second;
      value = it->second;
    } else {
      value = CCacheValue(make_object<CCacheValueNode>());
      value->use_count = 1;
      cache_[key] = value;
    }
    cur_ccache_key_ = key;

    Optional<String> opt_compiler = key->source_func->GetAttr<String>(attr::kCompiler);
    if (opt_compiler.defined()) {
      // Don't compile now since we don't have anywhere to put the resulting runtime module.
      // Instead place the original definition in the cache and wait for LowerExternalFunctions.
      IRModule ir_module;
      Optional<String> opt_global_symbol =
          key->source_func->GetAttr<String>(tvm::attr::kGlobalSymbol);
      ICHECK(opt_global_symbol.defined()) << "External function has not been attached a name yet.";
      // Note that the source_func may already be bound to a global function in the module
      // we are compiling, in which case we should not attempt to make its name unique w.r.t.
      // the module's globals. Furthermore, the external codegen tool must bind the compiled
      // function to the "global_symbol" attribute on the source_func. So do not use GetUniqueName
      // here.
      auto target = Target("ext_dev");
      auto global_var = GlobalVar(opt_global_symbol.value());
      global_var->checked_type_ = key->source_func->checked_type();
      ir_module->Add(global_var, key->source_func);
      value->cached_func = CachedFunc(target, global_var, {}, {}, te::Schedule{nullptr},
                                      tir::PrimFunc{nullptr}, {}, ir_module);
      // Collect these here as it's removed in LowerExternalFunctions()
      device_contexts_.Set(value->cached_func->prim_fn_var, opt_compiler.value());
      VLOG(1) << "preparing to use external codegen '" << opt_compiler.value()
              << "' with name:" << std::endl
              << PrettyPrint(value->cached_func->prim_fn_var) << std::endl
              << "and definitions:" << std::endl
              << PrettyPrint(value->cached_func->funcs);
      return value;
    }

    // Enforce use the target.
    With<Target> target_scope(key->target);

    // Enforce default pass context for host target
    PassContext pass_ctx = PassContext::Current();
    if (pass_ctx.defined() &&
        pass_ctx->GetConfig<Bool>("relay.backend.use_multitarget_pass_context", Bool(false))
            .value()) {
      if (key->target->kind->name == "llvm") {
        pass_ctx = PassContext::Create();
        pass_ctx->config.Set("relay.backend.use_meta_schedule",
                             Bool(backend::IsMetaScheduleEnabled()));
      }
    }
    With<PassContext> pass_ctx_scope(pass_ctx);

    ICHECK(!value->cached_func.defined());

    auto schedule_cache = ScheduleCache::Current();
    if (schedule_cache.defined()) {
      const auto hashkey = key->source_func->GetAttr<Integer>("ScheduleCacheKey");
      if (hashkey.defined()) {
        value->cached_func = schedule_cache.GetSchedule(hashkey.value());
        if (value->cached_func.defined()) {
          if (value->cached_func->prim_func.defined()) {
            tir::PrimFunc prim_func = value->cached_func->prim_func.value();
            String prim_func_name = value->cached_func->prim_fn_var->name_hint;
            IRModule lowered = tvm::LowerPrimFunc(prim_func, prim_func_name);
            prim_func = Downcast<tvm::tir::PrimFunc>(lowered->Lookup(prim_func_name));
            value->cached_func.CopyOnWrite()->prim_func = prim_func;
          }
        }
      }
    }

    if (!value->cached_func.defined()) {
      value->cached_func = PrimFuncFor(key->source_func, key->target, [&](std::string name) {
        auto mangled = mangle_fn(name);
        return GetUniqueName(mangled, &name_map_);
      });
    }

    if (value->cached_func->prim_func.defined()) {
<<<<<<< HEAD
      VLOG(1) << "already have PrimFunc";
      tir::PrimFunc prim_func = value->cached_func->prim_func.value();
      if (!prim_func->GetAttr<String>(tvm::attr::kGlobalSymbol).defined()) {
        String prim_func_name = value->cached_func->prim_fn_var->name_hint;
        IRModule lowered = tvm::LowerPrimFunc(prim_func, prim_func_name);
        prim_func = Downcast<tvm::tir::PrimFunc>(lowered->Lookup(prim_func_name));
      }
      value->cached_func->funcs->Add(value->cached_func->prim_fn_var, prim_func);
=======
      VLOG(1) << "Lowering PrimFunc";
      IRModule lowered = tvm::LowerPrimFunc(value->cached_func->prim_func.value(),
                                            value->cached_func->prim_fn_var->name_hint, false);
      ICHECK_EQ(lowered->functions.size(), 1);
      for (const auto& kv : lowered->functions) {
        value->cached_func->funcs->Add(value->cached_func->prim_fn_var, kv.second);
      }
>>>>>>> 0b612563
    } else {
      // NOTE: array will copy on write.
      Array<te::Tensor> all_args = Array<te::Tensor>(value->cached_func->inputs);
      for (te::Tensor arg : value->cached_func->outputs) {
        all_args.push_back(arg);
      }
      Array<runtime::NDArray> all_consts;
      for (auto kv : value->cached_func->constant_tensors) {
        all_args.push_back(kv.second);
        all_consts.push_back(kv.first->data);
      }
      // lower the function
      std::unordered_map<te::Tensor, tir::Buffer> binds;
      auto func_name = value->cached_func->prim_fn_var->name_hint;
      VLOG(1) << "scheduling";
      IRModule scheduled_module =
          tvm::LowerSchedule(value->cached_func->schedule, all_args, func_name, binds);
      scheduled_module->Update(tir::transform::BindParams(all_consts)(scheduled_module));
      // Unfortunately the above machinery creates its own GlobalVars instead of using *the*
      // GlobalVar we established above. Fix this before the confusion spreads any further.
      // TODO(mbs): LowerSchedule should be given prim_fn_gvar instead of func_name.
      for (const auto& kv : scheduled_module->functions) {
        GlobalVar global_var = kv.first->name_hint == value->cached_func->prim_fn_var->name_hint
                                   ? value->cached_func->prim_fn_var
                                   : kv.first;
        auto func = kv.second;
        // Propagate the structural hash of the relay function to the tir
        // function so associations can be made between the two.
        Optional<String> hash = key->source_func->attrs.GetAttr<String>("hash");
        if (hash) {
          func = WithAttrs(Downcast<tir::PrimFunc>(func), {{String("hash"), hash.value()}});
        }
        value->cached_func->funcs->Add(global_var, func);
      }
      ICHECK(value->cached_func->funcs->Lookup(value->cached_func->prim_fn_var)
                 .as<tir::PrimFuncNode>());
    }
    VLOG(1) << "lowered to name:" << std::endl
            << PrettyPrint(value->cached_func->prim_fn_var) << std::endl
            << "with definitions:" << std::endl
            << PrettyPrint(value->cached_func->funcs);

    return value;
  }

  // implement lowered shape func
  CCacheValue LowerShapeFuncInternal(const CCacheKey& key) {
    VLOG(1) << "lowering dynamic shape function for:" << std::endl
            << PrettyPrint(key->source_func) << std::endl
            << "for target:" << std::endl
            << key->target->ToDebugString();
    std::lock_guard<std::mutex> lock(mutex_);
    CCacheValue value;
    auto it = shape_func_cache_.find(key);
    if (it != shape_func_cache_.end()) {
      it->second->use_count += 1;
      if (it->second->cached_func.defined()) return it->second;
      value = it->second;
    } else {
      value = CCacheValue(make_object<CCacheValueNode>());
      value->use_count = 0;
      shape_func_cache_[key] = value;
    }
    // Enforce use the target.
    With<Target> target_scope(key->target);

    ICHECK(!value->cached_func.defined());

    using tvm::transform::PassContext;
    With<PassContext> fresh_pass_ctx_scope(PassContext::Create());
    value->cached_func = ShapeFuncFor(key->source_func, key->target, [&](std::string name) {
      return GetUniqueName(name, &name_map_);
    });

    ICHECK(
        value->cached_func->funcs->Lookup(value->cached_func->prim_fn_var).as<tir::PrimFuncNode>());

    VLOG(1) << "lowered to name:" << std::endl
            << PrettyPrint(value->cached_func->prim_fn_var) << std::endl
            << "with definitions:" << std::endl
            << PrettyPrint(value->cached_func->funcs);
    return value;
  }

  Map<String, Integer> GetOpWeights() const {
    Map<String, Integer> weights;
    for (const auto& kv : cache_) {
      auto value = kv.second;
      auto name = value->cached_func->prim_fn_var->name_hint;
      weights.Set(name, value->use_count);
    }
    return weights;
  }

  // TODO(mbs): Hold the output module here and reduce the cache_ to just be from
  // Function to GlobalVar.

  /*! \brief compiler cache lock*/
  std::mutex mutex_;
  /*! \brief internal name map to get an unique name */
  std::unordered_map<std::string, int> name_map_;
  /*! \brief internal compiler cache */
  std::unordered_map<CCacheKey, CCacheValue> cache_;
  /*! \brief internal compiler cache for shape funcs */
  std::unordered_map<CCacheKey, CCacheValue> shape_func_cache_;
  /*! \brief the cache key of the function that is being lowered currently*/
  CCacheKey cur_ccache_key_;
  /*! \brief Map of GlobalVar to C Device API context names */
  Map<GlobalVar, String> device_contexts_;
};

TECompiler::TECompiler(Optional<IRModule> opt_mod) {
  auto object = make_object<TECompilerImpl>(std::move(opt_mod));
  data_ = object;
}

/*! \brief The global TE compiler */
// TODO(mbs): To be terminated with extreme prejudice.
TECompiler& TECompiler::Global() {
  static TECompiler* inst = new TECompiler(make_object<TECompilerImpl>(Optional<IRModule>()));
  return *inst;
}
TVM_REGISTER_PASS_CONFIG_OPTION("relay.backend.use_auto_scheduler", Bool);
TVM_REGISTER_PASS_CONFIG_OPTION("relay.backend.use_meta_schedule", Bool);
TVM_REGISTER_PASS_CONFIG_OPTION("relay.backend.use_multitarget_pass_context", Bool);

TVM_REGISTER_GLOBAL("relay.backend._TECompilerGlobal").set_body_typed([]() {
  return TECompiler::Global();
});

TVM_REGISTER_GLOBAL("relay.backend._make_CCacheKey")
    .set_body_typed([](Function source_func, Target target) {
      return CCacheKey(source_func, target);
    });

TVM_REGISTER_GLOBAL("relay.backend._make_LoweredOutput")
    .set_body_typed([](tvm::Array<te::Tensor> outputs, OpImplementation impl) {
      return LoweredOutput(outputs, impl);
    });

TVM_REGISTER_GLOBAL("relay.backend._TECompilerClear").set_body_typed([](TECompiler self) {
  self->Clear();
});

TVM_REGISTER_GLOBAL("relay.backend._TECompilerLower")
    .set_body_typed([](TECompiler self, CCacheKey key, const String mod_name) {
      return self->Lower(key, mod_name);
    });

TVM_REGISTER_GLOBAL("relay.backend._TECompilerJIT")
    .set_body_typed([](TECompiler self, CCacheKey key) { return self->JIT(key); });

TVM_REGISTER_GLOBAL("relay.backend._TECompilerListItems").set_body_typed([](TECompiler self) {
  TECompilerImpl* ptr = dynamic_cast<TECompilerImpl*>(self.operator->());
  ICHECK(ptr != nullptr);
  return ptr->ListItems();
});

using AnalysisRemapping = std::unordered_map<Expr, Expr, ObjectHash, ObjectEqual>;

/*!
 * \brief Rewrites call expressions to Relay Functions marked as "primitive"
 * to calls to the corresponding TIR PrimFunc for the appropriate target.
 *
 * \code
 * %0 = fn(...) { prim_op(...) }     OR   let %p = fn(...) { prim_op(...) }
 * ... %0(...) ...                        ... %p(...) ...
 * ==>
 * def @q(..., target=<target>) { <tir body> }
 * ... @q(...) ...
 * \endcode
 *
 * Requires FuseOps, ToANormalForm, EtaExpand and InferType to have run.
 *
 * FuseOps is needed to identify and lift all prim op calls:
 * \code
 * ... prim_op(...) ...
 * ==>
 * %0 = fn(...) { prim_op(...) }
 * ... %0(...) ...
 * \endcode
 *
 * ToANormalForm is needed so we only need to consider vars and function literals as the call
 * target.
 *
 * EtaExpand is needed to ensures all calls to primitives are direct:
 * \code
 * let %p1 = fn(...) { prim_op1(...) }
 * let %p2 = fn(...) { prim_op2(...) }
 * let %p = if (...) { %p1 } else { %p2 }
 * ... %p(...) ...
 * ==>
 * let %p1 = fn(...) { prim_op1(...) }
 * let %p2 = fn(...) { prim_op2(...) }
 * let %p = fn(...) { if (...) { %p1(...) } else { %p2(...) } }
 * ... %p(...) ...
 * \endcode
 */
class LowerTensorExprMutator : public DeviceAwareExprMutator {
 public:
  LowerTensorExprMutator(const IRModule& module, ProcessFn process_fn, String module_name,
                         TECompiler compiler, VirtualDevice host_virtual_device)
      : DeviceAwareExprMutator(module),
        module_(module),
        process_fn_(std::move(process_fn)),
        module_name_(std::move(module_name)),
        compiler_(std::move(compiler)),
        host_virtual_device_(std::move(host_virtual_device)),
        debug_op_(Op::Get("debug")) {}

  /*!
   *  \brief Returns the primitive function associated with \p expr, or nullptr if none.
   */
  BaseFunc ResolveToPrimitive(const Expr& expr) {
    // NOTE: We can't assume expr->checked_type_ is defined, so can't early exit for first-order
    // expressions.
    if (const auto* global_var_node = expr.as<GlobalVarNode>()) {
      if (!module_->ContainGlobalVar(global_var_node->name_hint)) {
        // TODO(mbs): extern function cleanup
        // Assume the function is extern and thus no longer in the IRModule.
        return {};
      } else {
        BaseFunc base_func = module_->Lookup(GetRef<GlobalVar>(global_var_node));
        return ResolveToPrimitive(base_func);
      }
    } else if (const auto* prim_func_node = expr.as<tir::PrimFuncNode>()) {
      return GetRef<tir::PrimFunc>(prim_func_node);
    } else if (const auto* var_node = expr.as<VarNode>()) {
      auto itr = primitive_functions_.find(var_node);
      if (itr == primitive_functions_.end()) {
        // Not bound to a primitive function.
        return {};
      } else {
        return itr->second;
      }
    } else if (const auto* function_node = expr.as<FunctionNode>()) {
      if (!function_node->HasNonzeroAttr(attr::kPrimitive)) {
        // Not marked as primitive by FuseOps.
        return {};
      }
      if (const auto* call_node = function_node->body.as<CallNode>()) {
        if (call_node->op == debug_op_) {
          // Debug 'primitives' are not lowered.
          return {};
        }
      }
      return GetRef<Function>(function_node);
    } else {
      return {};
    }
  }

  /*!
   * \brief Lowers the primitive function \p func to TIR for ultimate execution
   * on a device with configuration \p target. Returns the global var bound
   * to the TIR implementation, and attributes to attach to the call to identify it as
   * a TIR call.
   */
  Expr MakeLoweredCall(Function func, Array<Expr> visited_args, Span span, Target target) {
    CCacheKey key = CCacheKey(func, target);
    CachedFunc cfunc = compiler_->Lower(key, module_name_);
    ICHECK(cfunc.defined());

    auto opt_compiler = func->GetAttr<String>(attr::kCompiler);

    // Add some metadata on top of the *original function* and invoke the callback so it can
    // be captured.
    // TODO(@areusch, @jroesch): this metadata is for AOT, this should be our interface for AOT
    Map<GlobalVar, tir::PrimFunc> prim_fns;
    Array<GlobalVar> all_prim_fn_vars;
    for (const auto& kv : cfunc->funcs->functions) {
      if (opt_compiler) {
        // We expect just the original func but with just the ExternalSymbol attribute signaling
        // the function (will be) compiled externally.
        ICHECK(kv.second.as<FunctionNode>())
            << PrettyPrint(kv.first) << " must be bound to an (external) Function";
      } else {
        // We expect one or more PrimFuncs, one of which corresponds to 'the' lowered primitive
        // (and the rest in support of that via tir::Calls).
        ICHECK(kv.second.as<tir::PrimFuncNode>())
            << PrettyPrint(kv.first) << " must be bound to a PrimFunc";
        prim_fns.Set(kv.first, Downcast<tir::PrimFunc>(kv.second));
        all_prim_fn_vars.push_back(kv.first);
      }
    }
    Function func_with_metadata = func;
    func_with_metadata = WithAttr(func_with_metadata, "prim_fn_var", cfunc->prim_fn_var);
    func_with_metadata = WithAttr(func_with_metadata, "prim_funcs", prim_fns);
    func_with_metadata = WithAttr(func_with_metadata, tvm::attr::kTarget, cfunc->target);
    this->process_fn_(func_with_metadata);

    CallLoweredAttrs call_lowered_attrs;

    // Non-External Relay Function
    // TODO(mbs): "reshape" cleanup.
    if (!opt_compiler && func->HasNonzeroAttr(attr::kReshapeOnly)) {
      call_lowered_attrs.metadata.Set(attr::kReshapeOnly, tvm::Integer(1));
    }

    call_lowered_attrs.metadata.Set("relay_attrs", func->attrs);
    call_lowered_attrs.metadata.Set("all_prim_fn_vars", all_prim_fn_vars);

    if (IsDynamic(func->ret_type)) {
      // Also lower the companion dynamic shape function.
      // Shape function keys use the underlying primitive function as their 'function',
      // but the generic 'cpu' target as the target since all shape functions run
      // on the host cpu irrespective of where the primitive runs.
      CCacheKey shape_key(func, host_virtual_device_->target);
      CachedFunc lowered_shape_func = compiler_->LowerShapeFunc(shape_key);

      // Capture the shape function's global var and parameters 'states' in call
      // annotations so calling convention can be recovered.
      // TODO(mbs): Shape cleanup.
      call_lowered_attrs.metadata.Set("prim_shape_fn_var", lowered_shape_func->prim_fn_var);
      call_lowered_attrs.metadata.Set("prim_shape_fn_states",
                                      lowered_shape_func->shape_func_param_states);
      call_lowered_attrs.metadata.Set("prim_shape_fn_num_inputs",
                                      Integer(static_cast<int>(lowered_shape_func->inputs.size())));
      call_lowered_attrs.metadata.Set(
          "prim_shape_fn_num_outputs",
          Integer(static_cast<int>(lowered_shape_func->outputs.size())));
      Array<GlobalVar> all_prim_shape_fn_vars;
      for (const auto& kv : lowered_shape_func->funcs->functions) {
        CHECK(kv.second.as<tir::PrimFuncNode>()) << "must be a prim fn";
        all_prim_shape_fn_vars.push_back(kv.first);
      }
      call_lowered_attrs.metadata.Set("all_prim_shape_fn_vars", all_prim_shape_fn_vars);
    }

    return CallLowered(cfunc->prim_fn_var, std::move(visited_args), std::move(call_lowered_attrs),
                       std::move(span));
  }

  std::pair<Var, Expr> PreVisitLetBinding_(const Var& var, const Expr& value) final {
    Var new_var = Downcast<Var>(Mutate(var));
    Expr new_value = Mutate(value);
    BaseFunc prim_func = ResolveToPrimitive(new_value);

    if (prim_func.defined()) {
      // Remember let var is bound (possibly indirectly) to a primitive function.
      primitive_functions_.emplace(var.get(), prim_func);
    }
    return {new_var, new_value};
  }

  Expr PostVisitLet_(const LetNode* pre_let_node, const LetNode* post_let_node) final {
    BaseFunc prim_func = ResolveToPrimitive(post_let_node->value);
    if (prim_func.defined()) {
      // Leaving let var scope
      primitive_functions_.erase(pre_let_node->var.get());
    }
    return DeviceAwareExprMutator::PostVisitLet_(pre_let_node, post_let_node);
  }

  Expr DeviceAwareVisitExpr_(const FunctionNode* function_node) override {
    if (function_node->HasNonzeroAttr(attr::kPrimitive) ||
        function_node->GetAttr<String>(attr::kExternalSymbol)) {
      // Nothing to lower inside primitive/external functions.
      return GetRef<Function>(function_node);
    } else {
      return DeviceAwareExprMutator::DeviceAwareVisitExpr_(function_node);
    }
  }

  Expr DeviceAwareVisitExpr_(const CallNode* call_node) override {
    // We can see five forms of calls:
    //  1. A 'normal' Relay call to a Function with the "primitive" attribute. We will need
    //     to lower that to a global PrimFunc and rewrite the call to:
    //       call_lowered(@new_global, (arg1, ..., argn), <attributes>)
    //     However there are a few special forms which are excluded from this treatment, see
    //     below.
    //  2. A 'normal' Relay call to a Function with the "compiler" attribute. We will need
    //     to invoke the appropriate BYOC toolchain function to yield a runtime module and
    //     rewrite the call to the same form as above.
    //  3. A 'normal' Relay call to a PrimFunc which has already been supplied via a global
    //     definition. We rewrite to use the call_lowered form, but otherwise nothing else
    //     needs to be done.
    //  4. A 'normal' Relay call to a Relay Function without any special attribute. These
    //     calls are not changed.
    //  5. A call_lowered call from an earlier invocation of this pass.
    // Note that ResolveToPrimitive will yield non-null only for cases 1-3.

    // Look for (possibly indirect) calls to primitives.
    BaseFunc primitive_func = ResolveToPrimitive(call_node->op);
    if (!primitive_func.defined()) {
      // Not a call to a primitive function we need to rewrite.
      if (const auto* function_node = call_node->op.as<FunctionNode>()) {
        process_fn_(GetRef<Function>(function_node));
      }
      return DeviceAwareExprMutator::DeviceAwareVisitExpr_(call_node);
    }

    // Prepare the arguments.
    Array<Expr> new_args;
    for (const auto& arg : call_node->args) {
      new_args.push_back(VisitExpr(arg));
    }

    // Special case: device_copies are left as calls to primitive operators
    // (thus undoing FuseOps) so that each backend can handle them directly.
    // TODO(mbs): device_copy cleanup. Would be better for FuseOps to just leave device_copy alone.
    if (const auto* function_node = primitive_func.as<FunctionNode>()) {
      DeviceCopyProps device_copy_props = GetDeviceCopyProps(function_node->body);
      if (device_copy_props.body.defined()) {
        ICHECK_EQ(new_args.size(), 1);
        return DeviceCopy(new_args[0], device_copy_props.src_virtual_device,
                          device_copy_props.dst_virtual_device);
      }
    }

    // Special case: If already lowered by other means then so we don't need to mutate
    // the call but we do need to mutate the arguments
    if (const auto* prim_func_node = primitive_func.as<tir::PrimFuncNode>()) {
      // Function should already be Target annotated by this point
      // but the TE Compiler metadata is still needed for the callback
      // TODO(Mousius) - Robustify this to not assume we're in the GlobalVar for Target Hooks
      GlobalVar prim_func_var = Downcast<GlobalVar>(call_node->op);
      tir::PrimFunc prim_func = GetRef<tir::PrimFunc>(prim_func_node);

      Map<GlobalVar, tir::PrimFunc> prim_fns = {{prim_func_var, prim_func}};
      tir::PrimFunc func_with_metadata = WithAttrs(prim_func, {
                                                                  {"prim_fn_var", prim_func_var},
                                                                  {"prim_funcs", prim_fns},
                                                              });

      ICHECK(!IsDynamic(call_node->checked_type()));
      CallLoweredAttrs call_lowered_attrs;
      call_lowered_attrs.metadata.Set("relay_attrs", primitive_func->attrs);

      process_fn_(func_with_metadata);
      ICHECK(call_node->type_args.empty()) << "lowered functions cannot be polymorphic";
      return CallLowered(prim_func_var, std::move(new_args), std::move(call_lowered_attrs),
                         call_node->span);
    }

    // Typical case: call to fused primitive Relay Function.
    // Find the desired target device.
    Target target;
    if (primitive_func->GetAttr<String>(attr::kCompiler).defined()) {
      // The generic 'external device' target.
      // TODO(mbs): Retire once replaced unified BYOC compiler and target machinery
      target = Target("ext_dev");
    } else {
      // The target corresponding to the call_node expression's annotation.
      VirtualDevice virtual_device = GetVirtualDevice(GetRef<Call>(call_node));
      ICHECK(!virtual_device->IsFullyUnconstrained());
      target = virtual_device->target;
      ICHECK(target.defined());
    }

    // Lower the primitive function for that target.
    Function function = Downcast<Function>(primitive_func);
    ICHECK(call_node->type_args.empty()) << "lowered functions cannot be polymorphic";
    return MakeLoweredCall(function, std::move(new_args), call_node->span, target);
  }

  IRModule module_;
  ProcessFn process_fn_;
  // Map from in-scope let-bound variables to Functions known to be primitive, or PrimFuncs which
  // have already been lowered. We'll rewrite these to the fresh global vars bound to the lowered
  // primitive function as we go. Those vars will be bound in the target device-type specific
  // module we'll ultimately emit for each required device-type. Note that a primitive may be
  // lowered for multiple device types, each which will be assigned a fresh var.
  std::unordered_map<const VarNode*, BaseFunc> primitive_functions_;
  String module_name_;
  TECompiler compiler_;
  /*!
   * \brief The \p VirtualDevice for the host, which is where all shape-related data and computation
   * must live.
   */
  VirtualDevice host_virtual_device_;
  // Cache ops that need to be frequently used later to reduce lookup overhead.
  const Op& debug_op_;
};

Target GetTargetFromInteger(DLDeviceType dev_type, tec::TargetMap targets) {
  if (targets.size() == 1) {
    // The homogeneous execution case, return the only target.
    const auto& it = targets.begin();
    return (*it).second;
  } else {
    // The heterogeneous execution case, return the target associated with the
    // given device type.
    // If "dev_type" equals to 0, the device name only can be got from
    // "targets", and it may not be "llvm", so here just set it to "unknown".
    std::string dev_name = "unknown";
    if (dev_type != 0) {
      dev_name = runtime::DeviceName(dev_type);
    }

    if (targets.count(dev_type) == 0) {
      std::stringstream msg;
      msg << "No target is specified for provided device name: `" << dev_name << "`\n\n"
          << dev_name << " mapped to device type (" << dev_type
          << ") which was not found in the target map.\n"
          << "Availible targets: \n";
      for (auto target : targets) {
        msg << "  " << target.first << "-> " << target.second << "\n";
      }
      LOG(FATAL) << msg.str();
    }
    return targets[dev_type];
  }
}

Pass LowerTensorExpr(const String& module_name, TECompiler compiler, ProcessFn process_fn,
                     VirtualDevice host_virtual_device) {
  runtime::TypedPackedFunc<Function(Function, IRModule, PassContext)> pass_func =
      [=](Function func, IRModule module, PassContext ctx) {
        LowerTensorExprMutator lower_te(module, process_fn, module_name, compiler,
                                        host_virtual_device);
        return Downcast<Function>(lower_te.Mutate(func));
      };
  return CreateFunctionPass(pass_func, 0, "LowerTensorExpr", {});
}

backend::FunctionInfo UpdateMainWorkspaceSize(const IRModule& mod, tec::TargetMap targets,
                                              Map<Expr, backend::StorageInfo> storage_info_map) {
  Function func = Downcast<Function>(mod->Lookup("main"));

  VLOG_CONTEXT << "UpdateMainWorkspaceSize";
  VLOG(1) << "calculating FunctionInfo for main:" << std::endl << PrettyPrint(func);
  for (const auto& kv : targets) {
    VLOG(1) << "  target " << kv.first << " = " << kv.second->str();
  }

  // This is a Map<device,Map<storage_id, size>>
  // TODO(mbs): Collapsing VirtualDevices to just device type.
  std::unordered_map<DLDeviceType, std::unordered_map<int, int>, backend::EnumClassHash>
      sid_workspace;
  // This is a Map<device, size_of_inputs_and_outputs>
  std::unordered_map<DLDeviceType, int, backend::EnumClassHash> device_io;
  // This is a Map<device, size_of_constants>
  std::unordered_map<DLDeviceType, int, backend::EnumClassHash> device_consts;

  // Initialize the mapping from all storage identifiers to workspace sizes,
  // the amount of device io, and the device constants.
  for (const auto& kv : storage_info_map) {
    const backend::StorageInfo& storage_info = kv.second;
    const std::vector<int64_t>& storage_ids = storage_info->storage_ids;
    const std::vector<VirtualDevice>& virtual_devices = storage_info->virtual_devices;
    CHECK_EQ(storage_ids.size(), virtual_devices.size());
    for (uint32_t i = 0; i < virtual_devices.size(); i++) {
      DLDeviceType device_type = virtual_devices[i]->device_type();
      sid_workspace[device_type][storage_ids[i]] = 0;
      device_io[device_type] = 0;
      device_consts[device_type] = 0;
    }
  }

  // Iterate the storage map to compute all the tensor sizes in the program.
  // There are 3 cases in this code:
  //
  // First we need to compute the sizes of all
  // inline constants.
  //
  // Second we compute the size of any bound variable as these are input and output
  // sizes of the program.
  //
  // Finally for all other expressions we check which storage identifier they have
  // been assigned and we compute the maximal size of the storage, as tensors can
  // share storage with other tensors which are the same size or larger.
  //
  // In this final case there is only one allocation for all tensors which share storage
  // which will be the maximal size of all tensors which were assigned to it.
  for (const auto& kv : storage_info_map) {
    const Expr& expr = kv.first;
    const backend::StorageInfo& storage_info = kv.second;
    int64_t size_bytes = backend::CalculateRelayExprSizeBytes(expr->checked_type());
    VLOG(1) << "expression:" << std::endl
            << PrettyPrint(expr) << std::endl
            << "of type:" << std::endl
            << PrettyPrint(expr->checked_type()) << std::endl
            << "has size " << size_bytes << " and storage info:" << std::endl
            << storage_info;
    const std::vector<int64_t>& storage_ids = storage_info->storage_ids;
    const std::vector<VirtualDevice>& virtual_devices = storage_info->virtual_devices;

    if (expr->IsInstance<ConstantNode>()) {
      for (const auto& virtual_device : virtual_devices) {
        DLDeviceType device_type = virtual_device->device_type();
        ICHECK_EQ(device_consts.count(device_type), 1);
        device_consts[device_type] += size_bytes;
      }
    } else if (expr->IsInstance<VarNode>() || expr.same_as(func->body)) {
      CHECK(size_bytes == 0 || virtual_devices.size() >= 1) << "must be at least one device";
      for (const auto& virtual_device : virtual_devices) {
        DLDeviceType device_type = virtual_device->device_type();
        device_io[device_type] += size_bytes;
      }
    } else {
      // TODO(@electriclilies): This code is never being called which means sid_workspace is not
      // updated.. This means that storage info is probably not being created correctly. Or is not
      // equivalent to what was here previously
      for (uint32_t i = 0; i < storage_ids.size(); i++) {
        // Here we record the largest size of the tensor
        // that share the same storage id, because storage_id will
        // be shared between multiple tensors that are not live simultaneously.
        DLDeviceType device_type = virtual_devices[i]->device_type();
        if (size_bytes > sid_workspace[device_type][storage_ids[i]]) {
          sid_workspace[device_type][storage_ids[i]] = size_bytes;
        }
      }
    }
  }

  // This is a Map<device, workspace_size>
  std::unordered_map<DLDeviceType, int, backend::EnumClassHash> device_workspace;
  // Once we know the sizes of sids, we need to accumulate per device
  for (const auto& dev_sid_size : sid_workspace) {
    auto dev = dev_sid_size.first;
    device_workspace[dev] = 0;
    for (const auto& sid_size : dev_sid_size.second) {
      device_workspace[dev] += sid_size.second;
    }
  }

  Map<Target, Integer> workspace_sizes;
  Map<Target, Integer> io_sizes;
  Map<Target, Integer> constant_sizes;
  Map<Target, tir::PrimFunc> tir_primfuncs;
  Map<Target, Function> relay_primfuncs;

  // Initialize all target workspaces to zero
  for (const auto& kv : targets) {
    auto tgt = kv.second;
    workspace_sizes.Set(tgt, 0);
  }

  for (const auto& dev_and_size : device_workspace) {
    auto tgt = tec::GetTargetFromInteger(dev_and_size.first, targets);
    workspace_sizes.Set(tgt, dev_and_size.second);
    relay_primfuncs.Set(tgt, func);
  }
  for (const auto& dev_and_size : device_io) {
    auto tgt = tec::GetTargetFromInteger(dev_and_size.first, targets);
    io_sizes.Set(tgt, dev_and_size.second);
  }

  for (const auto& dev_and_size : device_consts) {
    auto tgt = tec::GetTargetFromInteger(dev_and_size.first, targets);
    ICHECK_EQ(constant_sizes.count(tgt), 0);
    constant_sizes.Set(tgt, dev_and_size.second);
  }

  backend::FunctionInfo func_info(std::move(workspace_sizes), std::move(io_sizes),
                                  std::move(constant_sizes), std::move(tir_primfuncs),
                                  std::move(relay_primfuncs));
  VLOG(1) << "func_info: " << func_info;
  return std::move(func_info);
}

/*!
 * \brief A function to create the function metadata for an input function (ie calculate buffer
 * input/output sizes)
 * \param func The function to calculate function metadata for
 * \param function_metadata The map that stores all the function metadatas
 */
void UpdateFunctionMetadata(BaseFunc func,
                            Map<String, backend::FunctionInfo>& function_metadata,  // NOLINT(*)
                            Integer workspace_byte_alignment) {
  VLOG_CONTEXT << "UpdateFunctionMetadata";
  VLOG(1) << "updating function metadata for:" << std::endl << PrettyPrint(func);
  // Originally UpdateFunctionMetadata took in CCachedFunc and looped through all the funcs stored
  // there Now the goal is to take only one func because process_fn should be controlling the
  // iteration However, to do the workspace calculations we need the primfuncs. So process_fn
  // needs to either access the cached funcs or be directly passed primfuncs This is bad and
  // ideally we don't want process_fn to look at primfuncs There's also the question now of what
  // the function metadatas are and how they are used if we can do something else to replicate the
  // behavior of the function metadatas that might be good (ie annotating functions or something).
  Map<Target, Integer> workspace_sizes;
  Map<Target, Integer> io_sizes;
  Map<Target, Integer> constant_sizes;
  Map<Target, tir::PrimFunc> tir_primfuncs;
  Map<Target, Function> relay_primfuncs;

  Optional<Map<GlobalVar, tir::PrimFunc>> prim_fns =
      func->GetAttr<Map<GlobalVar, tir::PrimFunc>>("prim_funcs");
  CHECK(prim_fns) << "primitive functions not set on Relay function by TECompiler.";

  Optional<GlobalVar> prim_fn_var = func->GetAttr<GlobalVar>("prim_fn_var");
  CHECK(prim_fn_var) << "prim_fn_var must be set on Relay functions by TECompiler.";

  Optional<Target> relay_target = func->GetAttr<Target>(tvm::attr::kTarget);
  CHECK(relay_target) << "target must be set on Relay functions by the TECompiler.";

  for (const auto& kv : prim_fns.value()) {
    auto prim_fn = Downcast<tir::PrimFunc>(kv.second);
    CHECK(prim_fn.defined()) << "the primitive function must be defined";

    Integer workspace_size = CalculateWorkspaceBytes(prim_fn, workspace_byte_alignment);

    // Workspace sizes
    Target prim_fn_target;
    if (prim_fn->attrs.defined() && prim_fn->attrs->dict.count(tvm::attr::kTarget)) {
      prim_fn_target = Downcast<Target>(prim_fn->attrs->dict[tvm::attr::kTarget]);
    } else {
      prim_fn_target = relay_target.value();
    }

    workspace_sizes.Set(prim_fn_target, workspace_size);

    // Calculating size for I/O
    // TODO(mbs): See also the other three utils for calculating tensor bytesize.
    for (auto const& param : prim_fn->params) {
      bool not_a_buffer = prim_fn->buffer_map.count(param) == 0;
      if (not_a_buffer) {
        io_sizes.Set(prim_fn_target, 0);
        continue;
      }

      auto p_shape = prim_fn->buffer_map[param]->shape;
      int num_of_elements = 1;
      for (const auto& dim_index_expr : p_shape) {
        if (dim_index_expr->IsInstance<IntImmNode>()) {
          num_of_elements *= dim_index_expr.as<IntImmNode>()->value;
        } else {
          // If shape is dynamic, we cannot calculate workspace in compile time.
          num_of_elements = 0;
        }
      }
      int element_size = prim_fn->buffer_map[param]->dtype.bytes();
      io_sizes.Set(prim_fn_target, element_size * num_of_elements);
    }

    constant_sizes.Set(prim_fn_target, 0);
    tir_primfuncs.Set(prim_fn_target, prim_fn);
    if (func->IsInstance<FunctionNode>()) {
      relay_primfuncs.Set(prim_fn_target, Downcast<Function>(func));
    }
  }

  backend::FunctionInfo fi = backend::FunctionInfo(
      std::move(workspace_sizes), std::move(io_sizes), std::move(constant_sizes),
      std::move(tir_primfuncs), std::move(relay_primfuncs));

  VLOG(1) << "FunctionInfo: " << PrettyPrint(prim_fn_var.value()) << " = " << PrettyPrint(fi);

  // The primitive function name here corresponds to the string we will use to generate
  // this Relay function at the low level.
  function_metadata.Set(prim_fn_var.value()->name_hint, fi);
}

IRModule LowerTE(const IRModule& module, const String& module_name, ProcessFn process_fn,
                 VirtualDevice host_virtual_device) {
  TECompiler compiler(module);

  // TODO(mbs): This is all unnecessarily convoluted. Better would be to accumulate the rewritten
  // module as we go (including rewritten Functions, lowered primitives, and runtime modules
  // generated by external toolchains), and use a pair of maps over vars and global vars
  // to global vars to remember which functions have already been lowered.

  // Lower all the callees in module:
  //  - Functions tagged with "Compiler" are unchanged (checked by CreateFunctionPass)
  //  - Functions tagged with "Primitive" are unchanged (checked by LowerTensorExprMutator)
  //  - Called functions tagged with "Compiler" are copied into the compiler cache with a fresh
  //    GlobalVar, and calls updated (sticking with regular Relay Call).
  //  - Calls to functions tagged with "Primitive" are compiled to PrimFuncs, and calls updated
  //    (using call_lowered convention).
  IRModule updated_module = LowerTensorExpr(module_name, compiler, std::move(process_fn),
                                            std::move(host_virtual_device))(module);

  // The Functions tagged with "Compiler" are now residing in the cache ready to be
  // compiled by LowerExternalFunctions. However we still need a record of them in the
  // IRModule so that the various executors can see which function names need to be
  // retrieved. They may, however, have been renamed.
  compiler->AddExterns(updated_module);

  // Add the lowered functions.
  IRModule lowered_module = compiler->GetLoweredFunctions();
  VLOG(1) << "capturing " << lowered_module->functions.size() << " new lowered functions";
  for (const auto& kv : lowered_module->functions) {
    if (updated_module->ContainGlobalVar(kv.first->name_hint)) {
      LOG(FATAL) << "duplicate bindings for '" << kv.first->name_hint
                 << "'. Existing is:" << std::endl
                 << PrettyPrint(updated_module->Lookup(kv.first->name_hint)) << std::endl
                 << "while new is:" << std::endl
                 << PrettyPrint(kv.second);
    }
    updated_module->Add(kv.first, kv.second);
  }

  // Invoke external codegen for all Functions in the cache tagged with "Compiler", and
  // annotate the module with the resulting runtime modules.
  // TODO(mbs): runtime modules should be first class rather than attributes.
  Array<runtime::Module> external_mods =
      module->GetAttr<Array<runtime::Module>>("external_mods", Array<runtime::Module>()).value();
  Array<runtime::Module> new_external_mods = compiler->LowerExternalFunctions();
  VLOG(1) << "capturing " << external_mods.size() << " existing and " << new_external_mods.size()
          << " new external modules";
  for (const auto& mod : new_external_mods) {
    external_mods.push_back(mod);  // copy-on-write.
  }

  // Annotate the module with C Device API context mapping (this is until we have Targets
  // annotated for the C Device API)
  // TODO(Mousius) - Remove "device_contexts" as soon as we have the graph annotated properly with
  // Targets
  Map<GlobalVar, String> device_contexts =
      module->GetAttr<Map<GlobalVar, String>>("device_contexts", Map<GlobalVar, String>()).value();
  Map<GlobalVar, String> new_device_contexts = compiler->GetDeviceContexts();
  VLOG(1) << "capturing " << device_contexts.size() << " existing and "
          << new_device_contexts.size() << " new device contexts for external functions";
  for (const auto& kv : new_device_contexts) {
    ICHECK_EQ(device_contexts.count(kv.first), 0);
    device_contexts.Set(kv.first, kv.second);  // copy-on-write.
  }

  updated_module = WithAttrs(updated_module, {{"external_mods", std::move(external_mods)},
                                              {"device_contexts", std::move(device_contexts)}});

  if (backend::IsAutoSchedulerEnabled()) {
    // Capture all the 'operator weights', ie usage counts for each PrimFunc.
    Map<String, Integer> op_weights =
        module->GetAttr<Map<String, Integer>>("op_weights", Map<String, Integer>()).value();
    Map<String, Integer> new_op_weights = compiler->GetOpWeights();
    VLOG(1) << "capturing " << op_weights.size() << " existing and " << new_op_weights.size()
            << " new operator weights for PrimFuncs";
    for (const auto& kv : new_op_weights) {
      ICHECK_EQ(op_weights.count(kv.first), 0);
      op_weights.Set(kv.first, kv.second);  // copy-on-write.
    }
    updated_module = WithAttr(updated_module, "op_weights", std::move(op_weights));
  }

  return updated_module;
}

Map<Target, IRModule> GetPerTargetModules(IRModule mod) {
  std::unordered_map<Target, IRModule, backend::TargetStrHash, backend::TargetStrEqual>
      per_target_modules;
  for (const auto& kv : mod->functions) {
    const GlobalVar& var = kv.first;
    const BaseFunc& func = kv.second;
    if (func->IsInstance<tir::PrimFuncNode>()) {
      // Extract target
      Optional<Target> target = func->GetAttr<Target>(tvm::attr::kTarget);
      ICHECK(target) << "Target should be set at this point";

      // Put the function in per_target_modules
      if (!per_target_modules.count(target.value())) {
        // Initialize the IRModule for this target with the attributes from the input IRModule
        IRModule target_module = IRModule({}, {}, {}, {}, mod->attrs);
        // Add the function to the IRModule
        target_module->Add(var, func);
        per_target_modules[target.value()] = target_module;
      } else {
        // The IRModule for this target is initialized, so just add the function.
        IRModule target_module = per_target_modules.at(target.value());
        target_module->Add(var, func);
      }
    } else if (!func->IsInstance<relay::FunctionNode>()) {
      LOG(FATAL)
          << "The function types in the IRModule should be RelayFunction or PrimFunc, but got "
          << func->GetTypeKey();
    }
  }
  return per_target_modules;
}

Pass LowerTEPass(const String& module_name, ProcessFn process_fn,
                 VirtualDevice host_virtual_device) {
  runtime::TypedPackedFunc<IRModule(IRModule, PassContext)> pass_func = [=](IRModule module,
                                                                            PassContext ctx) {
    return LowerTE(module, module_name, process_fn, host_virtual_device);
  };

  return tvm::transform::Sequential(
      {tvm::relay::transform::RelayToTIRTargetHook(),
       tvm::transform::CreateModulePass(pass_func, 0, "LowerTE", {"InferType"}), InferType(),
       tvm::tir::transform::ExtractPrimFuncConstants()});
}

}  // namespace tec
}  // namespace relay
}  // namespace tvm<|MERGE_RESOLUTION|>--- conflicted
+++ resolved
@@ -356,16 +356,6 @@
     }
 
     if (value->cached_func->prim_func.defined()) {
-<<<<<<< HEAD
-      VLOG(1) << "already have PrimFunc";
-      tir::PrimFunc prim_func = value->cached_func->prim_func.value();
-      if (!prim_func->GetAttr<String>(tvm::attr::kGlobalSymbol).defined()) {
-        String prim_func_name = value->cached_func->prim_fn_var->name_hint;
-        IRModule lowered = tvm::LowerPrimFunc(prim_func, prim_func_name);
-        prim_func = Downcast<tvm::tir::PrimFunc>(lowered->Lookup(prim_func_name));
-      }
-      value->cached_func->funcs->Add(value->cached_func->prim_fn_var, prim_func);
-=======
       VLOG(1) << "Lowering PrimFunc";
       IRModule lowered = tvm::LowerPrimFunc(value->cached_func->prim_func.value(),
                                             value->cached_func->prim_fn_var->name_hint, false);
@@ -373,7 +363,6 @@
       for (const auto& kv : lowered->functions) {
         value->cached_func->funcs->Add(value->cached_func->prim_fn_var, kv.second);
       }
->>>>>>> 0b612563
     } else {
       // NOTE: array will copy on write.
       Array<te::Tensor> all_args = Array<te::Tensor>(value->cached_func->inputs);
