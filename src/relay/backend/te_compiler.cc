--- conflicted
+++ resolved
@@ -942,11 +942,7 @@
         device_consts[device_type] += size_bytes;
       }
     } else if (expr->IsInstance<VarNode>() || expr.same_as(func->body)) {
-<<<<<<< HEAD
-      CHECK_GE(virtual_devices.size(), 1) << "must be at least one device";
-=======
       CHECK(size_bytes == 0 || virtual_devices.size() >= 1) << "must be at least one device";
->>>>>>> 174d09ee
       for (const auto& virtual_device : virtual_devices) {
         DLDeviceType device_type = virtual_device->device_type();
         device_io[device_type] += size_bytes;
