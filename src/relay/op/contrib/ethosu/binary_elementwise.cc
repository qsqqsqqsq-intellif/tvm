/*
 * Licensed to the Apache Software Foundation (ASF) under one
 * or more contributor license agreements.  See the NOTICE file
 * distributed with this work for additional information
 * regarding copyright ownership.  The ASF licenses this file
 * to you under the Apache License, Version 2.0 (the
 * "License"); you may not use this file except in compliance
 * with the License.  You may obtain a copy of the License at
 *
 *   http://www.apache.org/licenses/LICENSE-2.0
 *
 * Unless required by applicable law or agreed to in writing,
 * software distributed under the License is distributed on an
 * "AS IS" BASIS, WITHOUT WARRANTIES OR CONDITIONS OF ANY
 * KIND, either express or implied.  See the License for the
 * specific language governing permissions and limitations
 * under the License.
 */

/*!
 * \file src/relay/op/contrib/ethosu/binary_elementwise.cc
 * \brief Binary elementwise operators definitions for the Arm(R) Ethos(TM)-U NPU.
 */
#include <tvm/relay/op.h>

#include "common.h"

namespace tvm {
namespace relay {
namespace op {
namespace contrib {
namespace ethosu {

/*! \brief Attributes used by the Ethos(TM)-U NPU binary elementwise operators */
struct EthosuBinaryElementwiseAttrs : public tvm::AttrsNode<EthosuBinaryElementwiseAttrs> {
  String operator_type;
  double ifm_scale;
  int ifm_zero_point;
  double ifm2_scale;
  int ifm2_zero_point;
  double ofm_scale;
  int ofm_zero_point;
  IndexExpr ifm_channels;
  IndexExpr ifm2_channels;
  bool reversed_operands;
  String activation;
  int clip_min;
  int clip_max;
  String rounding_mode;
  String ifm_layout;
  String ifm2_layout;
  String ofm_layout;
  String ofm_dtype;

  TVM_DECLARE_ATTRS(EthosuBinaryElementwiseAttrs, "relay.attrs.EthosuBinaryElementwiseAttrs") {
    TVM_ATTR_FIELD(operator_type)
        .describe(
            "The type of the binary elementwise operator."
            "'ADD'"
            "'SUB'"
            "'MUL'"
            "'MIN'"
            "'MAX'"
            "'SHR'"
            "'SHL'");
    TVM_ATTR_FIELD(ifm_scale).describe("The quantization scale for the Input Feature Map tensor.");
    TVM_ATTR_FIELD(ifm_zero_point)
        .describe("The quantization zero point for the Input Feature Map tensor.");
    TVM_ATTR_FIELD(ifm2_scale)
        .describe("The quantization scale for the Input Feature Map tensor 2.");
    TVM_ATTR_FIELD(ifm2_zero_point)
        .describe("The quantization zero point for the Input Feature Map tensor 2.");
    TVM_ATTR_FIELD(ofm_scale).describe("The quantization scale for the Output Feature Map tensor.");
    TVM_ATTR_FIELD(ofm_zero_point)
        .describe("The quantization zero point for the Output Feature Map tensor.");
    TVM_ATTR_FIELD(ifm_channels).describe("The number of the Input Feature Map channels.");
    TVM_ATTR_FIELD(ifm2_channels).describe("The number of the Input Feature Map 2 channels.");
    TVM_ATTR_FIELD(reversed_operands)
        .describe("True if IFM2 is the first operand and IFM is the second operand.")
        .set_default(false);
    TVM_ATTR_FIELD(activation)
        .describe(
            "The activation function to use. "
            "'NONE' - no activation function. "
            "'CLIP' - clip the output between clip_min and clip_max. "
            "'TANH' - tanh activation function. "
            "'SIGMOID' - sigmoid activation function. "
            "'LUT' - use a look-up table to perform the activation function."
            "Available activations for activation type:"
            "{int8, uint8}: 'NONE', 'CLIP', 'TANH', 'SIGMOID', 'LUT'"
            "{int32}: 'NONE'")
        .set_default("NONE");
    TVM_ATTR_FIELD(clip_min)
        .describe("The minimum clipping value if activation = 'CLIP'.")
        .set_default(0);
    TVM_ATTR_FIELD(clip_max)
        .describe("The maximum clipping value if activation = 'CLIP'.")
        .set_default(0);
    TVM_ATTR_FIELD(rounding_mode)
        .describe(
            "The rounding mode to apply to the Output Feature Map tensor. "
            "'TFL' - Tensorflow Lite rounding scheme. "
            "'TRUNCATE' - Truncate towards zero."
            "'NATURAL' - Round to nearest value, with x.5 rounded up towards +infinity.")
        .set_default("TFL");
    TVM_ATTR_FIELD(ifm_layout)
        .describe("The layout of the Input Feature Map tensor. Can be 'NHWC' or 'NHCWB16'.")
        .set_default("NHWC");
    TVM_ATTR_FIELD(ifm2_layout)
        .describe("The layout of the Input Feature Map tensor 2. Can be 'NHWC' or 'NHCWB16'.")
        .set_default("NHWC");
    TVM_ATTR_FIELD(ofm_layout)
        .describe("The layout of the Output Feature Map tensor. Can be 'NHWC' or 'NHCWB16'.")
        .set_default("NHWC");
    TVM_ATTR_FIELD(ofm_dtype).describe(
        "The Output Feature Map tensor type."
        "MUL, ADD, SUB {IFM}->{OFM}:"
        "  {uint8, int8 int32} -> {uint8, int8, int32}, any pairing"
        "MAX, MIN:"
        "  IFM and OFM must be of the same type, one of:"
        "  {int8, uint8}"
        "SHR {IFM}->{OFM}:"
        "  {int32}->{int8, uint8, int32}, any pairing"
        "SHL:"
        "  {int32}->{int32} only");
  }
};

TVM_REGISTER_NODE_TYPE(EthosuBinaryElementwiseAttrs);

bool EthosuBinaryElementwiseRel(const Array<Type>& types, int num_inputs, const Attrs& attrs,
                                const TypeReporter& reporter) {
  const int ifm_index = 0;
  const int ifm2_index = 1;
  const int result_index = 3;
  ICHECK_EQ(types.size(), result_index + 1);

  const auto* ifm = types[ifm_index].as<TensorTypeNode>();
  const auto* ifm2 = types[ifm2_index].as<TensorTypeNode>();
  if (ifm == nullptr) return false;
  if (ifm2 == nullptr) return false;

  const auto* param = attrs.as<EthosuBinaryElementwiseAttrs>();
  ICHECK(param != nullptr) << "EthosuBinaryElementwiseAttrs cannot be nullptr.";

  const String operator_name = "ethosu_binary_elementwise";
  const String operator_type = param->operator_type;
  const DataType ifm_dtype = ifm->dtype;
  const DataType ifm2_dtype = ifm2->dtype;
  const DataType ofm_dtype = DataTypeFromString(param->ofm_dtype);

<<<<<<< HEAD
  if (param->ofm_dtype == "int8") {
    ofm_dtype = DataType::Int(8);
  } else if (param->ofm_dtype == "uint8") {
    ofm_dtype = DataType::UInt(8);
  } else if (param->ofm_dtype == "int16") {
    ofm_dtype = DataType::Int(16);
  } else if (param->ofm_dtype == "int32") {
    ofm_dtype = DataType::Int(32);
  }

  if (ifm_dtype != ifm2_dtype) {
    reporter->GetDiagCtx().EmitFatal(Diagnostic::Error(reporter->GetSpan())
                                     << "Invalid operator: expected ethosu_binary_elementwise "
                                     << "type for ifm2 be the same of ifm but was " << ifm2_dtype
                                     << " instead of " << ifm_dtype);
    return false;
  }

  if (operator_type == "ADD" || operator_type == "SUB" || operator_type == "MUL") {
    if (ifm_dtype != DataType::UInt(8) && ifm_dtype != DataType::Int(8) &&
        ifm_dtype != DataType::Int(16) && ifm_dtype != DataType::Int(32)) {
      reporter->GetDiagCtx().EmitFatal(
          Diagnostic::Error(reporter->GetSpan())
          << "Invalid operator: expected ethosu_binary_elementwise " << operator_type
          << " type(uint8), type(int8), type(int16) or type(int32) for ifm but was " << ifm_dtype);
      return false;
    }
    if (ofm_dtype != DataType::UInt(8) && ofm_dtype != DataType::Int(8) &&
        ofm_dtype != DataType::Int(16) && ofm_dtype != DataType::Int(32)) {
      reporter->GetDiagCtx().EmitFatal(
          Diagnostic::Error(reporter->GetSpan())
          << "Invalid operator: expected ethosu_binary_elementwise " << operator_type
          << " type(uint8), type(int8), type(int16) or type(int32) for ofm but was " << ofm_dtype);
      return false;
    }
=======
  CheckDataTypeMatch(reporter, ifm_dtype, ifm2_dtype, operator_name, "ifm", "ifm2", operator_type);

  if (operator_type == "ADD" || operator_type == "SUB" || operator_type == "MUL") {
    auto allowed_types = {DataType::Int(8), DataType::UInt(8), DataType::Int(16),
                          DataType::Int(32)};
    CheckDataType(reporter, ifm_dtype, allowed_types, operator_name, "ifm", operator_type);
    CheckDataType(reporter, ofm_dtype, allowed_types, operator_name, "ofm", operator_type);
>>>>>>> 174d09ee
  } else if (operator_type == "MIN" || operator_type == "MAX") {
    auto allowed_types = {DataType::Int(8), DataType::UInt(8)};
    CheckDataType(reporter, ifm_dtype, allowed_types, operator_name, "ifm", operator_type);
    CheckDataTypeMatch(reporter, ifm_dtype, ofm_dtype, operator_name, "ifm", "ofm", operator_type);
  } else if (operator_type == "SHR") {
    CheckDataType(reporter, ifm_dtype, {DataType::Int(32)}, operator_name, "ifm", operator_type);
    CheckDataType(reporter, ofm_dtype, {DataType::UInt(8), DataType::Int(8), DataType::Int(32)},
                  operator_name, "ofm", operator_type);
  } else if (operator_type == "SHL") {
    CheckDataType(reporter, ifm_dtype, {DataType::Int(32)}, operator_name, "ifm", operator_type);
    CheckDataType(reporter, ofm_dtype, {DataType::Int(32)}, operator_name, "ofm", operator_type);
  } else {
    reporter->GetDiagCtx().EmitFatal(
        Diagnostic::Error(reporter->GetSpan())
        << "Invalid operator: expected " << operator_name << " 'ADD' or 'SUB' or 'MUL' or "
        << "'MIN' or 'MAX' or 'SHR' or 'SHL' for operator_type but was " << param->operator_type);
    return false;
  }

  // Assign ofm type
  auto ofm_shape = EthosuInferElementwiseOutputShape(ifm->shape, param->ifm_layout,
                                                     param->ofm_layout, param->ifm_channels);
  reporter->Assign(types[result_index], TensorType(ofm_shape, ofm_dtype));
  return true;
}

Expr MakeEthosuBinaryElementwise(Expr ifm, Expr ifm2, Expr lut, String operator_type,
                                 double ifm_scale, int ifm_zero_point, double ifm2_scale,
                                 int ifm2_zero_point, double ofm_scale, int ofm_zero_point,
                                 IndexExpr ifm_channels, IndexExpr ifm2_channels,
                                 bool reversed_operands, String activation, int clip_min,
                                 int clip_max, String rounding_mode, String ifm_layout,
                                 String ifm2_layout, String ofm_layout, String ofm_dtype) {
  auto attrs = make_object<EthosuBinaryElementwiseAttrs>();

  attrs->operator_type = std::move(operator_type);
  attrs->ifm_scale = ifm_scale;
  attrs->ifm_zero_point = ifm_zero_point;
  attrs->ifm2_scale = ifm2_scale;
  attrs->ifm2_zero_point = ifm2_zero_point;
  attrs->ofm_scale = ofm_scale;
  attrs->ofm_zero_point = ofm_zero_point;
  attrs->ifm_channels = std::move(ifm_channels);
  attrs->ifm2_channels = std::move(ifm2_channels);
  attrs->reversed_operands = reversed_operands;
  attrs->activation = std::move(activation);
  attrs->clip_min = clip_min;
  attrs->clip_max = clip_max;
  attrs->rounding_mode = std::move(rounding_mode);
  attrs->ifm_layout = std::move(ifm_layout);
  attrs->ifm2_layout = std::move(ifm2_layout);
  attrs->ofm_layout = std::move(ofm_layout);
  attrs->ofm_dtype = std::move(ofm_dtype);

  static const Op& op = Op::Get("contrib.ethosu.binary_elementwise");
  return Call(op, {ifm, ifm2, lut}, Attrs(attrs), {});
}

TVM_REGISTER_GLOBAL("relay.op._make.ethosu_binary_elementwise")
    .set_body_typed(MakeEthosuBinaryElementwise);

RELAY_REGISTER_OP("contrib.ethosu.binary_elementwise")
    .describe(R"code(Arm(R) Ethos(TM)-U NPU quantized binary elementwise operator.

This Relay operator corresponds to the hardware-implemented quantized
binary elementwise operation found on Ethos(TM)-U NPU. It accepts either NHWC
or NHCWB16 format for the inputs data (input feature maps, or IFMs).

Reference: https://developer.arm.com/documentation/102420/0200/

- **ifm**: NHWC - (1, ifm_height, ifm_width, ifm_channels)
           NHCWB16 - (1, ifm_height, ifm_channels // 16, ifm_width, 16)
- **ifm2**: NHWC - (1, ifm_height, ifm_width, ifm_channels)
           NHCWB16 - (1, ifm_height, ifm_channels // 16, ifm_width, 16)
- **ofm**: (1, ofm_height, ofm_width, ifm_channels)

)code" TVM_ADD_FILELINE)
    .set_attrs_type<EthosuBinaryElementwiseAttrs>()
    .set_num_inputs(3)
    .add_argument("ifm", "Tensor", "The Input Feature Map tensor (IFM).")
    .add_argument("ifm2", "Tensor", "The Input Feature Map tensor 2 (IFM2).")
    .add_argument("lut", "Tensor", "The look-up table of values to use if activation = 'LUT'")
    .set_support_level(11)
    .add_type_rel("EthosuBinaryElementwise", EthosuBinaryElementwiseRel);

}  // namespace ethosu
}  // namespace contrib
}  // namespace op
}  // namespace relay
}  // namespace tvm<|MERGE_RESOLUTION|>--- conflicted
+++ resolved
@@ -149,43 +149,6 @@
   const DataType ifm2_dtype = ifm2->dtype;
   const DataType ofm_dtype = DataTypeFromString(param->ofm_dtype);
 
-<<<<<<< HEAD
-  if (param->ofm_dtype == "int8") {
-    ofm_dtype = DataType::Int(8);
-  } else if (param->ofm_dtype == "uint8") {
-    ofm_dtype = DataType::UInt(8);
-  } else if (param->ofm_dtype == "int16") {
-    ofm_dtype = DataType::Int(16);
-  } else if (param->ofm_dtype == "int32") {
-    ofm_dtype = DataType::Int(32);
-  }
-
-  if (ifm_dtype != ifm2_dtype) {
-    reporter->GetDiagCtx().EmitFatal(Diagnostic::Error(reporter->GetSpan())
-                                     << "Invalid operator: expected ethosu_binary_elementwise "
-                                     << "type for ifm2 be the same of ifm but was " << ifm2_dtype
-                                     << " instead of " << ifm_dtype);
-    return false;
-  }
-
-  if (operator_type == "ADD" || operator_type == "SUB" || operator_type == "MUL") {
-    if (ifm_dtype != DataType::UInt(8) && ifm_dtype != DataType::Int(8) &&
-        ifm_dtype != DataType::Int(16) && ifm_dtype != DataType::Int(32)) {
-      reporter->GetDiagCtx().EmitFatal(
-          Diagnostic::Error(reporter->GetSpan())
-          << "Invalid operator: expected ethosu_binary_elementwise " << operator_type
-          << " type(uint8), type(int8), type(int16) or type(int32) for ifm but was " << ifm_dtype);
-      return false;
-    }
-    if (ofm_dtype != DataType::UInt(8) && ofm_dtype != DataType::Int(8) &&
-        ofm_dtype != DataType::Int(16) && ofm_dtype != DataType::Int(32)) {
-      reporter->GetDiagCtx().EmitFatal(
-          Diagnostic::Error(reporter->GetSpan())
-          << "Invalid operator: expected ethosu_binary_elementwise " << operator_type
-          << " type(uint8), type(int8), type(int16) or type(int32) for ofm but was " << ofm_dtype);
-      return false;
-    }
-=======
   CheckDataTypeMatch(reporter, ifm_dtype, ifm2_dtype, operator_name, "ifm", "ifm2", operator_type);
 
   if (operator_type == "ADD" || operator_type == "SUB" || operator_type == "MUL") {
@@ -193,7 +156,6 @@
                           DataType::Int(32)};
     CheckDataType(reporter, ifm_dtype, allowed_types, operator_name, "ifm", operator_type);
     CheckDataType(reporter, ofm_dtype, allowed_types, operator_name, "ofm", operator_type);
->>>>>>> 174d09ee
   } else if (operator_type == "MIN" || operator_type == "MAX") {
     auto allowed_types = {DataType::Int(8), DataType::UInt(8)};
     CheckDataType(reporter, ifm_dtype, allowed_types, operator_name, "ifm", operator_type);
