--- conflicted
+++ resolved
@@ -304,15 +304,9 @@
     } else {
       // Keep track of expression and bound variable device types for lexically enclosing
       // sub-expressions.
-<<<<<<< HEAD
-      PushVirtualDevice(GetFunctionResultVirtualDevice(f));
-      for (size_t i = 0; i < f->params.size(); ++i) {
-        PushBoundVar(f->params[i], GetFunctionParamVirtualDevice(f, i));
-=======
       PushVirtualDevice(f->virtual_device());
       for (auto param : f->params) {
         PushBoundVar(param, param->virtual_device());
->>>>>>> 174d09ee
       }
       EnterFunctionBody();
       ret = WithFields(GetRef<Function>(f), f->params,
