/*
 * Licensed to the Apache Software Foundation (ASF) under one
 * or more contributor license agreements.  See the NOTICE file
 * distributed with this work for additional information
 * regarding copyright ownership.  The ASF licenses this file
 * to you under the Apache License, Version 2.0 (the
 * "License"); you may not use this file except in compliance
 * with the License.  You may obtain a copy of the License at
 *
 *   http://www.apache.org/licenses/LICENSE-2.0
 *
 * Unless required by applicable law or agreed to in writing,
 * software distributed under the License is distributed on an
 * "AS IS" BASIS, WITHOUT WARRANTIES OR CONDITIONS OF ANY
 * KIND, either express or implied.  See the License for the
 * specific language governing permissions and limitations
 * under the License.
 */

/*!
 * \file src/relay/transforms/device_planner.cc
 * \brief Determines a unique \p VirtualDevice to hold the result of every Relay sub-expression.
 * This pass can be run multiple times, and can be run both before and after lowering.
<<<<<<< HEAD
 *
 * TODO(mbs): Rename VirtualDevice |-> VirtualDevice, and use 'virtual device' (or just 'device')
 * throughout.
=======
>>>>>>> 174d09ee
 *
 * We say a Relay expression E is 'on device D' if the result of executing E is stored on D.
 * We represent D by an \p VirtualDevice, which means we can track anywhere from an arbitrary device
 * of some \p DLDeviceType to a specific memory scope on a specific (virtual) \p Device who's
 * code is compiled with a specific \p Target.
 *
 * Note that 'stored on device D' is almost but not quite the same as 'executes on device D',
 * see below.
 *
 * This pass works by collecting and solving device constraints, using defaulting heuristics to
 * resolve any remaining undetermined devices, and encoding the results on the output in a form
 * that's reasonably friendly to downstream passes.
 *
 * Specific \p VirtualDevices flow into the constraints from five places:
 *  - Existing "device_copy" CallNodes (with a \p DeviceCopyAttrs attribute) specify a
 *    'src_virtual_device' and 'dst_virtual_device' \p VirtualDevice. Those constrain the argument
 * and context of the call respectively. It is ok if source and destination devices are the same,
 * such no-op copies will be removed after accounting for the device preference.
 *  - Existing "on_device" CallNodes (with a \p OnDeviceAttrs attribute) specify an
 * 'virtual_device', which constrains the argument of the call, but (usually, see below) leaves the
 * context unconstrained. These are called 'annotations' in the rest of the code, have no
 * operational significance by themselves, but may trigger the insertion of a new "device_copy" call
 * by this pass. In two situations the result of an "on_device" CallNode may also be constrained to
 * the given 'virtual_device':
 *     - The "on_device" call occurs at the top-level of a function body, or occurs as an
 *       immediately let-bound expression. In this situation the extra degree of freedom in
 *       the function result and let-binding leads to surprising device copies, so we simply
 *       force the function result or let-bound variable to the given device.
 *     - The \p OnDeviceAttrs has an \p is_fixed field of \p true, which indicates we inserted
 *       it ourselves during an earlier invocation of this pass. This helps make this pass
 *       idempotent.
 *  - Some special operators require their arguments or results to be on the 'host' (typcially
 *    a CPU) \p VirtualDevice, see below.
 *  - Any \p PrimFuncs in the \p IRModule (if \p LowerTEPass has already run) may constrain their
 *    argument buffers to have a specific memory scope, which is part of \p VirtualDevice.
 *  - Annotations left over from a previous run of this pass, such as 'param_virtual_devices' and
 *    'result_virtual_device' function attributes we introduce below. This is so the pass is
 * idempotent and can be re-run to flow additional memory scope constraints.
 *
 * We proceed in four phases:
 *
 * Phase 0
 * -------
 * We rewrite the programs to handle some special cases:
 *  - "on_device" calls at the top-level of function or immediately let-bound are rewritten
 *    to have \code is_fixed=true \endcode.
 *  - We wish to treat \code on_device(expr, device_type=d).0 \endcode as if it were written
 *    \code on_device(expr.0, device_type_d) \endcode. I.e. we prefer to copy the projection from
 *    the tuple rather than project from a copy of the tuple. We'll do this by rewriting.
 *  - We are prepared to insert device_copies on the arguments and result of calls to PrimFuncs,
 *    on the assumption a) we already ran PlanDevices before lowering so we are not allowing
 *    any new cross-device copies, but b) after lowering we may have new memory scope constraits
 *    to deal with.
 *
 * Phase 1
 * -------
 * We flow constraints from the "on_device" and "device_copy" calls, PrimFunc buffer memory scopes,
 * and some special ops, to all other Relay sub-expressions.
 *
 * For a primitive such as \code add(e1, e2) \endcode all arguments and results must be on the
 * same device. However each call site can use a different device. In other words primitives are
 * 'device polymorphic' since we compile and execute them for each required device. ADT constructors
 * are similarly polymorphic, but require all constructor args to be on the same device.
 *
 * For most Relay expressions the device for the overall expression is the same as the device
 * for its sub-expressions. E.g. each field of a tuple must be on the same device as the tuple
 * itself, the condition and arms of an \p if must all be on the same device as the overall \p if,
 * and so on.
 *
 * Some special ops (or 'dialects') are handled:
 *  - Relay supports computing the shape of tensors and operators at runtime using "shape_of"
 *    and "reshape_tensor". Shapes must only be held on the CPU, but the tensors they describe
 *    may reside on any device.
 *  - Explicit memory allocation is done using the "alloc_storage" and "alloc_tensor". Again
 *    shapes reside on the CPU, but the allocated tensors may reside on any device.
 *
 * Two Relay expression have special handling:
 *  - For \code let x = e1; e2 \endcode the result of \p e2 must be on the same device as the
 *    overall let. However the result of \p e1 may be on a different device.
 *  - For a function \code fn(x, y) { body } \endcode the result of the function must be on the
 *    same device as \p body. However parameters \p x and \p may be on different devices, even
 *    different from each other. Every call to the function must use the same choice of parameter
 *    and result devices -- there is no 'device polymorphism' for Relay functions.
 *
 * Currently \p PrimFuncs and external functions do not carry over their parameter and result
 * devices from their original Relay Function representations. However we know all calls to those
 * functions are device-consistent, thus no information is lost.
 *
 * Phase 2
 * -------
 * After flowing constraints we apply some defaulting heuristics (using a global default \p
 * VirtualDevice) to fix the device for any as-yet unconstrained sub-expressions.
 *  - Unconstrained function result devices default to the global default device.
 *  - Unconstrained function parameters devices default to the device for the function result.
 *  - Unconstrained let-bound expression devices default to the device for the overall let.
 * TODO(mbs): These are very simple minded heuristics, and ultimately we'd like to treat the
 * assignment of the remaining unconstrained sub-expressions as an optimiziation problem in itself.
 * This requires a formal notion of 'choicepoint' inside the compiler which can integrate with
 * automation.
 *
 * Phase 3
 * -------
 * Finally, the result of this analysis is reified into the result as:
 *  - Additional "param_virtual_devices" (an \p Array<VirtualDevice>) and "result_virtual_device"
 * (an \p VirtualDevice) attributes for every function (both top-level and local). These describe
 * the devices for the function's parameters and the result.
 *  - Additional "device_copy" CallNodes where a copy is required in order to respect the
 *    intent of the original "on_device" CallNodes.
 *  - Additional "on_device" CallNodes where the device type of an expression is not trivially
 *    implied by the lexically enclosing "on_device" CallNode or function attribute. In practice
 *    this means "on_device" CallNodes may appear in two places:
 *     - On let-bound expressions. It is tempting to elide the "on_device" if the let-bound value
 *       has the same device as the overall let expression. However this would mean passes which
 *       inline let-bound values, such as FoldConstant and DeadCodeElimination, would need to us
 *       a DeviceAware visitor which in turn requires the expression to be in ANF to avoid
 *       deep recursion. To minimize disruption we always include the "on_device" so that it
 *       can follow the inline.
 *     - On a call argument if its device differs from the call result. In particular, the
 *       argument to a "device_copy" call will always be wrapped in an "on_device". (That may
 *       seem pedantic but simplifies downstream handling.)
 *    However since we make it easy to track devices for variables we never wrap an "on_device"
 *    around a var or global var. These uses of "on_device" imply both the argument and result are
 *    on the same device. We signal this by setting the 'is_fixed' OnDeviceAttrs field to true,
 *    which helps make this pass idempotent.
 *  - The buffer maps for called PrimFuncs are updated to capture memory scopes.
 *
 * Helper visitors (in device_aware_visitors.h) can be used by downstream transforms to recover
 * the device for any expression for their own use, e.g. during memory planning. All downstream
 * passes must preserve the lexical scoping of the "on_device" CallNodes. E.g. conversion
 * to ANF must respect the lexical scoping convention:
 * \code
 *   f(on_device(g(h(a, b), c), virtual_device=CPU))
 *   ==>
 *   let %x0 = on_device(h(a, b), virtual_device=CPU)
 *   let %x1 = on_device(g(%x0), virtual_device=CPU)
 *   f(on_device(%x1, virtual_device=CPU))
 * \endcode
 *
 * This pass can be run before FuseOps so that it can use device-specific fusion rules.
 *
 * 'Stored on' vs 'Executes on'
 * ----------------------------
 * Obviously for a primitive call \code add(x, y) \endcode we can execute the primitive on the
 * same device as will hold its result. Thus 'executes on' is the same as 'stored on' for
 * primitives.
 *
 * But what about for arbitrary Relay expressions? Most backends (interpreter, graph, VM) are
 * implicitly executed on the 'host' CPU, with only primitive evaluation handed off to specific
 * devices, thus the notion of 'executes on' is mute. AOT backends on the other hand need to
 * know exactly which device (possibly one of a number of available 'CPU'-like devices) is
 * responsible for execution. Currently that's handled independently by the \p AnnotateTargets
 * pass, but we'd like to fold that into device planning here to ensure everything is consistent.
 *
 * Obviously since tensors are passed-by-pointer it's quite possible to execute a Relay
 * expression (eg an \p if expression) on one device even though the tensor data resides on
 * another. But for AOT that flexibility seems excessive. So we'd like to just take 'executes on'
 * to be 'stored on' exactly. In particular, for a Relay function, we'd like to be able to just
 * compile the function body for the function's result device.
 *
 * This works after conversion to ANF provided the compilation for a let expression is prepared
 * to make a cross-device call. However we leave it to a downstream transformation to heuristically
 * minimize cross-device calls by moving device copies out of functions. E.g.:
 * \code
 *   def @f() {  // execute on CPU
 *     let x = on_device(...GPU computation..., virtual_device=GPU);
 *     device_copy(...GPU computation..., src_dev_type=GPU, dst_dev_type=CPU)
 *   }
 *   def @main() {
 *     ... call @f() on CPU ...
 *   }
 * \endcode
 * could be rewritten to:
 * \code
 *   def @f() {  // execute on GPU
 *     let x = ...GPU computation...;
 *     ...GPU computation...
 *   }
 *   def @main() {
 *     let x = device_copy(@f(), src_dev_type=GPU, dst_dev_type=CPU)
 *     ... use x on CPU ...
 *   }
 * \endcode
 *
 * Higher-order shenanigans
 * ------------------------
 * Relay is a 'mostly' higher-order language -- we can let-bind functions, pass functions
 * as arguments (even anonymous functions), return functions, evaluate conditional expressions
 * over functions, and so on. We handle this during constraint solving using the domain:
 * \code
 *   D  ::= <specific device type>   -- first-order
 *        | fn(D,...,D):D            -- higher-order
 * \endcode
 * In this way we can determine the device for all function parameters and results. E.g. for
 * \code
 *   let f = fn(x, y) { ... }
 *   let g = fn(f, z) { f(z, z) }
 *   g(f, on_device(..., virtual_device=CPU))
 * \endcode
 * the parameters \p x and \p y will be on the CPU.
 *
 * But now look closely at the call \code e1(e2, e3) \endcode. We know \p e1 must evaluate to a
 * function. Our analysis must guarantee that the function's parameters and result devices are
 * consistent for \p e2, \p e3, and the context of the call. But:
 *  - Which device holds the closure result of evaluating \p e1 ?
 *  - If \p e2 is of function type, what does that mean when we say every function parameter
 *    is on a device?
 *  - If \p e1 returns a function, what does that mean when we say every function result is
 *    on a device?
 *
 * Since higher-order aspects are later compiled away (by 'defunctionalization'
 * aka 'firstification') we'd prefer not to have to answer any of those questions. In particular,
 * we really don't want our domain \p D to allow for yet another device for the function closure.
 * So we'll just force the 'device for a function' to be the same as the device for the function's
 * result using the notion of the 'result domain' for a domain:
 * \code
 *   result_domain(<specific device type>) = <specific device type>
 *   result_domain(fn(D1,...,Dn):Dr)       = result_domain(Dr)
 * \endcode
 *
 * Similarly the domain does not have entries for tuples, references, or ADTs. Whenever the
 * analysis encounters a function inside one of those it simply forces all argument and result
 * devices for the function to match the device for the first-order expression. For example,
 * if the tuple \code (fn(x, y) { ... }, 3) \endcode is on the GPU then the inner function
 * parameters and result must similarly be on the GPU.
 *
 * -------
 * | AOR |  This pass supports all of Relay.
 * -------
 *    ^
 *    |
 *    `-- Mark's stamp of completeness :-)
 *
 * TODO(mbs): Proper diagnostics for unification failure using spans.
 * TODO(mbs): We may want some 'device polymorphism' for Relay functions. Eg it's ok for the
 * function to be called with params/result on different (virtual) device ids provided the target
 * and memory scopes are consistent.
 */

#include <tvm/ir/transform.h>
#include <tvm/relay/analysis.h>
#include <tvm/relay/attrs/annotation.h>
#include <tvm/relay/attrs/device_copy.h>
#include <tvm/relay/attrs/memory.h>
#include <tvm/relay/expr_functor.h>
#include <tvm/relay/op.h>
#include <tvm/relay/pattern_functor.h>
#include <tvm/relay/transform.h>
#include <tvm/relay/type.h>
#include <tvm/runtime/c_runtime_api.h>
#include <tvm/runtime/object.h>
#include <tvm/tir/function.h>
#include <tvm/tir/stmt_functor.h>

#include <unordered_map>

#include "../../tir/analysis/device_constraint_utils.h"
#include "../op/annotation/annotation.h"
#include "../op/memory/device_copy.h"
#include "../op/memory/on_device.h"
#include "./device_domains.h"

namespace tvm {
namespace relay {
namespace transform {

namespace {

/* =============== Phase 0 =============== */

/*!
 * \brief Rewrites "on_device" calls to handle some special cases.
 *
 *  - Don't let the device for %x remain unconstrained:
 *    \code
 *      let %x = on_device(e, virtual_device=d)
 *      ==> let %x = on_device(e, virtual_device=d, constraint=kBoth)
 *    \endcode
 *
 *  - Don't let the function result remain unconstrained:
 *    \code
 *      fn(%x) { on_device(e, virtual_device=d) }
 *      ==> fn(%x) { on_device(e, virtual_device=d, constraint=kBoth)
 *    \endcode
 *
 *  - Project-then-copy rather than copy-then-project:
 *    \code
 *      on_device(e).0
 *      ==> on_device(e.0)
 *    \endcode
 *
 *  - Be prepared to copy arguments and results on primitive call boundaries in case memory
 *    scopes don't line up. We'll use the 'fully unconstrained' version of on_device so that
 *    we can allow for a device_copy without knowing the specific device for the arguments.
 *    \code
 *      call_lowered(@prim, (a, b))
 *      ==> copy_ok(call_lowered(@prim, (copy_ok(a), copy_ok(b))))
 *      where
 *        copy_ok(x) = on_device(x, virtual_device=VirtualDevice::FullyUnconstrained,
 *                               constrain_body=False, constrain_result=False)
 *    \endcode
 */
class RewriteOnDevices : public ExprMutator {
 public:
  explicit RewriteOnDevices(IRModule mod) : mod_(std::move(mod)) {}

 private:
  Expr VisitExpr_(const TupleGetItemNode* tuple_get_item_node) final {
    Expr tuple = VisitExpr(tuple_get_item_node->tuple);
    OnDeviceProps props = GetOnDeviceProps(tuple);

<<<<<<< HEAD
    Expr tuple_get_item = WithFields(GetRef<TupleGetItem>(tuple_get_item_node), std::move(tuple));
=======
    Expr tuple_get_item = WithFields(GetRef<TupleGetItem>(tuple_get_item_node), tuple);
>>>>>>> 174d09ee
    if (props.body.defined() && props.is_normal()) {
      VLOG(2) << "wrapping tuple get item:" << std::endl
              << PrettyPrint(GetRef<TupleGetItem>(tuple_get_item_node)) << std::endl
              << "with \"on_device\" for VirtualDevice " << props.virtual_device;
      return OnDeviceWithProps(tuple_get_item, props);
    } else {
      return tuple_get_item;
    }
  }

  Expr VisitExpr_(const LetNode* let_node) final {
    auto expr = GetRef<Expr>(let_node);
    std::vector<std::tuple<Let, Expr>> bindings;
    while (const auto* inner_let_node = expr.as<LetNode>()) {
      Let inner_let = GetRef<Let>(inner_let_node);
      Expr value = VisitExpr(inner_let_node->value);
      OnDeviceProps props = GetOnDeviceProps(value);
      if (props.body.defined() && props.is_normal()) {
        VLOG(2) << "revising let-bound expression of let:" << std::endl
                << PrettyPrint(expr) << std::endl
                << "to be fixed to VirtualDevice " << props.virtual_device;
        value = MaybeOnDeviceFixed(props.body, props.virtual_device);
      }
      bindings.emplace_back(inner_let, value);
      expr = inner_let_node->body;
    }
    expr = VisitExpr(expr);
    for (auto itr = bindings.rbegin(); itr != bindings.rend(); ++itr) {
<<<<<<< HEAD
      expr = WithFields(/*let=*/std::move(std::get<0>(*itr)), /*opt_var=*/{},
                        /*opt_value=*/std::move(std::get<1>(*itr)), /*opt_body=*/std::move(expr));
=======
      expr = WithFields(/*let=*/std::get<0>(*itr), /*opt_var=*/{},
                        /*opt_value=*/std::get<1>(*itr), /*opt_body=*/expr);
>>>>>>> 174d09ee
    }
    return expr;
  }

  Expr VisitExpr_(const FunctionNode* function_node) final {
    Expr body = VisitExpr(function_node->body);
    OnDeviceProps props = GetOnDeviceProps(body);
    if (props.body.defined() && props.is_normal()) {
      VLOG(2) << "revising body of function:" << std::endl
              << PrettyPrint(GetRef<Function>(function_node)) << std::endl
              << "to be fixed to VirtualDevice " << props.virtual_device;
      body = MaybeOnDeviceFixed(props.body, props.virtual_device);
    }
<<<<<<< HEAD
    return WithFields(GetRef<Function>(function_node), function_node->params, std::move(body));
=======
    return WithFields(GetRef<Function>(function_node), function_node->params, body);
>>>>>>> 174d09ee
  }

  Expr VisitExpr_(const CallNode* call_node) final {
    CallLoweredProps props = GetCallLoweredProps(call_node);
    if (props.lowered_func.defined()) {
      BaseFunc base_func = mod_->Lookup(props.lowered_func);
      if (base_func.as<tir::PrimFuncNode>()) {
        VLOG(2) << "allowing device_copy on PrimFunc arguments and result";
        Array<Expr> new_args;
        new_args.reserve(props.arguments.size());
        for (const auto& arg : props.arguments) {
          Expr new_arg = VisitExpr(arg);
          new_args.push_back(OnDeviceCopyOk(std::move(new_arg)));
        }
        Call new_call = CallLowered(std::move(props.lowered_func), std::move(new_args), props.attrs,
                                    call_node->span);
        return OnDeviceCopyOk(std::move(new_call));
      }
    }
    return ExprMutator::VisitExpr_(call_node);
  }

  /*! \brief Module we are rewriting, so we can lookup global definitions. */
  IRModule mod_;
};

/* =============== Phase 1 =============== */

/*
 * \brief Collects the system of device constraints for all sub-expressions in a module.
 * It is possible some devices remain free and will need to be defaulted by \p DeviceDefaulter.
 *
 * Eg from \code add(%x, %y) \endcode we know \p %x and \p %y must be on the same device. Later,
 * from \code on_device(%x, virtual_device=d) \endcode we know \p %x must be on device \p d, and
 * thus so must \p %y.
 *
 * Constraints can flow in interesting ways. E.g. in:
 * \code
 *   let %f = fn(%x, %y) { add(%x, on_device(%y, virtual_device=d)) }
 *   let %g = fn(%f, %x, %y) { %f(%x, %y) }
 *   %g(%f, %a, %b)
 * \endcode
 * we discover \p %b must be on device \p d.
 */
class DeviceAnalyzer : public MixedModeVisitor {
 public:
  DeviceAnalyzer(IRModule mod, CompilationConfig config)
      : mod_(std::move(mod)), domains_(std::make_unique<DeviceDomains>(std::move(config))) {}

  /*!
   * \brief Returns the expression-to-device-domain map for all expressions in all the global
   * function definitions in the module. Expressions may have free domains, these will be resolved
   * by \p DeviceDefaulter below.
   */
  std::unique_ptr<DeviceDomains> Analyze() {
    VLOG_CONTEXT << "DeviceAnalyzer";
    for (const auto& kv : mod_->functions) {
      // The global variable and what it is bound to must obviously agree on domain.
      if (const auto* function_node = AsOptimizableFunctionNode(kv.second)) {
        VLOG(2) << "collecting constraints from Relay Function '" << kv.first->name_hint << "'";
        domains_->UnifyExprExact(kv.first, kv.second);
        VisitExpr(GetRef<Function>(function_node));
      } else if (const auto* prim_func_node = kv.second.as<tir::PrimFuncNode>()) {
        VLOG(2) << "collecting constraints from TIR PrimFunc '" << kv.first->name_hint << "'";
        domains_->UnifyExprExact(
            kv.first, DomainForPrimFunc(kv.first, GetRef<tir::PrimFunc>(prim_func_node)));
      } else {
        VLOG(2) << "skipping '" << kv.first->name_hint << "'";
      }
    }
    return std::move(domains_);
  }

 private:
  /*!
   * \brief Return the domain representing \p prim_func which, before lowering, had
   * the Relay \p type.
   */
  DeviceDomainPtr DomainForPrimFunc(const GlobalVar& global_var, const tir::PrimFunc& prim_func) {
    // CAUTION: The prim_func->checked_type() is currently w.r.t. the flattened and DPS form
    // of the prim func, however here we wish to remain within the Relay view of all functions.
    // Thus we'll use the global var who's checked_type is in Relay form.
    auto func_domain = domains_->DomainFor(global_var);  // higher-order

    // TODO(mbs): We don't visit the body of the function -- there's currently nothing to be done.
    const auto* func_type_node = global_var->checked_type().as<FuncTypeNode>();
    ICHECK(func_type_node);
    ICHECK_EQ(func_domain->function_arity(), func_type_node->arg_types.size());

    Array<VirtualDevice> virtual_devices =
        tir::GetPrimFuncArgAndResultConstraints(prim_func, GetRef<FuncType>(func_type_node));

    // Build the implied domain (in terms of the function's Relay type) implied by any memory scope
    // constrains in the function's buffers, for both arguments and results.
    std::vector<DeviceDomainPtr> args_and_result_domains;
    args_and_result_domains.reserve(virtual_devices.size());
    for (size_t i = 0; i < func_type_node->arg_types.size(); ++i) {
      const VirtualDevice& param_virtual_device = virtual_devices[i];
      VLOG(2) << "param_virtual_device[" << i << "] = " << param_virtual_device;
      args_and_result_domains.push_back(domains_->MakeFirstOrderDomain(param_virtual_device));
    }
    const VirtualDevice& ret_virtual_device = virtual_devices.back();
    VLOG(2) << "ret_virtual_device = " << ret_virtual_device;
    args_and_result_domains.push_back(domains_->MakeFirstOrderDomain(ret_virtual_device));

    return domains_->MakeHigherOrderDomain(std::move(args_and_result_domains));
  }

  void VisitExpr_(const CallNode* call_node) final {
    auto call = GetRef<Call>(call_node);

    // We don't care if the call is in pre- or post-lowered form.
    auto vanilla_call = GetAnyCall(call_node);

    // Find the higher-order domain for the callee. See DomainForCallee for the special rules
    // for primitives.
    VisitExpr(vanilla_call->op);
    auto func_domain = domains_->DomainForCallee(call);  // higher-order

    // Build the domain for the function implied by its arguments and call context.
    ICHECK_EQ(func_domain->function_arity(), vanilla_call->args.size()) << PrettyPrint(call);
    std::vector<DeviceDomainPtr> args_and_result_domains;
    args_and_result_domains.reserve(vanilla_call->args.size() + 1);
    for (const auto& arg : vanilla_call->args) {
      args_and_result_domains.emplace_back(domains_->DomainFor(arg));
    }
    args_and_result_domains.emplace_back(domains_->DomainFor(call));
    auto implied_domain =
        domains_->MakeHigherOrderDomain(std::move(args_and_result_domains));  // higher-order

    VLOG(2) << "initial call function domain:" << std::endl
            << domains_->ToString(func_domain) << std::endl
            << "and implied domain:" << std::endl
            << domains_->ToString(implied_domain) << std::endl
            << "for call:" << std::endl
            << PrettyPrint(call);

    // The above must match.
    if (domains_->UnifyOrNull(func_domain, implied_domain) == nullptr) {  // higher-order
      // TODO(mbs): Proper diagnostics.
      LOG(FATAL)
          << "Function parameters and result VirtualDevices do not match those of call. Call:"
          << std::endl
          << PrettyPrint(call) << std::endl
          << "with function virtual devices:" << std::endl
          << domains_->ToString(func_domain) << std::endl
          << "and implied call virtual devices:" << std::endl
          << domains_->ToString(implied_domain);
    }

    VLOG(2) << "final call function domain:" << std::endl
            << domains_->ToString(func_domain) << std::endl
            << "for call:" << std::endl
            << PrettyPrint(call);
  }

  void VisitExpr_(const LetNode* let_node) final {
    Expr expr = GetRef<Let>(let_node);
    // Iteratively visit let nodes to avoid stack overflow.
    while (expr->IsInstance<LetNode>()) {
      Let let = Downcast<Let>(expr);
      // Let var must be same device as value it is bound to.
      domains_->UnifyExprExact(let->var, let->value);  // may be higher-order
      // Let body must be same device as overall let.
      domains_->UnifyExprExact(let, let->body);  // may be higher-order

      VisitExpr(let->var);
      VisitExpr(let->value);

      expr = let->body;
    }

    // Visit the last body
    VisitExpr(expr);
  }

  void VisitExpr_(const FunctionNode* function_node) final {
    // No need to step into fused primitive functions as they are lowered individually according
    // to the devices of all their call sites.
    if (function_node->HasNonzeroAttr(attr::kPrimitive)) {
      return;
    }

    auto function = GetRef<Function>(function_node);
    auto func_domain = domains_->DomainFor(function);  // higher-order

    // The function body domain must match the function result domain.
    domains_->UnifyExprExact(function_node->body,
                             func_domain->function_result());  // may be higher-order

    VLOG(2) << "initial function domain:" << std::endl
            << domains_->ToString(func_domain) << std::endl
            << "and function body domain:" << std::endl
            << domains_->ToString(domains_->DomainFor(function_node->body)) << std::endl
            << "for function:" << std::endl
            << PrettyPrint(function);

    ICHECK_EQ(func_domain->function_arity(), function_node->params.size());
    for (size_t i = 0; i < function_node->params.size(); ++i) {
      // The parameter domains must match the function argument domains.
      domains_->UnifyExprExact(function_node->params[i],
                               func_domain->function_param(i));  // may be higher-order
      VisitExpr(function_node->params[i]);
    }

    // If the function already has VirtualDevice attributes then we can further constrain the
    // function's domain to match them.
<<<<<<< HEAD
    if (!GetFunctionResultVirtualDevice(function_node)->IsFullyUnconstrained()) {
      std::vector<DeviceDomainPtr> args_and_result;
      for (size_t i = 0; i < function_node->params.size(); ++i) {
        args_and_result.emplace_back(
            domains_->ForVirtualDevice(function_node->params[i]->checked_type(),
                                       GetFunctionParamVirtualDevice(function_node, i)));
      }
      args_and_result.emplace_back(domains_->ForVirtualDevice(
          function_node->body->checked_type(), GetFunctionResultVirtualDevice(function_node)));
=======
    if (!function_node->virtual_device()->IsFullyUnconstrained()) {
      std::vector<DeviceDomainPtr> args_and_result;
      for (auto param : function_node->params) {
        args_and_result.emplace_back(
            domains_->ForVirtualDevice(param->checked_type(), param->virtual_device()));
      }
      args_and_result.emplace_back(domains_->ForVirtualDevice(function_node->body->checked_type(),
                                                              function_node->virtual_device()));
>>>>>>> 174d09ee
      auto annotation_domain = domains_->MakeHigherOrderDomain(std::move(args_and_result));
      if (domains_->UnifyOrNull(func_domain, annotation_domain) == nullptr) {  // higher-order
        // TODO(mbs): Proper diagnostics.
        LOG(FATAL) << "Function VirtualDevices are incompatible with its \"on_device\" annotation. "
                      "Function:"
                   << std::endl
                   << PrettyPrint(function) << std::endl
                   << "with function virtual devices:" << std::endl
                   << domains_->ToString(func_domain) << std::endl
                   << "and annotation virtual devices:" << std::endl
                   << domains_->ToString(annotation_domain);
      }
    }

    VisitExpr(function_node->body);

    VLOG(2) << "final function domain:" << std::endl
            << domains_->ToString(func_domain) << std::endl
            << "and function body domain:" << std::endl
            << domains_->ToString(domains_->DomainFor(function_node->body)) << std::endl
            << "for function:" << std::endl
            << PrettyPrint(function);
  }

  void VisitExpr_(const TupleNode* tuple_node) final {
    Tuple tuple = GetRef<Tuple>(tuple_node);
    for (size_t i = 0; i < tuple->fields.size(); i++) {
      auto domain = domains_->DomainFor(tuple->fields[i]);  // may be higher-order
      domains_->UnifyExprCollapsed(tuple, domain);          // collapse to first-order if needed
    }
  }

  void VisitExpr_(const TupleGetItemNode* tuple_get_item_node) final {
    TupleGetItem tuple_get_item = GetRef<TupleGetItem>(tuple_get_item_node);
    auto domain = domains_->DomainFor(tuple_get_item);  // may be higher-order
    domains_->UnifyExprCollapsed(tuple_get_item_node->tuple,
                                 domain);  // collapse to first-order if needed
  }

  class DevicePatternAnalyzer : public PatternVisitor {
   public:
    DevicePatternAnalyzer(DeviceDomains* domains, const ExprNode* adt_node)
        : domains_(domains), adt_node_(adt_node) {}

   private:
    void VisitPattern_(const PatternVarNode* pattern_var_node) final {
      auto var_domain = domains_->DomainFor(pattern_var_node->var);  // may be higher order
      domains_->UnifyExprCollapsed(GetRef<Expr>(adt_node_),
                                   var_domain);  // collapse to first-order if needed
    }

    /*! \brief (Mutable borrow of) the domains for all expressions processed so far. */
    DeviceDomains* domains_;
    /*! \brief The expression for the ADT we are matching over. */
    const ExprNode* adt_node_;
  };

  void VisitPattern(const Pattern& pattern) final {}

  void VisitExpr_(const MatchNode* match_node) final {
    // For match node, we unify the value and the rhs of each clause
    Match match = GetRef<Match>(match_node);
    auto match_domain = domains_->DomainFor(match);  // may be higher-order
    DevicePatternAnalyzer pattern_analyzer(domains_.get(), match->data.get());
    domains_->UnifyExprCollapsed(match->data, match_domain);  // collapse to first-order if needed
    for (const auto& clause : match->clauses) {
      pattern_analyzer.VisitPattern(clause->lhs);
      domains_->UnifyExprExact(clause->rhs, match_domain);
      VisitExpr(clause->rhs);
    }
    VisitExpr(match_node->data);
  }

  void VisitExpr_(const GlobalVarNode* global_var_node) final {
    domains_->DomainFor(GetRef<GlobalVar>(global_var_node));
  }

  void VisitExpr_(const VarNode* var_node) final { domains_->DomainFor(GetRef<Var>(var_node)); }

  void VisitExpr_(const ConstantNode* constant_node) final {
    domains_->DomainFor(GetRef<Constant>(constant_node));
  }

  void VisitExpr_(const ConstructorNode* constructor_node) final {
    // no-op, constructors are handled at their call-sites.
    // TODO(mbs): Assumes eta-expansion
  }

  void VisitExpr_(const IfNode* if_node) final {
    auto ife = GetRef<If>(if_node);
    auto domain = domains_->DomainFor(ife);               // may be higher-order
    domains_->UnifyExprCollapsed(if_node->cond, domain);  // collapse to first-order if needed
    domains_->UnifyExprExact(if_node->true_branch, domain);
    domains_->UnifyExprExact(if_node->false_branch, domain);
    VisitExpr(if_node->cond);
    VisitExpr(if_node->true_branch);
    VisitExpr(if_node->false_branch);
  }

  void VisitExpr_(const OpNode* op) final {
    // no-op, primitive operators are handled at their call-sites.
  }

  void VisitExpr_(const RefCreateNode* ref_create_node) final {
    auto ref_create = GetRef<RefCreate>(ref_create_node);
    auto domain = domains_->DomainFor(ref_create_node->value);  // may be higher-order
    domains_->UnifyExprCollapsed(ref_create, domain);           // collapse to first-order if needed
    VisitExpr(ref_create_node->value);
  }

  void VisitExpr_(const RefReadNode* ref_read_node) final {
    auto ref_read = GetRef<RefRead>(ref_read_node);
    auto domain = domains_->DomainFor(ref_read);               // may be higher-order
    domains_->UnifyExprCollapsed(ref_read_node->ref, domain);  // collapse to first-order if needed
    VisitExpr(ref_read_node->ref);
  }

  void VisitExpr_(const RefWriteNode* ref_write_node) final {
    auto ref_write = GetRef<RefWrite>(ref_write_node);
    auto domain = domains_->DomainFor(ref_write->value);   // may be higher-order
    domains_->UnifyExprCollapsed(ref_write->ref, domain);  // collapse to first-order if needed
    domains_->UnifyExprCollapsed(ref_write, domain);       // collapse to first-order if needed
    VisitExpr(ref_write_node->ref);
    VisitExpr(ref_write_node->value);
  }

  /*! \brief The module we are analyzing. */
  IRModule mod_;
  /*! \brief The domains for all expressions processed so far. */
  std::unique_ptr<DeviceDomains> domains_;
};

/* =============== Phase 2 =============== */

/*!
 * \brief Calls to 'free' "on_device" annotations (ie where both constrain_body=false and
 * constrain_result=false) indicate a device_copy is allowed if required, but no particular
 * device is imposed on the body or the context. At this stage we can attempt to unify the
 * body and device contexts. In this way we can avoid the defaulting rules in \p DeviceDefaulter
 * from choosing default devices which are only going to induce a device copy.
 *
 * TODO(mbs): The order in which we encounter the "on_device" calls can influence the final global
 * device assignment. However we visit global functions in hash map order.
 */
class FreeOnDeviceDefaulter : public ExprVisitor {
 public:
  FreeOnDeviceDefaulter(IRModule mod, std::unique_ptr<DeviceDomains> domains)
      : mod_(std::move(mod)), domains_(std::move(domains)) {}

  std::unique_ptr<DeviceDomains> Default() {
    VLOG_CONTEXT << "FreeOnDeviceDefaulter";
    VLOG(0) << "unifying free on_device annotations";
    for (const auto& kv : mod_->functions) {
      if (const auto* function_node = AsOptimizableFunctionNode(kv.second)) {
        VLOG(2) << "unifying for '" << kv.first->name_hint << "'";
        VisitExpr(GetRef<Function>(function_node));
      } else {
        VLOG(2) << "skipping '" << kv.first->name_hint << "'";
      }
    }
    return std::move(domains_);
  }

 private:
  void VisitExpr_(const CallNode* call_node) final {
    auto call = GetRef<Call>(call_node);
    OnDeviceProps props = GetOnDeviceProps(call_node);
    ExprVisitor::VisitExpr_(call_node);
    if (props.body.defined() && !props.constrain_body && !props.constrain_result) {
      domains_->OptionalUnifyExprExact(call, props.body);
    }
  }

  /*! \brief The module we are processing. */
  IRModule mod_;
  /*! \brief The domains for all expressions.  */
  std::unique_ptr<DeviceDomains> domains_;
};

/*!
 * \brief Ensures every sub-expression in a module has a device type, using both the global
 * default and some local heuristics to avoid unnecessary additional "device_copy" CallNodes.
 *
 * E.g. in:
 * \code
 *   def @main(%x, %y, %z) {
 *     let %a = add(%x, %y);
 *     multiply(%a, on_device(%z, virtual_device=d))
 *   }
 * \endcode
 * we know the parameter \p %z must be on device \p d, but the devices for \p %x and \p %y,
 * and the device for the function result, are still 'free'. The global 'default' device type
 * is first used to 'fix' \p main's result type, which in turn 'fixes' \p %x and \p %y, which
 * in turn 'fixes' the device on which the \p add and \p multiply are executed.
 *
 * TODO(mbs): I think this is deterministic? We do however visit the top-level defs in hashmap
 * order.
 */
class DeviceDefaulter : public ExprVisitor {
 public:
  DeviceDefaulter(IRModule mod, std::unique_ptr<DeviceDomains> domains)
      : mod_(std::move(mod)), domains_(std::move(domains)) {}

  std::unique_ptr<DeviceDomains> Default() {
    VLOG_CONTEXT << "DeviceDefaulter";
    VLOG(0) << "defaulting to VirtualDevice "
            << domains_->config()->default_primitive_virtual_device;
    for (const auto& kv : mod_->functions) {
      if (const auto* function_node = AsOptimizableFunctionNode(kv.second)) {
        VLOG(2) << "defaulting devices for '" << kv.first->name_hint << "'";
        VisitExpr(GetRef<Function>(function_node));
      } else {
        VLOG(2) << "skipping '" << kv.first->name_hint << "'";
      }
    }
    return std::move(domains_);
  }

 private:
  void VisitExpr_(const FunctionNode* function_node) final {
    if (function_node->HasNonzeroAttr(attr::kPrimitive)) {
      return;
    }

    auto function = GetRef<Function>(function_node);
    auto func_domain = domains_->DomainFor(function);  // higher-order
    ICHECK_EQ(func_domain->function_arity(), function_node->params.size());
    if (!domains_->IsFullyConstrained(func_domain)) {
      VLOG(2) << "before defaulting function:" << std::endl << domains_->ToString(func_domain);
      domains_->SetResultDefaultThenParams(func_domain,
                                           domains_->config()->default_primitive_virtual_device);
      VLOG(2) << "after defaulting function:" << std::endl << domains_->ToString(func_domain);
    }
    VisitExpr(function_node->body);
  }

  void VisitExpr_(const CallNode* call_node) final {
    auto call = GetRef<Call>(call_node);

    // We don't care if the call is pre- or post-lowered.
    auto vanilla_call = GetAnyCall(call_node);

    auto func_domain = domains_->DomainForCallee(call);  // higher-order
    ICHECK_EQ(func_domain->function_arity(), vanilla_call->args.size());
    if (!domains_->IsFullyConstrained(func_domain)) {
      // For calls to Relay functions this step is identical to that for VisitExpr_(FunctionNode*)
      // above. But for calls to primitives we may still need to force free domains to be
      // defaulted.
      VLOG(2) << "before defaulting callee:" << std::endl << domains_->ToString(func_domain);
      domains_->SetResultDefaultThenParams(func_domain,
                                           domains_->config()->default_primitive_virtual_device);
      VLOG(2) << "after defaulting callee:" << std::endl << domains_->ToString(func_domain);
    }
    return ExprVisitor::VisitExpr_(call_node);
  }

  void VisitExpr_(const LetNode* let_node) final {
    Expr expr = GetRef<Let>(let_node);
    // Iteratively visit let nodes to avoid stack overflow.
    while (expr->IsInstance<LetNode>()) {
      Let let = Downcast<Let>(expr);
      // If the let-var device is still free force it to match the overall let.
      auto let_domain = domains_->DomainFor(let);  // may be higher-order
      VirtualDevice let_virtual_device = domains_->ResultVirtualDevice(let_domain);
      ICHECK(!let_virtual_device->IsFullyUnconstrained());
      auto let_var_domain = domains_->DomainFor(let->var);  // may be higher-order
      if (!domains_->IsFullyConstrained(let_var_domain)) {
        VLOG(2) << "before defaulting let-var:" << std::endl << domains_->ToString(let_var_domain);
        domains_->SetDefault(let_var_domain, let_virtual_device);
        VLOG(2) << "after defaulting let-var:" << std::endl << domains_->ToString(let_var_domain);
      }
      VisitExpr(let->var);
      VisitExpr(let->value);
      expr = let->body;
    }
    VisitExpr(expr);
  }

  /*! \brief The module we are processing. */
  IRModule mod_;
  /*! \brief The domains for all expressions.  */
  std::unique_ptr<DeviceDomains> domains_;
};

/* =============== Phase 3 =============== */
<<<<<<< HEAD

=======
>>>>>>> 174d09ee
/*!
 * \brief Inserts missing "device_copy" CallNodes, and ensures the device type of every
 * sub-expression in a module can be easily recovered by a later transformation using simple
 * lexical scoping rules (e.g. for memory planning).
 *
 * - Discard any existing "on_device" CallNodes since their job is done. Similarly, discard
 *   any existing "device_copy" CallNodes which are no-ops.
 *
<<<<<<< HEAD
 * - Functions are given "param_virtual_devices" and "result_virtual_device" attributes to capture
 *   the device type for its parameters and result.
=======
 * - The result virtual device for a function is stored in the function's virtual_device_ field
 *   and the virtual devices of the function's parameters are stored in the parameter's
 *   virtual_device_ field.
>>>>>>> 174d09ee
 *
 * - Additional "device_copy" CallNodes are inserted wherever there's a transition between
 *   storage device types. Since the DeviceAnalyzer phase succeeded this can only happen
 *   where the original program explicitly allowed a transition using an "on_device" CallNode.
 *   That is, we do not not try to 'fix' a program with inconsistent devices.
 *
 * - Additional "on_device" CallNodes are inserted so that a later transform can discover
 *   the device for an arbitrary sub-expression by looking only for the lexically enclosing
 *   "on_device" CallNode or "on_device" function attribute. In particular, since function
 *   arguments and let-bound expressions can be on a device different from the function
 *   or let body itself we will insert "on_device" CallNodes to spell out any differences. This
 *   applies even to the argument to a "device_copy" CallNode, which may look pedantic but
 *   keeps downstream processing simple. The "on_device" calls should be removed before code gen,
 *   which is easily done on-the-fly.
 *
 * - Update memory scopes in PrimFunc buffer maps.
 *
 * For example, we'll end up with programs that look like:
 * \code
 *   def @main(%x, %y, param_virtual_devices=[...], result_virtual_device=...) {
 *     let %a = on_device(..., virtual_device=..., is_fixed=True)
 *     @f(%a, device_copy(on_device(..., virtual_device=..., is_fixed=True),
 *                        src_virtual_device=..., dst_virtual_device=...))
 *   }
 * \endcode
 */
class DeviceCapturer : public ExprMutator {
 public:
  DeviceCapturer(IRModule mod, std::unique_ptr<DeviceDomains> domains)
      : mod_(std::move(mod)), domains_(std::move(domains)) {}

  IRModule Capture() {
    VLOG_CONTEXT << "CaptureDevices";
    IRModule result(/*functions=*/{}, mod_->type_definitions, mod_->Imports(), mod_->source_map,
                    mod_->attrs);
    for (const auto& kv : mod_->functions) {
      if (const auto* function_node = AsOptimizableFunctionNode(kv.second)) {
        VLOG(2) << "capturing devices for Relay Function '" << kv.first->name_hint << "'";
        result->Add(kv.first, Downcast<Function>(Mutate(GetRef<Function>(function_node))));
      } else if (const auto* prim_func_node = kv.second.as<tir::PrimFuncNode>()) {
        VLOG(2) << "capturing devices for TIR PrimFunc '" << kv.first->name_hint << "'";
        auto prim_func = GetRef<tir::PrimFunc>(prim_func_node);
        tir::PrimFunc new_prim_func = UpdatePrimFunc(kv.first, prim_func);
        VLOG(2) << "Rewritten prim func:" << std::endl
                << PrettyPrint(prim_func) << std::endl
                << "to:" << std::endl
                << PrettyPrint(new_prim_func);
        result->Add(kv.first, std::move(new_prim_func));
      } else {
        VLOG(2) << "skipping '" << kv.first->name_hint << "'";
        result->Add(kv.first, kv.second);
      }
    }
    return result;
  }

 private:
  /*!
   * \brief Returns \p prim_func updated to capture any memory scope's implied by its device
   * domain.
   */
  tir::PrimFunc UpdatePrimFunc(const GlobalVar& global_var, const tir::PrimFunc& prim_func) {
    // CAUTION: Same caution as for DeviceAnalyzer::DomainForPrimFunc.
    auto func_domain = domains_->DomainFor(global_var);
    ICHECK(func_domain->is_higher_order());

    const auto* func_type_node = global_var->checked_type().as<FuncTypeNode>();
    ICHECK(func_type_node);
    ICHECK_EQ(func_domain->function_arity(), func_type_node->arg_types.size());

    std::vector<VirtualDevice> arg_and_result_virtual_devices;
    arg_and_result_virtual_devices.reserve(func_type_node->arg_types.size() + 1);
    for (size_t i = 0; i < func_type_node->arg_types.size(); ++i) {
      VirtualDevice param_virtual_device =
          domains_->ResultVirtualDevice(func_domain->function_param(i));
      VLOG(2) << "param_virtual_device[" << i << "] = " << param_virtual_device;
      arg_and_result_virtual_devices.push_back(param_virtual_device);
    }
    VirtualDevice ret_virtual_device =
        domains_->ResultVirtualDevice(func_domain->function_result());
    VLOG(2) << "ret_virtual_device = " << ret_virtual_device;
    arg_and_result_virtual_devices.push_back(ret_virtual_device);

    return tir::ApplyPrimFuncArgAndResultConstraints(prim_func, GetRef<FuncType>(func_type_node),
                                                     arg_and_result_virtual_devices);
  }

  // Nothing interesting for VarNode, ConstantNode, GlobalVarNode, OpNode and ConstructorNode

  Expr VisitExpr_(const TupleNode* tuple_node) final {
    auto tuple = GetRef<Tuple>(tuple_node);
    Array<Expr> fields;
    fields.reserve(tuple_node->fields.size());
    for (const auto& field : tuple_node->fields) {
      fields.push_back(VisitChild(tuple, field));
    }
    return WithFields(tuple, fields);
  }

  Expr VisitExpr_(const FunctionNode* function_node) final {
    if (function_node->HasNonzeroAttr(attr::kPrimitive)) {
      return GetRef<Function>(function_node);
    }

    auto function = GetRef<Function>(function_node);
    auto func_domain = domains_->DomainFor(function);  // higher-order
    VLOG(2) << "capturing function:" << std::endl
            << PrettyPrint(function) << std::endl
            << "with domain:" << std::endl
            << domains_->ToString(func_domain);

    // Gather the parameter and result device types for the function attributes.
    ICHECK_EQ(func_domain->function_arity(), function_node->params.size());
    VirtualDevice result_virtual_device = domains_->ResultVirtualDevice(func_domain);
    ICHECK(!result_virtual_device->IsFullyUnconstrained());
<<<<<<< HEAD
    Array<VirtualDevice> param_virtual_devices;
    param_virtual_devices.reserve(function_node->params.size());
    for (size_t i = 0; i < function_node->params.size(); ++i) {
      VirtualDevice param_virtual_device =
          domains_->ResultVirtualDevice(func_domain->function_param(i));
      ICHECK(!param_virtual_device->IsFullyUnconstrained());
      param_virtual_devices.push_back(param_virtual_device);
=======

    // Map the function parameters to a new variable annotated with a virtual device so
    // we can substitute them later.
    Map<Var, Expr> annotated_bind_map;
    Array<Var> annotated_params;
    annotated_params.reserve(function_node->params.size());
    for (size_t i = 0; i < function_node->params.size(); ++i) {
      VirtualDevice param_virtual_device =
          domains_->ResultVirtualDevice(func_domain->function_param(i));
      VLOG(4) << "Param: " << function_node->params[i];
      Var annotated_var = WithFields(function_node->params[i], {}, {}, param_virtual_device);
      VLOG(4) << "Annotated param: " << annotated_var;
      VLOG(4) << "VirtualDevice: " << annotated_var->virtual_device();
      ICHECK(!param_virtual_device->IsFullyUnconstrained());
      annotated_bind_map.Set(function_node->params[i], annotated_var);
      annotated_params.push_back(annotated_var);
>>>>>>> 174d09ee
    }
    // Eventually we probably want to bind before visiting, but for now this is causing an issue
    // with the GetVirtualDevice utility, so leaving as is for now.

    // Rewrite the body. Note that the body may have begun with an "on_device" so
    // be prepared to insert a "device_copy".
    Expr body = VisitChild(
        /*lexical_virtual_device=*/result_virtual_device,
        /*expected_virtual_device=*/result_virtual_device,
        /*child_virtual_device=*/GetVirtualDevice(function_node->body), function_node->body);
<<<<<<< HEAD

    Function func = WithFields(GetRef<Function>(function_node), std::move(function_node->params),
                               std::move(body));
    return FunctionOnDevice(func, std::move(param_virtual_devices),
                            std::move(result_virtual_device));
=======
    VLOG(4) << "Visited body: " << body;
    Function func = WithFields(GetRef<Function>(function_node), function_node->params, body);
    VLOG(4) << "New function: " << func;
    func = SubstituteBoundVars(func, annotated_bind_map);
    VLOG(4) << "Func with bound params: " << func;
    func->virtual_device_ = result_virtual_device;
    VLOG(4) << "Func with bound params & result vid set: " << func;
    return func;
>>>>>>> 174d09ee
  }

  Expr VisitExpr_(const CallNode* call_node) final {
    auto call = GetRef<Call>(call_node);

    // We don't care if the call is pre- or post-lowered
    // (However we'll preserve the form in the result below.)
    auto vanilla_call = GetAnyCall(call_node);

    VirtualDevice call_virtual_device = GetVirtualDevice(call);

    auto on_device_props = GetOnDeviceProps(call_node);
    if (on_device_props.body.defined()) {
      // We're done with the original "on_device" calls and can pinch them out.
      // Note that this step has already been simulated by GetDeviceType.
      return VisitExpr(on_device_props.body);
    }

    DeviceCopyProps device_copy_props = GetDeviceCopyProps(call_node);
    if (device_copy_props.body.defined()) {
      VirtualDevice src_virtual_device =
          domains_->config()->CanonicalVirtualDevice(device_copy_props.src_virtual_device);
      VirtualDevice dst_virtual_device =
          domains_->config()->CanonicalVirtualDevice(device_copy_props.dst_virtual_device);
      ICHECK_EQ(call_virtual_device, dst_virtual_device);
      if (src_virtual_device == dst_virtual_device) {
        // We can pinch out existing "device_copy" CallNodes if their source and destinations
        // match.
        return VisitExpr(device_copy_props.body);
      } else {
        return VisitChild(/*lexical_virtual_device=*/dst_virtual_device,
                          /*expected_virtual_device=*/dst_virtual_device,
                          /*child_virtual_device=*/src_virtual_device, device_copy_props.body);
      }
    }

    // Generic call.
    auto func_domain = domains_->DomainForCallee(call);  // higher-order
    VLOG(2) << "considering call:" << std::endl
            << PrettyPrint(call) << std::endl
            << "in virtual device " << call_virtual_device
            << " with function virtual devices:" << std::endl
            << domains_->ToString(func_domain);
    VirtualDevice result_virtual_device = domains_->ResultVirtualDevice(func_domain);
    ICHECK(!result_virtual_device->IsFullyUnconstrained());

    // The callee is on the current device.
    Expr op = VisitChild(
        /*lexical_virtual_device=*/call_virtual_device,
        /*expected_virtual_device=*/call_virtual_device,
        /*child_virtual_device=*/result_virtual_device, vanilla_call->op);

    // Each argument can be on the device for the corresponding function parameter. However if
    // any of those differ from the overall call device then wrap them in an "on_device" to
    // help downstream transforms track devices lexically.
    Array<Expr> args;
    args.reserve(vanilla_call->args.size());
    ICHECK_EQ(func_domain->function_arity(), vanilla_call->args.size());
    for (size_t i = 0; i < vanilla_call->args.size(); ++i) {
      VirtualDevice param_virtual_device =
          domains_->ResultVirtualDevice(func_domain->function_param(i));
      ICHECK(!param_virtual_device->IsFullyUnconstrained())
          << "for parameter " << i << " for call:" << std::endl
          << PrettyPrint(call);
      args.push_back(VisitChild(/*lexical_virtual_device=*/call_virtual_device,
                                /*expected_virtual_device=*/param_virtual_device,
                                /*child_virtual_device=*/GetVirtualDevice(vanilla_call->args[i]),
                                vanilla_call->args[i]));
    }

    if (call_node->op == CallLoweredOp()) {
      Call new_call =
          CallLowered(Downcast<GlobalVar>(op), args, /*call_lowered_attrs=*/{}, /*span=*/{});
<<<<<<< HEAD
      return WithFields(call, std::move(new_call->op), std::move(new_call->args));
    } else {
      return WithFields(call, std::move(op), std::move(args));
=======
      return WithFields(call, new_call->op, new_call->args);
    } else {
      return WithFields(call, op, args);
>>>>>>> 174d09ee
    }
  }

  Expr VisitExpr_(const LetNode* let_node) final {
    Expr expr = GetRef<Expr>(let_node);
    // Iterate through chained lets, provided they all agree on their device type.
    VirtualDevice let_virtual_device = GetVirtualDevice(expr);
    std::vector<std::tuple<Var, Expr, Span>> bindings;
    while (const auto* inner_let_node = expr.as<LetNode>()) {
      Expr inner_let = GetRef<Let>(inner_let_node);
      if (GetVirtualDevice(inner_let) != let_virtual_device) {
        // We have a device transition which needs to be handled.
        break;
      }
      // The let-bound value can be on a different device than the overall let.
      // By using the fully-unconstrained virtual device for the 'lexical' scope we'll force the
      // let-bound value to *always* be wrapped by an "on_device" (see introductory comment for
      // motivation.)
      Expr value = VisitChild(/*lexical_virtual_device=*/VirtualDevice::FullyUnconstrained(),
                              /*expected_virtual_device=*/GetVirtualDevice(inner_let_node->var),
                              /*child_virtual_device=*/GetVirtualDevice(inner_let_node->value),
                              inner_let_node->value);
      bindings.emplace_back(inner_let_node->var, value, inner_let_node->span);
      expr = inner_let_node->body;
    }
    Expr body = VisitChild(/*lexical_virtual_device=*/let_virtual_device,
                           /*expected_virtual_device=*/let_virtual_device,
                           /*child_virtual_device=*/GetVirtualDevice(expr), expr);
    for (auto itr = bindings.rbegin(); itr != bindings.rend(); ++itr) {
      body = Let(/*var=*/std::get<0>(*itr), /*value=*/std::get<1>(*itr), body,
                 /*span=*/std::get<2>(*itr));
    }
    return body;
  }

  Expr VisitExpr_(const IfNode* if_node) final {
    auto ife = GetRef<If>(if_node);
    Expr cond = VisitChild(ife, if_node->cond);
    Expr true_branch = VisitChild(ife, if_node->true_branch);
    Expr false_branch = VisitChild(ife, if_node->false_branch);
    return WithFields(ife, cond, true_branch, false_branch);
  }

  Expr VisitExpr_(const TupleGetItemNode* tuple_get_item_node) final {
    auto tuple_get_item = GetRef<TupleGetItem>(tuple_get_item_node);
    Expr tuple = VisitChild(tuple_get_item, tuple_get_item_node->tuple);
    return WithFields(tuple_get_item, tuple);
  }

  Expr VisitExpr_(const RefCreateNode* ref_create_node) final {
    auto ref_create = GetRef<RefCreate>(ref_create_node);
    Expr value = VisitChild(ref_create, ref_create_node->value);
    return WithFields(ref_create, value);
  }

  Expr VisitExpr_(const RefReadNode* ref_read_node) final {
    auto ref_read = GetRef<RefRead>(ref_read_node);
    Expr ref = VisitChild(ref_read, ref_read_node->ref);
    return WithFields(ref_read, ref);
  }

  Expr VisitExpr_(const RefWriteNode* ref_write_node) final {
    auto ref_write = GetRef<RefWrite>(ref_write_node);
    Expr ref = VisitChild(ref_write, ref_write_node->ref);
    Expr value = VisitChild(ref_write, ref_write_node->value);
    return WithFields(ref_write, ref, value);
  }

  Expr VisitExpr_(const MatchNode* match_node) final {
    auto match = GetRef<Match>(match_node);
    Expr data = VisitChild(match, match_node->data);
    Array<Clause> clauses;
    clauses.reserve(match_node->clauses.size());
    for (const auto& clause : match_node->clauses) {
      Pattern lhs = VisitPattern(clause->lhs);  // actually a no-op, so we're not checking vars
      Expr rhs = VisitChild(match, clause->rhs);
      clauses.push_back(Clause(lhs, rhs));
    }
    return WithFields(match, data, clauses);
  }

  VirtualDevice GetVirtualDevice(const Expr& expr) {
    // Look through any "on_device" CallNodes, to mimic how we will be pinching them out.
    OnDeviceProps props = GetOnDeviceProps(expr);
    Expr true_expr = props.body.defined() ? props.body : expr;
    ICHECK(domains_->contains(true_expr));
    // If expr is higher order we'll return only the result domain's device.
    VirtualDevice virtual_device = domains_->ResultVirtualDevice(domains_->DomainFor(true_expr));
    ICHECK(!virtual_device->IsFullyUnconstrained())
        << "no VirtualDevice was determined for expression:" << std::endl
        << PrettyPrint(true_expr);
    return std::move(virtual_device);
  }

  /*!
   * \brief Reconcile the \p child_virtual_device for \p child with both the \p
   * expected_virtual_device (as required by the expression context the \p child is in) and the \p
   * lexical_virtual_device (as a downstream transform would infer based only on lexically enclosing
   * "on_device" CallNodes and function attributes.) Generally \p lexical_virtual_device and \p
   * expected_virtual_device are the same by definition, but may differ in arguments to  functions
   * and let-bound expressions.
   *
   * If \p child_virtual_device differs from \p expected_virtual_device, wrap it as:
   * \code
   *   device_copy(on_device(child', virtual_device=child_virtual_device),
   *               src_dev_type=child_virtual_device, dst_dev_type=expected_virtual_device)
   * \endcode
   * (where child is rewritten to child'). Note the pedantic spelling out of "on_device" on the
   * child.
   *
   * If \p expected_virtual_device differs from \p lexical_virtual_device, then (also) wrap
   * the expression as:
   * \code
   *   on_device(..., virtual_device=expected_virtual_device)
   * \endcode
   *
   * TODO(mbs): There's no attempt at sharing here. If usage of child's node could be wrapped
   * by a "device_copy", even though those copies will generally all be to the same destination
   * device.
   */
  Expr VisitChild(const VirtualDevice& lexical_virtual_device,
                  const VirtualDevice& expected_virtual_device,
                  const VirtualDevice& child_virtual_device, const Expr& child) {
    ICHECK(!expected_virtual_device->IsFullyUnconstrained());
    if (child->IsInstance<OpNode>() || child->IsInstance<ConstructorNode>()) {
      // Primitive operators and contructors don't need to be rewritten and can have a
      // different domain at each call site.
      return child;
    }
    Expr result = VisitExpr(child);
    if (child_virtual_device != expected_virtual_device) {
      VLOG(2) << "creating " << DeviceCopyOp()->name << " from virtual device "
              << child_virtual_device << " to virtual device " << expected_virtual_device
              << " for:" << std::endl
              << PrettyPrint(result);
      // Also wrap the child in an "on_device" so downstream transforms can track devices
      // lexically.
      result = MaybeOnDeviceFixed(result, child_virtual_device);
      result = DeviceCopy(result, child_virtual_device, expected_virtual_device);
    }
    if (expected_virtual_device != lexical_virtual_device) {
      VLOG(2) << "creating " << OnDeviceOp()->name << " for virtual device "
              << expected_virtual_device << " for:" << std::endl
              << PrettyPrint(result);
      result = MaybeOnDeviceFixed(result, expected_virtual_device);
    }
    return result;
  }

  /*!
   * Common case of visiting a direct \p child of \p parent where by default the \p child
   * is expected to be on the same device as the \p parent.
   */
  Expr VisitChild(const Expr& parent, const Expr& child) {
    VirtualDevice expected_virtual_device = GetVirtualDevice(parent);
    VirtualDevice child_virtual_device = GetVirtualDevice(child);
    return VisitChild(expected_virtual_device, expected_virtual_device, child_virtual_device,
                      child);
  }

  /*! \brief Module we are rewriting, so we can lookup global variables. */
  IRModule mod_;
  /*! \brief Device domain for every expression from DeviceAnalyzer. */
  std::unique_ptr<DeviceDomains> domains_;
};

/*! \brief Rewrite the "on_device" calls (and implicitly re-type-check). */
tvm::transform::Pass Rewrite() {
  auto pass_func = [](Function f, IRModule m, transform::PassContext ctxt) {
<<<<<<< HEAD
    return Downcast<Function>(RewriteOnDevices(std::move(m)).Mutate(f));
=======
    auto attrs = m->attrs;
    auto r = Downcast<Function>(RewriteOnDevices(std::move(m)).Mutate(f));
    return attrs.defined() ? WithAttrs(r, {attrs->dict}) : r;
>>>>>>> 174d09ee
  };
  return tvm::relay::transform::CreateFunctionPass(pass_func, 0, "PlanDevicesRewrite", {});
}

/*! \brief Run the remaining phases. */
tvm::transform::Pass PlanDevicesCore(CompilationConfig config) {
  return tvm::transform::CreateModulePass(
      [config = std::move(config)](IRModule mod,
                                   tvm::transform::PassContext pass_cnxt) -> IRModule {
        // Collect the system of constraints for every sub-expression using existing "on_device"
        // and "device_copy" calls.
        std::unique_ptr<DeviceDomains> domains = DeviceAnalyzer(mod, config).Analyze();
        VLOG(3) << "Domains after analysis:" << std::endl << domains->ToString();

        // Choose sensible default devices for every sub-expression if otherwise unconstrained
        // by existing "on_device" or "device_copy" calls.
        domains = FreeOnDeviceDefaulter(mod, std::move(domains)).Default();
        domains = DeviceDefaulter(mod, std::move(domains)).Default();
        VLOG(3) << "Domains after defaulting: " << std::endl << domains->ToString();

        // Insert "device_copy" and "on_device" CallNodes where needed to unambiguously capture
        // the above map, and attach additional "param_virtual_devices" and "result_virtual_device"
        // attributes to all function definitions.
        return DeviceCapturer(mod, std::move(domains)).Capture();
      },
      /*opt_level=*/0, "PlanDevicesCore", {});
}

}  // namespace

/* =============== Driver =============== */

// This function is declared in the public <tvm/relay/transform.h>.
tvm::transform::Pass PlanDevices(CompilationConfig config) {
  std::vector<Pass> passes;
  passes.emplace_back(Rewrite());
  passes.emplace_back(PlanDevicesCore(std::move(config)));
  return tvm::transform::Sequential(passes, "PlanDevices");
}

TVM_REGISTER_GLOBAL("relay._transform.PlanDevices").set_body_typed(PlanDevices);

}  // namespace transform
}  // namespace relay
}  // namespace tvm<|MERGE_RESOLUTION|>--- conflicted
+++ resolved
@@ -21,12 +21,6 @@
  * \file src/relay/transforms/device_planner.cc
  * \brief Determines a unique \p VirtualDevice to hold the result of every Relay sub-expression.
  * This pass can be run multiple times, and can be run both before and after lowering.
-<<<<<<< HEAD
- *
- * TODO(mbs): Rename VirtualDevice |-> VirtualDevice, and use 'virtual device' (or just 'device')
- * throughout.
-=======
->>>>>>> 174d09ee
  *
  * We say a Relay expression E is 'on device D' if the result of executing E is stored on D.
  * We represent D by an \p VirtualDevice, which means we can track anywhere from an arbitrary device
@@ -337,11 +331,7 @@
     Expr tuple = VisitExpr(tuple_get_item_node->tuple);
     OnDeviceProps props = GetOnDeviceProps(tuple);
 
-<<<<<<< HEAD
-    Expr tuple_get_item = WithFields(GetRef<TupleGetItem>(tuple_get_item_node), std::move(tuple));
-=======
     Expr tuple_get_item = WithFields(GetRef<TupleGetItem>(tuple_get_item_node), tuple);
->>>>>>> 174d09ee
     if (props.body.defined() && props.is_normal()) {
       VLOG(2) << "wrapping tuple get item:" << std::endl
               << PrettyPrint(GetRef<TupleGetItem>(tuple_get_item_node)) << std::endl
@@ -370,13 +360,8 @@
     }
     expr = VisitExpr(expr);
     for (auto itr = bindings.rbegin(); itr != bindings.rend(); ++itr) {
-<<<<<<< HEAD
-      expr = WithFields(/*let=*/std::move(std::get<0>(*itr)), /*opt_var=*/{},
-                        /*opt_value=*/std::move(std::get<1>(*itr)), /*opt_body=*/std::move(expr));
-=======
       expr = WithFields(/*let=*/std::get<0>(*itr), /*opt_var=*/{},
                         /*opt_value=*/std::get<1>(*itr), /*opt_body=*/expr);
->>>>>>> 174d09ee
     }
     return expr;
   }
@@ -390,11 +375,7 @@
               << "to be fixed to VirtualDevice " << props.virtual_device;
       body = MaybeOnDeviceFixed(props.body, props.virtual_device);
     }
-<<<<<<< HEAD
-    return WithFields(GetRef<Function>(function_node), function_node->params, std::move(body));
-=======
     return WithFields(GetRef<Function>(function_node), function_node->params, body);
->>>>>>> 174d09ee
   }
 
   Expr VisitExpr_(const CallNode* call_node) final {
@@ -602,17 +583,6 @@
 
     // If the function already has VirtualDevice attributes then we can further constrain the
     // function's domain to match them.
-<<<<<<< HEAD
-    if (!GetFunctionResultVirtualDevice(function_node)->IsFullyUnconstrained()) {
-      std::vector<DeviceDomainPtr> args_and_result;
-      for (size_t i = 0; i < function_node->params.size(); ++i) {
-        args_and_result.emplace_back(
-            domains_->ForVirtualDevice(function_node->params[i]->checked_type(),
-                                       GetFunctionParamVirtualDevice(function_node, i)));
-      }
-      args_and_result.emplace_back(domains_->ForVirtualDevice(
-          function_node->body->checked_type(), GetFunctionResultVirtualDevice(function_node)));
-=======
     if (!function_node->virtual_device()->IsFullyUnconstrained()) {
       std::vector<DeviceDomainPtr> args_and_result;
       for (auto param : function_node->params) {
@@ -621,7 +591,6 @@
       }
       args_and_result.emplace_back(domains_->ForVirtualDevice(function_node->body->checked_type(),
                                                               function_node->virtual_device()));
->>>>>>> 174d09ee
       auto annotation_domain = domains_->MakeHigherOrderDomain(std::move(args_and_result));
       if (domains_->UnifyOrNull(func_domain, annotation_domain) == nullptr) {  // higher-order
         // TODO(mbs): Proper diagnostics.
@@ -907,10 +876,6 @@
 };
 
 /* =============== Phase 3 =============== */
-<<<<<<< HEAD
-
-=======
->>>>>>> 174d09ee
 /*!
  * \brief Inserts missing "device_copy" CallNodes, and ensures the device type of every
  * sub-expression in a module can be easily recovered by a later transformation using simple
@@ -919,14 +884,9 @@
  * - Discard any existing "on_device" CallNodes since their job is done. Similarly, discard
  *   any existing "device_copy" CallNodes which are no-ops.
  *
-<<<<<<< HEAD
- * - Functions are given "param_virtual_devices" and "result_virtual_device" attributes to capture
- *   the device type for its parameters and result.
-=======
  * - The result virtual device for a function is stored in the function's virtual_device_ field
  *   and the virtual devices of the function's parameters are stored in the parameter's
  *   virtual_device_ field.
->>>>>>> 174d09ee
  *
  * - Additional "device_copy" CallNodes are inserted wherever there's a transition between
  *   storage device types. Since the DeviceAnalyzer phase succeeded this can only happen
@@ -1042,15 +1002,6 @@
     ICHECK_EQ(func_domain->function_arity(), function_node->params.size());
     VirtualDevice result_virtual_device = domains_->ResultVirtualDevice(func_domain);
     ICHECK(!result_virtual_device->IsFullyUnconstrained());
-<<<<<<< HEAD
-    Array<VirtualDevice> param_virtual_devices;
-    param_virtual_devices.reserve(function_node->params.size());
-    for (size_t i = 0; i < function_node->params.size(); ++i) {
-      VirtualDevice param_virtual_device =
-          domains_->ResultVirtualDevice(func_domain->function_param(i));
-      ICHECK(!param_virtual_device->IsFullyUnconstrained());
-      param_virtual_devices.push_back(param_virtual_device);
-=======
 
     // Map the function parameters to a new variable annotated with a virtual device so
     // we can substitute them later.
@@ -1067,7 +1018,6 @@
       ICHECK(!param_virtual_device->IsFullyUnconstrained());
       annotated_bind_map.Set(function_node->params[i], annotated_var);
       annotated_params.push_back(annotated_var);
->>>>>>> 174d09ee
     }
     // Eventually we probably want to bind before visiting, but for now this is causing an issue
     // with the GetVirtualDevice utility, so leaving as is for now.
@@ -1078,13 +1028,6 @@
         /*lexical_virtual_device=*/result_virtual_device,
         /*expected_virtual_device=*/result_virtual_device,
         /*child_virtual_device=*/GetVirtualDevice(function_node->body), function_node->body);
-<<<<<<< HEAD
-
-    Function func = WithFields(GetRef<Function>(function_node), std::move(function_node->params),
-                               std::move(body));
-    return FunctionOnDevice(func, std::move(param_virtual_devices),
-                            std::move(result_virtual_device));
-=======
     VLOG(4) << "Visited body: " << body;
     Function func = WithFields(GetRef<Function>(function_node), function_node->params, body);
     VLOG(4) << "New function: " << func;
@@ -1093,7 +1036,6 @@
     func->virtual_device_ = result_virtual_device;
     VLOG(4) << "Func with bound params & result vid set: " << func;
     return func;
->>>>>>> 174d09ee
   }
 
   Expr VisitExpr_(const CallNode* call_node) final {
@@ -1167,15 +1109,9 @@
     if (call_node->op == CallLoweredOp()) {
       Call new_call =
           CallLowered(Downcast<GlobalVar>(op), args, /*call_lowered_attrs=*/{}, /*span=*/{});
-<<<<<<< HEAD
-      return WithFields(call, std::move(new_call->op), std::move(new_call->args));
-    } else {
-      return WithFields(call, std::move(op), std::move(args));
-=======
       return WithFields(call, new_call->op, new_call->args);
     } else {
       return WithFields(call, op, args);
->>>>>>> 174d09ee
     }
   }
 
@@ -1345,13 +1281,9 @@
 /*! \brief Rewrite the "on_device" calls (and implicitly re-type-check). */
 tvm::transform::Pass Rewrite() {
   auto pass_func = [](Function f, IRModule m, transform::PassContext ctxt) {
-<<<<<<< HEAD
-    return Downcast<Function>(RewriteOnDevices(std::move(m)).Mutate(f));
-=======
     auto attrs = m->attrs;
     auto r = Downcast<Function>(RewriteOnDevices(std::move(m)).Mutate(f));
     return attrs.defined() ? WithAttrs(r, {attrs->dict}) : r;
->>>>>>> 174d09ee
   };
   return tvm::relay::transform::CreateFunctionPass(pass_func, 0, "PlanDevicesRewrite", {});
 }
