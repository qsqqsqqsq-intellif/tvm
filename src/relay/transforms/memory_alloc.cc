/*
 * Licensed to the Apache Software Foundation (ASF) under one
 * or more contributor license agreements.  See the NOTICE file
 * distributed with this work for additional information
 * regarding copyright ownership.  The ASF licenses this file
 * to you under the Apache License, Version 2.0 (the
 * "License"); you may not use this file except in compliance
 * with the License.  You may obtain a copy of the License at
 *
 *   http://www.apache.org/licenses/LICENSE-2.0
 *
 * Unless required by applicable law or agreed to in writing,
 * software distributed under the License is distributed on an
 * "AS IS" BASIS, WITHOUT WARRANTIES OR CONDITIONS OF ANY
 * KIND, either express or implied.  See the License for the
 * specific language governing permissions and limitations
 * under the License.
 */

/*!
 * \file src/relay/transforms/memory_alloc.cc
 * \brief A pass for manifesting explicit memory allocations.
 */

#include <tvm/node/structural_equal.h>
#include <tvm/node/structural_hash.h>
#include <tvm/relay/analysis.h>
#include <tvm/relay/attrs/annotation.h>
#include <tvm/relay/attrs/call.h>
#include <tvm/relay/attrs/device_copy.h>
#include <tvm/relay/attrs/memory.h>
#include <tvm/relay/expr.h>
#include <tvm/relay/expr_functor.h>
#include <tvm/relay/op.h>
#include <tvm/relay/transform.h>
#include <tvm/runtime/logging.h>
#include <tvm/target/target.h>

#include <cstdint>
#include <cstdio>
#include <string>
#include <unordered_set>
#include <vector>

#include "../backend/te_compiler.h"
#include "../backend/te_compiler_cache.h"
#include "../op/annotation/annotation.h"
#include "../op/call/call.h"
#include "../op/memory/device_copy.h"
#include "../op/memory/memory.h"
#include "../op/vm/vm.h"
#include "./device_aware_visitors.h"
#include "./let_list.h"
#include "./pass_utils.h"
#include "./pattern_utils.h"

using namespace tvm::runtime;

namespace tvm {
namespace relay {

class DialectRewriter : public transform::DeviceAwareExprMutator {
 public:
  DialectRewriter(IRModule mod, VirtualDevice host_virtual_device)
      : transform::DeviceAwareExprMutator(mod),
        mod_(std::move(mod)),
        host_virtual_device_(std::move(host_virtual_device)) {}

  Function Rewrite(const Function& expr) { return Downcast<Function>(Mutate(expr)); }

 private:
  using ExprMutator::VisitExpr_;

  Expr VisitExpr_(const TupleNode* tuple_node) final {
    LetList& scope = scopes_.back();
    Array<Expr> new_fields;
    new_fields.reserve(tuple_node->fields.size());

    for (auto field : tuple_node->fields) {
      auto new_field = Mutate(field);
<<<<<<< HEAD
      if (new_field->IsInstance<ConstantNode>()) {
        VirtualDevice virtual_device = GetVirtualDevice(field);
        ICHECK(!virtual_device->IsFullyUnconstrained());
        Var const_var("const", Type(nullptr));
        new_field = scope.Push(const_var, MaybeOnDeviceFixed(new_field, virtual_device));
=======
      if (const auto* op = new_field.as<ConstantNode>()) {
        DataType dtype(op->data->dtype);
        bool is_simple_const = (dtype == DataType::Int(32) || dtype == DataType::Int(64) ||
                                dtype == DataType::Float(32) || dtype == DataType::Float(64) ||
                                dtype == DataType::Bool());
        if (!op->is_scalar() || !is_simple_const) {
          VirtualDevice virtual_device = GetVirtualDevice(field);
          ICHECK(!virtual_device->IsFullyUnconstrained());
          Var const_var("const", Type(nullptr));
          new_field = scope.Push(const_var, MaybeOnDeviceFixed(new_field, virtual_device));
        }
>>>>>>> 174d09ee
      }
      new_fields.push_back(new_field);
    }
    return WithFields(GetRef<Tuple>(tuple_node), new_fields);
  }

  void PreVisitLetBlock_(const LetNode* let_node) final { scopes_.emplace_back(); }

  std::pair<Var, Expr> PreVisitLetBinding_(const Var& var, const Expr& value) final {
    Expr new_value = Mutate(value);
    VirtualDevice virtual_device = GetVirtualDevice(value);
    ICHECK(!virtual_device->IsFullyUnconstrained());
    scopes_.back().Push(var, MaybeOnDeviceFixed(new_value, virtual_device));
    // Since we always need a let block on which to bind sub-expressions the rewritten bindings
    // are tracked in the current scopes. But return the rewritten binding anyway.
    return {var, new_value};
  }

  Expr PostVisitLetBlock_(const LetNode* pre_let_node, const LetNode* post_let_node) final {
    // The current scope has captured all the rewritten let-binding, as well as any additional
    // bindings we needed to add. All we need is the rewritted body.
    Expr new_body = post_let_node->body;
    while (const auto* inner_let_node = new_body.as<LetNode>()) {
      new_body = inner_let_node->body;
    }
    auto ret = scopes_.back().Get(new_body);
    scopes_.pop_back();
    return ret;
  }

  Expr DeviceAwareVisitExpr_(const CallNode* call_node) final {
    DeviceCopyProps device_copy_props = GetDeviceCopyProps(call_node);
    CallLoweredProps call_lowered_props = GetCallLoweredProps(call_node);

    if (device_copy_props.body.defined()) {
      // Special case: device_copy calls remain in their original (and functional) form.
      // TODO(mbs): device_copy cleanup.
      return transform::DeviceAwareExprMutator::DeviceAwareVisitExpr_(call_node);
    }

    if (!call_lowered_props.lowered_func.defined()) {
      // This is a call to a user-defined Relay functinon, which will be handled directly by
      // the VM and does not need conversion to DPS.
      return transform::DeviceAwareExprMutator::DeviceAwareVisitExpr_(call_node);
    }

    Call call = GetRef<Call>(call_node);
    VLOG(1) << "converting lowered call to DPS:" << std::endl << PrettyPrint(call);

    VirtualDevice virtual_device = GetVirtualDevice(call);
    ICHECK(!virtual_device->IsFullyUnconstrained());
<<<<<<< HEAD
=======
    ICHECK(!scopes_.empty())
        << "Calls out of a let block are not supported, do you forget to transform "
        << "with ToANormalForm or set opt_level >= 1 in the pass context?";
>>>>>>> 174d09ee
    LetList& scope = scopes_.back();

    std::vector<Expr> new_args;
    for (const auto& arg : call_lowered_props.arguments) {
      new_args.push_back(Mutate(arg));
    }
    Tuple ins(new_args);
    Type ret_type = call_node->checked_type_;
    std::vector<TensorType> out_types = FlattenTupleType(ret_type);

    // Handle reshape.
    // Original:
    //   reshape(body, <ReshapeAttrs>)
    //   dyn.reshape(body, shape, <ReshapeAttrs>)
    // After FuseOps:
    //   let %f = fn(x, primitive=1, relay.reshape_only=1) { reshape(x, <ReshapeAttrs>) }
    //   %f(body)
    // After LowerTEPass:
    //   call_lowered(@xxx_reshape, (body), <LoweredCallAttrs with
    //   relay_attrs|->dict[relay.reshape_only] = 1)
    //    -OR-
    //   call_lowered(@xxx_dyn_reshape, (body, shape), <LoweredCallAttrs with same>)
    //   where @reshape_xxx is bound as a PrimFunc.
    //   (the name is irrelevant, only the relay.reshape_only attribute matters)
    // After this pass:
    //   vm.reshape_tensor(body, shape, <TIRCallAttrs>)
    if (IsReshapeOnly(call_lowered_props)) {
      return EmitReshapeTensor(&scope, ins, call_lowered_props.attrs, ret_type);
    }

    // At this point we could be calling a PrimFunc or an 'external' and already compiled primitive.
    // The calling conventions are identical.

    // Handle 'dynamic' calls, ie to PrimFuncs whose result shape must be first computed
    // by a companion shape function.
    if (IsDynamic(ret_type)) {
      return DynamicInvoke(&scope, call_lowered_props.lowered_func, ins, call_lowered_props.attrs,
                           out_types, ret_type, virtual_device);
    }

    // Handle ordinary primitive calls.
    Array<Expr> outputs;
    for (size_t i = 0; i < out_types.size(); ++i) {
      outputs.push_back(
          MakeStaticAllocation(&scope, out_types[i], virtual_device, std::to_string(i)));
    }
    Tuple outs(outputs);
    Expr invoke =
        InvokeTVMOp(call_lowered_props.lowered_func, ins, outs,
                    Downcast<DictAttrs>(call_lowered_props.attrs.metadata.at("relay_attrs")));
    scope.Push(MaybeOnDeviceFixed(invoke, virtual_device));
    return ToTupleType(ret_type, std::vector<Expr>(outputs.begin(), outputs.end()));
  }

  /*!
   * \brief Returns the Relay Constant representing the 1d tensor with \p value.
   *
   * CAUTION: Make sure the constant ends up on the correct device.
   */
  inline Constant MakeConstant(const std::vector<int64_t>& value) {
    return MakeConstantTensor(DataType::Int(64), {static_cast<int64_t>(value.size())}, value);
  }

  /*! Returns an \p alloc_tensor call for a tensor of \p shape and \p dtype over \p storage. */
  inline Expr AllocTensor(const Expr& storage, tvm::relay::Expr shape, DataType dtype,
                          Array<IndexExpr> assert_shape) {
    Expr offset =
        MaybeOnDeviceFixed(MakeConstantScalar(DataType::Int(64), 0), host_virtual_device_);
    return tvm::relay::AllocTensor(storage, std::move(offset), std::move(shape), dtype,
                                   assert_shape);
  }

  Expr ComputeAlignment(const DataType& dtype) const {
    int64_t align = dtype.bits() / 8 * dtype.lanes();
    if (align < 64) {
      align = 64;
    }
    return MakeConstantScalar(DataType::Int(64), align);
  }

  Expr ComputeStorageInRelay(const Expr& shape, const TensorType& type) const {
    auto dtype = DataType(type->dtype);
    Expr els = Prod(shape, Array<Integer>(nullptr), false, false);
    Expr num = MakeConstantScalar(DataType::Int(64), dtype.bits() * dtype.lanes());
    Expr add = Add(num, MakeConstantScalar(DataType::Int(64), 7));
    Expr div = MakeConstantScalar(DataType::Int(64), 8);
    Expr ret = Multiply(els, Divide(add, div));
    return std::move(ret);
  }

  Expr ComputeStorage(const TensorType& type) {
    int64_t size = 1;
    for (auto it : type->shape) {
      auto val = it.as<IntImmNode>();
      CHECK(val);
      size *= val->value;
    }
    size *= (type->dtype.bits() * type->dtype.lanes() + 7) / 8;
    return std::move(MakeConstantScalar(DataType::Int(64), size));
  }

  // Allocate a tensor with a statically known shape.
  Var MakeStaticAllocation(LetList* scope, const TensorType& type,
                           const VirtualDevice& virtual_device, String name_hint) {
    std::vector<int64_t> int_shape;
    for (auto it : type->shape) {
      const auto* imm = it.as<IntImmNode>();
      CHECK(imm) << "expect static int shape";
      int_shape.push_back(imm->value);
    }
    Expr shape = MaybeOnDeviceFixed(MakeConstant(int_shape), host_virtual_device_);
    Expr size = MaybeOnDeviceFixed(ComputeStorage(type), host_virtual_device_);
    // Alignment is directly captured in the instruction rather than calculated, so we
    // don't want to wrap it with an "on_device".
    Expr alignment = ComputeAlignment(type->dtype);
    // Run type inference later to get the correct type.
    Var var("storage_" + name_hint, Type(nullptr));
    Expr value = AllocStorage(size, alignment, virtual_device, type->dtype);
    auto sto = scope->Push(var, MaybeOnDeviceFixed(value, virtual_device));

    // TODO(@jroesch): There is a bug with typing based on the constant shape.
    auto tensor = AllocTensor(sto, shape, type->dtype, /*assert_shape=*/type->shape);
    Var tensor_var("tensor_" + name_hint, Type(nullptr));
    return scope->Push(tensor_var, MaybeOnDeviceFixed(tensor, virtual_device));
  }

  /*!
   * \brief Appends to \p scope the computation necessary to call the shape function given
   * in \p tir_call_attrs and bind the resulting result shapes into \p scope. The result
   * shapes are for a call to a primitive with \p ins arguments. Some combinationn of the
   * data and/or shapes of \p ins will be needed by the shape function.
   */
  Array<Expr> EmitShapeFunc(LetList* scope, const Tuple& ins, const CallLoweredAttrs& attrs) {
    ICHECK(attrs.metadata.count("prim_shape_fn_states"));
    Array<Integer> input_states =
        Downcast<Array<Integer>>(attrs.metadata.at("prim_shape_fn_states"));
    ICHECK(attrs.metadata.count("prim_shape_fn_var"));
    auto prim_fn_var = Downcast<GlobalVar>(attrs.metadata.at("prim_shape_fn_var"));

    const auto* func_type_node = prim_fn_var->checked_type().as<FuncTypeNode>();
    ICHECK(func_type_node);

    // Establish the arguments to the shape function.
    Array<Expr> shape_func_ins;
    int input_pos = 0;
    ICHECK_EQ(ins->fields.size(), input_states.size());
    for (size_t i = 0; i < ins->fields.size(); ++i) {
      const Expr& arg = ins->fields[i];
      Type ty;
      if (const auto* vn = arg.as<VarNode>()) {
        ty = vn->type_annotation;
      } else {
        ty = arg->checked_type();
      }
      int64_t state = input_states[i]->value;
      // Pass Shapes
      if (state == tec::kNeedInputShape) {
        std::vector<Expr> exprs = FromTupleType(ty, arg);
        for (size_t j = 0; j < exprs.size(); ++j) {
          Expr sh_of = Mutate(ShapeOf(exprs[j]));
          Var in_shape_var("in_shape_" + std::to_string(input_pos + j), Type(nullptr));
          shape_func_ins.push_back(
              scope->Push(in_shape_var, MaybeOnDeviceFixed(sh_of, host_virtual_device_)));
          input_pos++;
        }
      } else if (state == tec::kNeedInputData) {
        auto new_arg = Mutate(arg);  // already accounts for device
        VirtualDevice arg_virtual_device = GetVirtualDevice(arg);
        ICHECK(!arg_virtual_device->IsFullyUnconstrained());
        // The dynamic shape function is expecting its data on the host/CPU, so insert a
        // device_copy otherwise. (We'll need to fuse & lower these copies in the same way
        // we fuse & lower other operators we insert for, eg, dynamic tensor size calculation.)
        new_arg = MaybeDeviceCopy(MaybeOnDeviceFixed(new_arg, arg_virtual_device),
                                  arg_virtual_device, host_virtual_device_);
        Var in_shape_var("in_shape_" + std::to_string(input_pos), Type(nullptr));
        shape_func_ins.push_back(
            scope->Push(in_shape_var, MaybeOnDeviceFixed(new_arg, host_virtual_device_)));
        input_pos++;
      } else {
        // TODO(@jroesch): handle kNeedBoth
        LOG(FATAL) << "unsupported shape function input state";
      }
    }
    ICHECK_EQ(shape_func_ins.size(), func_type_node->arg_types.size());

    // Establish the result shapes.
    const auto* res_tuple_node = func_type_node->ret_type.as<TupleTypeNode>();
    ICHECK(res_tuple_node);

    Array<Expr> out_shapes;
    for (size_t i = 0; i < res_tuple_node->fields.size(); ++i) {
      const auto* tensor_type_node = res_tuple_node->fields[i].as<TensorTypeNode>();
      ICHECK(tensor_type_node);
      // Put the shape func on the host. This also ensures that everything between
      // shape_of and shape_func is similarly on the host.
      Var alloc = MakeStaticAllocation(scope, GetRef<TensorType>(tensor_type_node),
                                       host_virtual_device_, "out_shape_" + std::to_string(i));
      out_shapes.push_back(alloc);
    }

    // Represent the call in DPS form.
    auto shape_call = InvokeTVMOp(prim_fn_var, Tuple(shape_func_ins), Tuple(out_shapes),
                                  Downcast<DictAttrs>(attrs.metadata.at("relay_attrs")));
    Var shape_func_var("shape_func", Type(nullptr));
    scope->Push(shape_func_var, MaybeOnDeviceFixed(shape_call, host_virtual_device_));
    return out_shapes;
  }

  // Generate the code for invoking the TVM primitive \p func who's results have dynamic shapes.
  Expr DynamicInvoke(LetList* scope, const Expr& func, const Tuple& ins,
                     const CallLoweredAttrs& attrs, const std::vector<TensorType>& out_types,
                     const Type& ret_type, const VirtualDevice& virtual_device) {
    Array<Expr> out_shapes = EmitShapeFunc(scope, ins, attrs);
    std::vector<Var> storages;
    CHECK_EQ(out_shapes.size(), out_types.size());
    for (size_t i = 0; i < out_shapes.size(); ++i) {
      auto out_shape = out_shapes[i];
      auto out_type = out_types[i];
      auto size =
          MaybeOnDeviceFixed(ComputeStorageInRelay(out_shape, out_type), host_virtual_device_);
      // Alignment is directly captured in the instruction so don't wrap in "on_device".
      auto alignment = ComputeAlignment(out_type->dtype);
      Var sto_var("storage_" + std::to_string(i), Type(nullptr));
      auto val = AllocStorage(size, alignment, virtual_device, out_type->dtype);
      storages.push_back(scope->Push(sto_var, MaybeOnDeviceFixed(val, virtual_device)));
    }

    Array<Expr> outs;
    for (size_t i = 0; i < storages.size(); ++i) {
      auto out_shape = out_shapes[i];
      auto out_type = out_types[i];
      auto storage = storages[i];
      auto alloc = AllocTensor(storage, out_shape, out_type->dtype, out_type->shape);
      Var out_var("out_" + std::to_string(i), Type(nullptr));
      outs.push_back(scope->Push(out_var, MaybeOnDeviceFixed(alloc, virtual_device)));
    }

    Tuple tuple_outs(outs);
    auto call =
        InvokeTVMOp(func, ins, tuple_outs, Downcast<DictAttrs>(attrs.metadata.at("relay_attrs")));
    scope->Push(MaybeOnDeviceFixed(call, virtual_device));
    return ToTupleType(ret_type,
                       std::vector<Expr>(tuple_outs->fields.begin(), tuple_outs->fields.end()));
  }

  Expr EmitReshapeTensor(LetList* scope, const Tuple& ins, const CallLoweredAttrs& attrs,
                         const Type& ret_type) {
    ICHECK_GE(ins->fields.size(), 1);  // static reshape
    ICHECK_LE(ins->fields.size(), 2);  // dynamic reshape, second arg is shape
    TensorType ret_ty = Downcast<TensorType>(ret_type);
    Expr shape_expr;
    if (IsDynamic(ret_type)) {
      // Even though the desired output shape has been passed as the second argument to
      // the dyn.reshape primitive, we'll still call that primitive's shape function. Go figure.
      Array<Expr> out_shapes = EmitShapeFunc(scope, ins, attrs);
      ICHECK_EQ(out_shapes.size(), 1);
      shape_expr = out_shapes[0];
    } else {
      std::vector<int64_t> shape;
      for (const auto& it : ret_ty->shape) {
        const auto* imm = it.as<IntImmNode>();
        CHECK(imm) << "expect static int shape";
        shape.push_back(imm->value);
      }
      shape_expr = MaybeOnDeviceFixed(MakeConstant(shape), host_virtual_device_);
    }
    return ReshapeTensor(ins->fields[0], shape_expr, ret_ty->shape);
  }

 private:
  const Op& device_copy_op_ = Op::Get("device_copy");
  runtime::DataType compute_dtype_ = runtime::DataType::Int(64);
  IRModule mod_;
  VirtualDevice host_virtual_device_;

  std::vector<LetList> scopes_;
};

namespace transform {

Pass ManifestAllocImportStorage() {
  auto pass_func = [](IRModule mod, tvm::transform::PassContext pass_cnxt) {
    mod.CopyOnWrite();
    mod->ImportFromStd("core.rly");
    return mod;
  };
  return tvm::transform::CreateModulePass(pass_func, /*opt_level=*/0, "ManifestAllocImportStorage",
                                          /*required=*/{});
}

Pass ManifestAllocImpl(VirtualDevice host_virtual_device) {
  auto pass_func = [host_virtual_device](Function func, IRModule mod, PassContext ctxt) {
    return DialectRewriter(mod, host_virtual_device).Rewrite(func);
  };
  return CreateFunctionPass(pass_func, 0, "ManifestAllocImpl", {});
}

Pass ManifestAlloc(VirtualDevice cpu_virtual_device) {
  std::vector<Pass> passes = {ManifestAllocImportStorage(), InferType(),
                              ManifestAllocImpl(std::move(cpu_virtual_device)), InferType()};
  return Sequential(passes, "ManifestAlloc");
}

TVM_REGISTER_GLOBAL("relay.transform.ManifestAlloc").set_body_typed(ManifestAlloc);

}  // namespace transform

}  // namespace relay
}  // namespace tvm<|MERGE_RESOLUTION|>--- conflicted
+++ resolved
@@ -78,13 +78,6 @@
 
     for (auto field : tuple_node->fields) {
       auto new_field = Mutate(field);
-<<<<<<< HEAD
-      if (new_field->IsInstance<ConstantNode>()) {
-        VirtualDevice virtual_device = GetVirtualDevice(field);
-        ICHECK(!virtual_device->IsFullyUnconstrained());
-        Var const_var("const", Type(nullptr));
-        new_field = scope.Push(const_var, MaybeOnDeviceFixed(new_field, virtual_device));
-=======
       if (const auto* op = new_field.as<ConstantNode>()) {
         DataType dtype(op->data->dtype);
         bool is_simple_const = (dtype == DataType::Int(32) || dtype == DataType::Int(64) ||
@@ -96,7 +89,6 @@
           Var const_var("const", Type(nullptr));
           new_field = scope.Push(const_var, MaybeOnDeviceFixed(new_field, virtual_device));
         }
->>>>>>> 174d09ee
       }
       new_fields.push_back(new_field);
     }
@@ -148,12 +140,9 @@
 
     VirtualDevice virtual_device = GetVirtualDevice(call);
     ICHECK(!virtual_device->IsFullyUnconstrained());
-<<<<<<< HEAD
-=======
     ICHECK(!scopes_.empty())
         << "Calls out of a let block are not supported, do you forget to transform "
         << "with ToANormalForm or set opt_level >= 1 in the pass context?";
->>>>>>> 174d09ee
     LetList& scope = scopes_.back();
 
     std::vector<Expr> new_args;
