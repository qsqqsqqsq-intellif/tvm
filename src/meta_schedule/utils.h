--- conflicted
+++ resolved
@@ -220,8 +220,6 @@
 }
 
 /*!
-<<<<<<< HEAD
-=======
  * \brief Get deep copy of an IRModule.
  * \param mod The IRModule to make a deep copy.
  * \return The deep copy of the IRModule.
@@ -231,7 +229,6 @@
 }
 
 /*!
->>>>>>> 174d09ee
  * \brief Concatenate strings
  * \param strs The strings to concatenate
  * \param delim The delimiter
@@ -249,8 +246,6 @@
   return os.str();
 }
 
-<<<<<<< HEAD
-=======
 /*!
  * \brief Get the BlockRV from a block StmtSRef
  * \param sch The schedule
@@ -356,7 +351,6 @@
   return num_cores;
 }
 
->>>>>>> 174d09ee
 }  // namespace meta_schedule
 }  // namespace tvm
 
