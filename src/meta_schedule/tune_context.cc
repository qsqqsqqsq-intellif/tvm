--- conflicted
+++ resolved
@@ -28,11 +28,8 @@
                          Optional<SpaceGenerator> space_generator,                  //
                          Optional<SearchStrategy> search_strategy,                  //
                          Optional<Array<ScheduleRule>> sch_rules,                   //
-<<<<<<< HEAD
-=======
                          Optional<Array<Postproc>> postprocs,                       //
                          Optional<Map<Mutator, FloatImm>> mutator_probs,            //
->>>>>>> 174d09ee
                          Optional<String> task_name,                                //
                          support::LinearCongruentialEngine::TRandState rand_state,  //
                          int num_threads) {
@@ -42,11 +39,8 @@
   n->space_generator = space_generator;
   n->search_strategy = search_strategy;
   n->sch_rules = sch_rules.value_or({});
-<<<<<<< HEAD
-=======
   n->postprocs = postprocs.value_or({});
   n->mutator_probs = mutator_probs.value_or({});
->>>>>>> 174d09ee
   n->task_name = task_name;
   if (rand_state == -1) {
     rand_state = support::LinearCongruentialEngine::DeviceRandom();
@@ -87,13 +81,6 @@
                        Optional<SpaceGenerator> space_generator,                  //
                        Optional<SearchStrategy> search_strategy,                  //
                        Optional<Array<ScheduleRule>> sch_rules,                   //
-<<<<<<< HEAD
-                       Optional<String> task_name,                                //
-                       support::LinearCongruentialEngine::TRandState rand_state,  //
-                       int num_threads) -> TuneContext {
-      return TuneContext(mod, target, space_generator, search_strategy, sch_rules, task_name,
-                         rand_state, num_threads);
-=======
                        Optional<Array<Postproc>> postprocs,                       //
                        Optional<Map<Mutator, FloatImm>> mutator_probs,            //
                        Optional<String> task_name,                                //
@@ -101,7 +88,6 @@
                        int num_threads) -> TuneContext {
       return TuneContext(mod, target, space_generator, search_strategy, sch_rules, postprocs,
                          mutator_probs, task_name, rand_state, num_threads);
->>>>>>> 174d09ee
     });
 }  // namespace meta_schedule
 }  // namespace tvm