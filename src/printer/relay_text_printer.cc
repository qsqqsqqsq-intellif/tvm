--- conflicted
+++ resolved
@@ -524,15 +524,6 @@
   for (const Expr& arg : op->args) {
     args.push_back(Print(arg));
   }
-<<<<<<< HEAD
-#if TVM_LOG_DEBUG
-  for (const Type& type_arg : op->type_args) {
-    args.push_back(Print(type_arg));
-  }
-#endif
-=======
-
->>>>>>> 174d09ee
   for (const Doc& d : PrintCallAttrs(op->attrs, op->op)) {
     args.push_back(d);
   }
